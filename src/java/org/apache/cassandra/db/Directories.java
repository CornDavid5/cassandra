/*
 * Licensed to the Apache Software Foundation (ASF) under one
 * or more contributor license agreements.  See the NOTICE file
 * distributed with this work for additional information
 * regarding copyright ownership.  The ASF licenses this file
 * to you under the Apache License, Version 2.0 (the
 * "License"); you may not use this file except in compliance
 * with the License.  You may obtain a copy of the License at
 *
 *     http://www.apache.org/licenses/LICENSE-2.0
 *
 * Unless required by applicable law or agreed to in writing, software
 * distributed under the License is distributed on an "AS IS" BASIS,
 * WITHOUT WARRANTIES OR CONDITIONS OF ANY KIND, either express or implied.
 * See the License for the specific language governing permissions and
 * limitations under the License.
 */
package org.apache.cassandra.db;

import java.time.Instant;
import java.util.*;
import java.util.concurrent.ThreadLocalRandom;
import java.util.function.BiPredicate;
import java.util.stream.Collectors;

<<<<<<< HEAD
import com.google.common.annotations.VisibleForTesting;

import java.io.IOError;
import java.io.IOException;
import java.nio.file.FileStore;
import java.nio.file.Files;
import java.nio.file.Path;
import java.util.*;
import java.util.concurrent.ThreadLocalRandom;
import java.util.function.BiPredicate;

=======
>>>>>>> 5f50c797
import com.google.common.collect.ImmutableMap;
import com.google.common.collect.Iterables;
import com.google.common.collect.Maps;
import com.google.common.util.concurrent.RateLimiter;

import org.apache.cassandra.io.util.File;
import org.apache.commons.lang3.StringUtils;
import org.slf4j.Logger;
import org.slf4j.LoggerFactory;

import org.apache.cassandra.config.*;
import org.apache.cassandra.db.lifecycle.LifecycleTransaction;
import org.apache.cassandra.io.FSDiskFullWriteError;
import org.apache.cassandra.io.FSError;
import org.apache.cassandra.io.FSNoDiskAvailableForWriteError;
import org.apache.cassandra.io.FSWriteError;
import org.apache.cassandra.io.util.FileUtils;
import org.apache.cassandra.io.sstable.*;
import org.apache.cassandra.schema.SchemaConstants;
import org.apache.cassandra.io.util.PathUtils;
import org.apache.cassandra.schema.TableMetadata;
import org.apache.cassandra.service.snapshot.SnapshotManifest;
import org.apache.cassandra.service.snapshot.TableSnapshot;
import org.apache.cassandra.utils.DirectorySizeCalculator;
import org.apache.cassandra.utils.JVMStabilityInspector;
import org.apache.cassandra.utils.Pair;

/**
 * Encapsulate handling of paths to the data files.
 *
 * <pre> {@code
 *   /<path_to_data_dir>/ks/<cf dir>/ks-cf1-jb-1-Data.db
 *                         /<cf dir>/la-2-Data.db
 *                         /<cf dir>/.<index name>/ks-cf1.idx-jb-1-Data.db
 *                         /<cf dir>/.<index name>/la-1-Data.db
 *                         ...
 * } </pre>
 *
 * Until v2.0, {@code <cf dir>} is just column family name.
 * Since v2.1, {@code <cf dir>} has column family ID(tableId) added to its end.
 *
 * SSTables from secondary indexes were put in the same directory as their parent.
 * Since v2.2, they have their own directory under the parent directory whose name is index name.
 * Upon startup, those secondary index files are moved to new directory when upgrading.
 *
 * For backward compatibility, Directories can use directory without tableId if exists.
 *
 * In addition, more that one 'root' data directory can be specified so that
 * {@code <path_to_data_dir>} potentially represents multiple locations.
 * Note that in the case of multiple locations, the manifest for the leveled
 * compaction is only in one of the location.
 *
 * Snapshots (resp. backups) are always created along the sstables there are
 * snapshotted (resp. backuped) but inside a subdirectory named 'snapshots'
 * (resp. backups) (and snapshots are further inside a subdirectory of the name
 * of the snapshot). For secondary indexes, snapshots (backups) are not created in
 * their own directory, but are in their parent's snapshot (backup) directory.
 *
 * This class abstracts all those details from the rest of the code.
 */
public class Directories
{
    private static final Logger logger = LoggerFactory.getLogger(Directories.class);

    public static final String BACKUPS_SUBDIR = "backups";
    public static final String SNAPSHOT_SUBDIR = "snapshots";
    public static final String TMP_SUBDIR = "tmp";
    public static final String SECONDARY_INDEX_NAME_SEPARATOR = ".";

    /**
     * The directories used to store keyspaces data.
     */
    public static final DataDirectories dataDirectories = new DataDirectories(DatabaseDescriptor.getNonLocalSystemKeyspacesDataFileLocations(),
                                                                              DatabaseDescriptor.getLocalSystemKeyspacesDataFileLocations());

    /**
     * Checks whether Cassandra has RWX permissions to the specified directory.  Logs an error with
     * the details if it does not.
     *
     * @param dir File object of the directory.
     * @param dataDir String representation of the directory's location
     * @return status representing Cassandra's RWX permissions to the supplied folder location.
     */
    public static boolean verifyFullPermissions(File dir, String dataDir)
    {
        if (!dir.isDirectory())
        {
            logger.error("Not a directory {}", dataDir);
            return false;
        }
        else if (!FileAction.hasPrivilege(dir, FileAction.X))
        {
            logger.error("Doesn't have execute permissions for {} directory", dataDir);
            return false;
        }
        else if (!FileAction.hasPrivilege(dir, FileAction.R))
        {
            logger.error("Doesn't have read permissions for {} directory", dataDir);
            return false;
        }
        else if (dir.exists() && !FileAction.hasPrivilege(dir, FileAction.W))
        {
            logger.error("Doesn't have write permissions for {} directory", dataDir);
            return false;
        }

        return true;
    }

    public enum FileAction
    {
        X, W, XW, R, XR, RW, XRW;

        FileAction()
        {
        }

        public static boolean hasPrivilege(File file, FileAction action)
        {
            boolean privilege = false;

            switch (action)
            {
                case X:
                    privilege = file.isExecutable();
                    break;
                case W:
                    privilege = file.isWritable();
                    break;
                case XW:
                    privilege = file.isExecutable() && file.isWritable();
                    break;
                case R:
                    privilege = file.isReadable();
                    break;
                case XR:
                    privilege = file.isExecutable() && file.isReadable();
                    break;
                case RW:
                    privilege = file.isReadable() && file.isWritable();
                    break;
                case XRW:
                    privilege = file.isExecutable() && file.isReadable() && file.isWritable();
                    break;
            }
            return privilege;
        }
    }

    private final TableMetadata metadata;
    private final DataDirectory[] paths;
    private final File[] dataPaths;
    private final ImmutableMap<Path, DataDirectory> canonicalPathToDD;

    public Directories(final TableMetadata metadata)
    {
        this(metadata, dataDirectories.getDataDirectoriesFor(metadata));
    }

    public Directories(final TableMetadata metadata, Collection<DataDirectory> paths)
    {
        this(metadata, paths.toArray(new DataDirectory[paths.size()]));
    }

    /**
     * Create Directories of given ColumnFamily.
     * SSTable directories are created under data_directories defined in cassandra.yaml if not exist at this time.
     *
     * @param metadata metadata of ColumnFamily
     */
    public Directories(final TableMetadata metadata, DataDirectory[] paths)
    {
        this.metadata = metadata;
        this.paths = paths;
        ImmutableMap.Builder<Path, DataDirectory> canonicalPathsBuilder = ImmutableMap.builder();
        String tableId = metadata.id.toHexString();
        int idx = metadata.name.indexOf(SECONDARY_INDEX_NAME_SEPARATOR);
        String cfName = idx >= 0 ? metadata.name.substring(0, idx) : metadata.name;
        String indexNameWithDot = idx >= 0 ? metadata.name.substring(idx) : null;

        this.dataPaths = new File[paths.length];
        // If upgraded from version less than 2.1, use existing directories
        String oldSSTableRelativePath = join(metadata.keyspace, cfName);
        for (int i = 0; i < paths.length; ++i)
        {
            // check if old SSTable directory exists
            File dataPath = new File(paths[i].location, oldSSTableRelativePath);
            dataPaths[i] = dataPath;
            canonicalPathsBuilder.put(dataPath.toCanonical().toPath(), paths[i]);
        }
        boolean olderDirectoryExists = Iterables.any(Arrays.asList(dataPaths), File::exists);
        if (!olderDirectoryExists)
        {
            canonicalPathsBuilder = ImmutableMap.builder();
            // use 2.1+ style
            String newSSTableRelativePath = join(metadata.keyspace, cfName + '-' + tableId);
            for (int i = 0; i < paths.length; ++i)
            {
                File dataPath = new File(paths[i].location, newSSTableRelativePath);
                dataPaths[i] = dataPath;
                canonicalPathsBuilder.put(dataPath.toCanonical().toPath(), paths[i]);
            }
        }
        // if index, then move to its own directory
        if (indexNameWithDot != null)
        {
            canonicalPathsBuilder = ImmutableMap.builder();
            for (int i = 0; i < paths.length; ++i)
            {
                File dataPath = new File(dataPaths[i], indexNameWithDot);
                dataPaths[i] = dataPath;
                canonicalPathsBuilder.put(dataPath.toCanonical().toPath(), paths[i]);
            }
        }

        for (File dir : dataPaths)
        {
            try
            {
                FileUtils.createDirectory(dir);
            }
            catch (FSError e)
            {
                // don't just let the default exception handler do this, we need the create loop to continue
                logger.error("Failed to create {} directory", dir);
                JVMStabilityInspector.inspectThrowable(e);
            }
        }

        // if index, move existing older versioned SSTable files to new directory
        if (indexNameWithDot != null)
        {
            for (File dataPath : dataPaths)
            {
                File[] indexFiles = dataPath.parent().tryList(file -> {
                    if (file.isDirectory())
                        return false;

                    Descriptor desc = SSTable.tryDescriptorFromFilename(file);
                    return desc != null && desc.ksname.equals(metadata.keyspace) && desc.cfname.equals(metadata.name);
                });
                for (File indexFile : indexFiles)
                {
                    File destFile = new File(dataPath, indexFile.name());
                    logger.trace("Moving index file {} to {}", indexFile, destFile);
                    FileUtils.renameWithConfirm(indexFile, destFile);
                }
            }
        }
        canonicalPathToDD = canonicalPathsBuilder.build();
    }

    /**
     * Returns SSTable location which is inside given data directory.
     *
     * @param dataDirectory
     * @return SSTable location
     */
    public File getLocationForDisk(DataDirectory dataDirectory)
    {
        if (dataDirectory != null)
            for (File dir : dataPaths)
            {
                // Note that we must compare absolute paths (not canonical) here since keyspace directories might be symlinks
                Path dirPath = dir.toAbsolute().toPath();
                Path locationPath = dataDirectory.location.toAbsolute().toPath();
                if (dirPath.startsWith(locationPath))
                    return dir;
            }
        return null;
    }

    public DataDirectory getDataDirectoryForFile(Descriptor descriptor)
    {
        if (descriptor != null)
            return canonicalPathToDD.get(descriptor.directory.toPath());
        return null;
    }

    public Descriptor find(String filename)
    {
        for (File dir : dataPaths)
        {
            File file = new File(dir, filename);
            if (file.exists())
                return Descriptor.fromFilename(file);
        }
        return null;
    }

    /**
     * Basically the same as calling {@link #getWriteableLocationAsFile(long)} with an unknown size ({@code -1L}),
     * which may return any allowed directory - even a data directory that has no usable space.
     * Do not use this method in production code.
     *
     * @throws FSWriteError if all directories are disallowed.
     */
    public File getDirectoryForNewSSTables()
    {
        return getWriteableLocationAsFile(-1L);
    }

    /**
     * Returns an allowed directory that _currently_ has {@code writeSize} bytes as usable space.
     *
     * @throws FSWriteError if all directories are disallowed.
     */
    public File getWriteableLocationAsFile(long writeSize)
    {
        File location = getLocationForDisk(getWriteableLocation(writeSize));
        if (location == null)
            throw new FSWriteError(new IOException("No configured data directory contains enough space to write " + writeSize + " bytes"), "");
        return location;
    }

    /**
     * Returns a data directory to load the file {@code sourceFile}. If the sourceFile is on same disk partition as any
     * data directory then use that one as data directory otherwise use {@link #getWriteableLocationAsFile(long)} to
     * find suitable data directory.
     *
     * Also makes sure returned directory is not disallowed.
     *
     * @throws FSWriteError if all directories are disallowed.
     */
    public File getWriteableLocationToLoadFile(final File sourceFile)
    {
        try
        {
            final FileStore srcFileStore = Files.getFileStore(sourceFile.toPath());
            for (final File dataPath : dataPaths)
            {
                if (DisallowedDirectories.isUnwritable(dataPath))
                {
                    continue;
                }

                if (Files.getFileStore(dataPath.toPath()).equals(srcFileStore))
                {
                    return dataPath;
                }
            }
        }
        catch (final IOException e)
        {
            // pass exceptions in finding filestore. This is best effort anyway. Fall back on getWriteableLocationAsFile()
        }

        return getWriteableLocationAsFile(sourceFile.length());
    }

    /**
     * Returns a temporary subdirectory on allowed data directory
     * that _currently_ has {@code writeSize} bytes as usable space.
     * This method does not create the temporary directory.
     *
     * @throws IOError if all directories are disallowed.
     */
    public File getTemporaryWriteableDirectoryAsFile(long writeSize)
    {
        File location = getLocationForDisk(getWriteableLocation(writeSize));
        if (location == null)
            return null;
        return new File(location, TMP_SUBDIR);
    }

    public void removeTemporaryDirectories()
    {
        for (File dataDir : dataPaths)
        {
            File tmpDir = new File(dataDir, TMP_SUBDIR);
            if (tmpDir.exists())
            {
                logger.debug("Removing temporary directory {}", tmpDir);
                FileUtils.deleteRecursive(tmpDir);
            }
        }
    }

    /**
     * Returns an allowed data directory that _currently_ has {@code writeSize} bytes as usable space.
     *
     * @throws FSWriteError if all directories are disallowed.
     */
    public DataDirectory getWriteableLocation(long writeSize)
    {
        List<DataDirectoryCandidate> candidates = new ArrayList<>();

        long totalAvailable = 0L;

        // pick directories with enough space and so that resulting sstable dirs aren't disallowed for writes.
        boolean tooBig = false;
        for (DataDirectory dataDir : paths)
        {
            if (DisallowedDirectories.isUnwritable(getLocationForDisk(dataDir)))
            {
                logger.trace("removing disallowed candidate {}", dataDir.location);
                continue;
            }
            DataDirectoryCandidate candidate = new DataDirectoryCandidate(dataDir);
            // exclude directory if its total writeSize does not fit to data directory
            if (candidate.availableSpace < writeSize)
            {
                logger.trace("removing candidate {}, usable={}, requested={}", candidate.dataDirectory.location, candidate.availableSpace, writeSize);
                tooBig = true;
                continue;
            }
            candidates.add(candidate);
            totalAvailable += candidate.availableSpace;
        }

        if (candidates.isEmpty())
        {
            if (tooBig)
                throw new FSDiskFullWriteError(metadata.keyspace, writeSize);

            throw new FSNoDiskAvailableForWriteError(metadata.keyspace);
        }

        // shortcut for single data directory systems
        if (candidates.size() == 1)
            return candidates.get(0).dataDirectory;

        sortWriteableCandidates(candidates, totalAvailable);

        return pickWriteableDirectory(candidates);
    }

    // separated for unit testing
    static DataDirectory pickWriteableDirectory(List<DataDirectoryCandidate> candidates)
    {
        // weighted random
        double rnd = ThreadLocalRandom.current().nextDouble();
        for (DataDirectoryCandidate candidate : candidates)
        {
            rnd -= candidate.perc;
            if (rnd <= 0)
                return candidate.dataDirectory;
        }

        // last resort
        return candidates.get(0).dataDirectory;
    }

    // separated for unit testing
    static void sortWriteableCandidates(List<DataDirectoryCandidate> candidates, long totalAvailable)
    {
        // calculate free-space-percentage
        for (DataDirectoryCandidate candidate : candidates)
            candidate.calcFreePerc(totalAvailable);

        // sort directories by perc
        Collections.sort(candidates);
    }

    public boolean hasAvailableDiskSpace(long estimatedSSTables, long expectedTotalWriteSize)
    {
        long writeSize = expectedTotalWriteSize / estimatedSSTables;
        long totalAvailable = 0L;

        for (DataDirectory dataDir : paths)
        {
            if (DisallowedDirectories.isUnwritable(getLocationForDisk(dataDir)))
                  continue;
            DataDirectoryCandidate candidate = new DataDirectoryCandidate(dataDir);
            // exclude directory if its total writeSize does not fit to data directory
            if (candidate.availableSpace < writeSize)
                continue;
            totalAvailable += candidate.availableSpace;
        }
        return totalAvailable > expectedTotalWriteSize;
    }

    public DataDirectory[] getWriteableLocations()
    {
        List<DataDirectory> allowedDirs = new ArrayList<>();
        for (DataDirectory dir : paths)
        {
            if (!DisallowedDirectories.isUnwritable(dir.location))
                allowedDirs.add(dir);
        }

        if (allowedDirs.isEmpty())
            throw new FSNoDiskAvailableForWriteError(metadata.keyspace);

        allowedDirs.sort(Comparator.comparing(o -> o.location));
        return allowedDirs.toArray(new DataDirectory[allowedDirs.size()]);
    }

    public static File getSnapshotDirectory(Descriptor desc, String snapshotName)
    {
        return getSnapshotDirectory(desc.directory, snapshotName);
    }

    /**
     * Returns directory to write snapshot. If directory does not exist, then one is created.
     *
     * If given {@code location} indicates secondary index, this will return
     * {@code <cf dir>/snapshots/<snapshot name>/.<index name>}.
     * Otherwise, this will return {@code <cf dir>/snapshots/<snapshot name>}.
     *
     * @param location base directory
     * @param snapshotName snapshot name
     * @return directory to write snapshot
     */
    public static File getSnapshotDirectory(File location, String snapshotName)
    {
        if (isSecondaryIndexFolder(location))
        {
            return getOrCreate(location.parent(), SNAPSHOT_SUBDIR, snapshotName, location.name());
        }
        else
        {
            return getOrCreate(location, SNAPSHOT_SUBDIR, snapshotName);
        }
    }

    public File getSnapshotManifestFile(String snapshotName)
    {
        File snapshotDir = getSnapshotDirectory(getDirectoryForNewSSTables(), snapshotName);
        return getSnapshotManifestFile(snapshotDir);
    }

    protected static File getSnapshotManifestFile(File snapshotDir)
    {
        return new File(snapshotDir, "manifest.json");
    }

    public File getSnapshotSchemaFile(String snapshotName)
    {
        File snapshotDir = getSnapshotDirectory(getDirectoryForNewSSTables(), snapshotName);
        return new File(snapshotDir, "schema.cql");
    }

    public File getNewEphemeralSnapshotMarkerFile(String snapshotName)
    {
        File snapshotDir = new File(getWriteableLocationAsFile(1L), join(SNAPSHOT_SUBDIR, snapshotName));
        return getEphemeralSnapshotMarkerFile(snapshotDir);
    }

    private static File getEphemeralSnapshotMarkerFile(File snapshotDirectory)
    {
        return new File(snapshotDirectory, "ephemeral.snapshot");
    }

    public static File getBackupsDirectory(Descriptor desc)
    {
        return getBackupsDirectory(desc.directory);
    }

    public static File getBackupsDirectory(File location)
    {
        if (isSecondaryIndexFolder(location))
        {
            return getOrCreate(location.parent(), BACKUPS_SUBDIR, location.name());
        }
        else
        {
            return getOrCreate(location, BACKUPS_SUBDIR);
        }
    }

    /**
     * Checks if the specified table should be stored with local system data.
     *
     * <p> To minimize the risk of failures, SSTables for local system keyspaces must be stored in a single data
     * directory. The only exception to this are some of the system table as the server can continue operating even
     *  if those tables loose some data.</p>
     *
     * @param keyspace the keyspace name
     * @param table the table name
     * @return {@code true} if the specified table should be stored with local system data, {@code false} otherwise.
     */
    public static boolean isStoredInLocalSystemKeyspacesDataLocation(String keyspace, String table)
    {
        String keyspaceName = keyspace.toLowerCase();

        return SchemaConstants.LOCAL_SYSTEM_KEYSPACE_NAMES.contains(keyspaceName)
                && !(SchemaConstants.SYSTEM_KEYSPACE_NAME.equals(keyspaceName)
                        && SystemKeyspace.TABLES_SPLIT_ACROSS_MULTIPLE_DISKS.contains(table.toLowerCase()));
    }

    public static class DataDirectory
    {
        public final File location;

        public DataDirectory(String location)
        {
            this(new File(location));
        }

        public DataDirectory(File location)
        {
            this.location = location;
        }

        public DataDirectory(Path location)
        {
            this.location = new File(location);
        }

        public long getAvailableSpace()
        {
            long availableSpace = PathUtils.tryGetSpace(location.toPath(), FileStore::getUsableSpace) - DatabaseDescriptor.getMinFreeSpacePerDriveInBytes();
            return availableSpace > 0 ? availableSpace : 0;
        }

        @Override
        public boolean equals(Object o)
        {
            if (this == o) return true;
            if (o == null || getClass() != o.getClass()) return false;

            DataDirectory that = (DataDirectory) o;

            return location.equals(that.location);
        }

        @Override
        public int hashCode()
        {
            return location.hashCode();
        }

        public String toString()
        {
            return "DataDirectory{" +
                   "location=" + location +
                   '}';
        }
    }

    /**
     * Data directories used to store keyspace data.
     */
    public static final class DataDirectories implements Iterable<DataDirectory>
    {
        /**
         * The directories for storing the local system keyspaces.
         */
        private final DataDirectory[] localSystemKeyspaceDataDirectories;

        /**
         * The directories where the data of the non local system keyspaces should be stored.
         */
        private final DataDirectory[] nonLocalSystemKeyspacesDirectories;


        public DataDirectories(String[] locationsForNonSystemKeyspaces, String[] locationsForSystemKeyspace)
        {
            nonLocalSystemKeyspacesDirectories = toDataDirectories(locationsForNonSystemKeyspaces);
            localSystemKeyspaceDataDirectories = toDataDirectories(locationsForSystemKeyspace);
        }

        private static DataDirectory[] toDataDirectories(String... locations)
        {
            DataDirectory[] directories = new DataDirectory[locations.length];
            for (int i = 0; i < locations.length; ++i)
                directories[i] = new DataDirectory(new File(locations[i]));
            return directories;
        }

        /**
         * Returns the data directories for the specified table.
         *
         * @param table the table metadata
         * @return the data directories for the specified table
         */
        public DataDirectory[] getDataDirectoriesFor(TableMetadata table)
        {
            return isStoredInLocalSystemKeyspacesDataLocation(table.keyspace, table.name) ? localSystemKeyspaceDataDirectories
                                                                                          : nonLocalSystemKeyspacesDirectories;
        }

        @Override
        public Iterator<DataDirectory> iterator()
        {
            return getAllDirectories().iterator();
        }

        public Set<DataDirectory> getAllDirectories()
        {
            Set<DataDirectory> directories = new LinkedHashSet<>(nonLocalSystemKeyspacesDirectories.length + localSystemKeyspaceDataDirectories.length);
            Collections.addAll(directories, nonLocalSystemKeyspacesDirectories);
            Collections.addAll(directories, localSystemKeyspaceDataDirectories);
            return directories;
        }

        @Override
        public boolean equals(Object o)
        {
            if (this == o) return true;
            if (o == null || getClass() != o.getClass()) return false;

            DataDirectories that = (DataDirectories) o;

            return Arrays.equals(this.localSystemKeyspaceDataDirectories, that.localSystemKeyspaceDataDirectories)
                && Arrays.equals(this.nonLocalSystemKeyspacesDirectories, that.nonLocalSystemKeyspacesDirectories);
        }

        @Override
        public int hashCode()
        {
            return Objects.hash(localSystemKeyspaceDataDirectories, nonLocalSystemKeyspacesDirectories);
        }

        @Override
        public String toString()
        {
            return "DataDirectories {" +
                   "systemKeyspaceDataDirectories=" + Arrays.toString(localSystemKeyspaceDataDirectories) +
                   ", nonSystemKeyspacesDirectories=" + Arrays.toString(nonLocalSystemKeyspacesDirectories) +
                   '}';
        }
    }

    static final class DataDirectoryCandidate implements Comparable<DataDirectoryCandidate>
    {
        final DataDirectory dataDirectory;
        final long availableSpace;
        double perc;

        public DataDirectoryCandidate(DataDirectory dataDirectory)
        {
            this.dataDirectory = dataDirectory;
            this.availableSpace = dataDirectory.getAvailableSpace();
        }

        void calcFreePerc(long totalAvailableSpace)
        {
            double w = availableSpace;
            w /= totalAvailableSpace;
            perc = w;
        }

        public int compareTo(DataDirectoryCandidate o)
        {
            if (this == o)
                return 0;

            int r = Double.compare(perc, o.perc);
            if (r != 0)
                return -r;
            // last resort
            return System.identityHashCode(this) - System.identityHashCode(o);
        }
    }

    /** The type of files that can be listed by SSTableLister, we never return txn logs,
     * use LifecycleTransaction.getFiles() if you need txn logs. */
    public enum FileType
    {
        /** A permanent sstable file that is safe to use. */
        FINAL,

        /** A temporary sstable file that will soon be deleted. */
        TEMPORARY,

        /** A transaction log file (contains information on final and temporary files). */
        TXN_LOG;
    }

    /**
     * How to handle a failure to read a txn log file. Note that we will try a few
     * times before giving up.
     **/
    public enum OnTxnErr
    {
        /** Throw the exception */
        THROW,

        /** Ignore the problematic parts of the txn log file */
        IGNORE
    }

    public SSTableLister sstableLister(OnTxnErr onTxnErr)
    {
        return new SSTableLister(this.dataPaths, this.metadata, onTxnErr);
    }

    public SSTableLister sstableLister(File directory, OnTxnErr onTxnErr)
    {
        return new SSTableLister(new File[]{directory}, metadata, onTxnErr);
    }

    public static class SSTableLister
    {
        private final OnTxnErr onTxnErr;
        private boolean skipTemporary;
        private boolean includeBackups;
        private boolean onlyBackups;
        private int nbFiles;
        private final Map<Descriptor, Set<Component>> components = new HashMap<>();
        private boolean filtered;
        private String snapshotName;
        private final File[] dataPaths;
        private final TableMetadata metadata;

        private SSTableLister(File[] dataPaths, TableMetadata metadata, OnTxnErr onTxnErr)
        {
            this.dataPaths = dataPaths;
            this.metadata = metadata;
            this.onTxnErr = onTxnErr;
        }

        public SSTableLister skipTemporary(boolean b)
        {
            if (filtered)
                throw new IllegalStateException("list() has already been called");
            skipTemporary = b;
            return this;
        }

        public SSTableLister includeBackups(boolean b)
        {
            if (filtered)
                throw new IllegalStateException("list() has already been called");
            includeBackups = b;
            return this;
        }

        public SSTableLister onlyBackups(boolean b)
        {
            if (filtered)
                throw new IllegalStateException("list() has already been called");
            onlyBackups = b;
            includeBackups = b;
            return this;
        }

        public SSTableLister snapshots(String sn)
        {
            if (filtered)
                throw new IllegalStateException("list() has already been called");
            snapshotName = sn;
            return this;
        }

        public Map<Descriptor, Set<Component>> list()
        {
            filter();
            return ImmutableMap.copyOf(components);
        }

        public List<File> listFiles()
        {
            filter();
            List<File> l = new ArrayList<>(nbFiles);
            for (Map.Entry<Descriptor, Set<Component>> entry : components.entrySet())
            {
                for (Component c : entry.getValue())
                {
                    l.add(new File(entry.getKey().filenameFor(c)));
                }
            }
            return l;
        }

        private void filter()
        {
            if (filtered)
                return;

            for (File location : dataPaths)
            {
                if (DisallowedDirectories.isUnreadable(location))
                    continue;

                if (snapshotName != null)
                {
                    LifecycleTransaction.getFiles(getSnapshotDirectory(location, snapshotName).toPath(), getFilter(), onTxnErr);
                    continue;
                }

                if (!onlyBackups)
                    LifecycleTransaction.getFiles(location.toPath(), getFilter(), onTxnErr);

                if (includeBackups)
                    LifecycleTransaction.getFiles(getBackupsDirectory(location).toPath(), getFilter(), onTxnErr);
            }

            filtered = true;
        }

        private BiPredicate<File, FileType> getFilter()
        {
            // This function always return false since it adds to the components map
            return (file, type) ->
            {
                switch (type)
                {
                    case TXN_LOG:
                        return false;
                    case TEMPORARY:
                        if (skipTemporary)
                            return false;

                    case FINAL:
                        Pair<Descriptor, Component> pair = SSTable.tryComponentFromFilename(file);
                        if (pair == null)
                            return false;

                        // we are only interested in the SSTable files that belong to the specific ColumnFamily
                        if (!pair.left.ksname.equals(metadata.keyspace) || !pair.left.cfname.equals(metadata.name))
                            return false;

                        Set<Component> previous = components.get(pair.left);
                        if (previous == null)
                        {
                            previous = new HashSet<>();
                            components.put(pair.left, previous);
                        }
                        previous.add(pair.right);
                        nbFiles++;
                        return false;

                    default:
                        throw new AssertionError();
                }
            };
        }
    }

    public Map<String, TableSnapshot> listSnapshots()
    {
        Map<String, Set<File>> snapshotDirsByTag = listSnapshotDirsByTag();

        Map<String, TableSnapshot> snapshots = Maps.newHashMapWithExpectedSize(snapshotDirsByTag.size());

        for (Map.Entry<String, Set<File>> entry : snapshotDirsByTag.entrySet())
        {
            String tag = entry.getKey();
            Set<File> snapshotDirs = entry.getValue();
            SnapshotManifest manifest = maybeLoadManifest(metadata.keyspace, metadata.name, tag, snapshotDirs);
            snapshots.put(tag, buildSnapshot(tag, manifest, snapshotDirs));
        }

        return snapshots;
    }

    protected TableSnapshot buildSnapshot(String tag, SnapshotManifest manifest, Set<File> snapshotDirs) {
        Instant createdAt = manifest == null ? null : manifest.createdAt;
        Instant expiresAt = manifest == null ? null : manifest.expiresAt;
        return new TableSnapshot(metadata.keyspace, metadata.name, tag, createdAt, expiresAt, snapshotDirs,
                                 this::getTrueAllocatedSizeIn);
    }

    @VisibleForTesting
    protected static SnapshotManifest maybeLoadManifest(String keyspace, String table, String tag, Set<File> snapshotDirs)
    {
        List<File> manifests = snapshotDirs.stream().map(d -> new File(d, "manifest.json"))
                                           .filter(d -> d.exists()).collect(Collectors.toList());

        if (manifests.isEmpty())
        {
            logger.warn("No manifest found for snapshot {} of table {}.{}.", tag, keyspace, table);
            return null;
        }

        if (manifests.size() > 1) {
            logger.warn("Found multiple manifests for snapshot {} of table {}.{}", tag, keyspace, table);
        }

        try
        {
            return SnapshotManifest.deserializeFromJsonFile(manifests.get(0));
        }
        catch (IOException e)
        {
            logger.warn("Cannot read manifest file {} of snapshot {}.", manifests, tag, e);
        }

        return null;
    }

    public List<String> listEphemeralSnapshots()
    {
        final List<String> ephemeralSnapshots = new LinkedList<>();
        for (File snapshot : listAllSnapshots())
        {
            if (getEphemeralSnapshotMarkerFile(snapshot).exists())
                ephemeralSnapshots.add(snapshot.name());
        }
        return ephemeralSnapshots;
    }

    private List<File> listAllSnapshots()
    {
        final List<File> snapshots = new LinkedList<>();
        for (final File dir : dataPaths)
        {
            File snapshotDir = isSecondaryIndexFolder(dir)
                               ? new File(dir.parentPath(), SNAPSHOT_SUBDIR)
                               : new File(dir, SNAPSHOT_SUBDIR);
            if (snapshotDir.exists() && snapshotDir.isDirectory())
            {
                final File[] snapshotDirs  = snapshotDir.tryList();
                if (snapshotDirs != null)
                {
                    for (final File snapshot : snapshotDirs)
                    {
                        if (snapshot.isDirectory())
                            snapshots.add(snapshot);
                    }
                }
            }
        }

        return snapshots;
    }

    @VisibleForTesting
    protected Map<String, Set<File>> listSnapshotDirsByTag()
    {
        Map<String, Set<File>> snapshotDirsByTag = new HashMap<>();
        for (final File dir : dataPaths)
        {
            File snapshotDir = isSecondaryIndexFolder(dir)
                               ? new File(dir.parentPath(), SNAPSHOT_SUBDIR)
                               : new File(dir, SNAPSHOT_SUBDIR);
            if (snapshotDir.exists() && snapshotDir.isDirectory())
            {
                final File[] snapshotDirs  = snapshotDir.tryList();
                if (snapshotDirs != null)
                {
                    for (final File snapshot : snapshotDirs)
                    {
                        if (snapshot.isDirectory()) {
                            snapshotDirsByTag.computeIfAbsent(snapshot.name(), k -> new LinkedHashSet<>()).add(snapshot.toAbsolute());
                        }
                    }
                }
            }
        }
        return snapshotDirsByTag;
    }

    public boolean snapshotExists(String snapshotName)
    {
        for (File dir : dataPaths)
        {
            File snapshotDir;
            if (isSecondaryIndexFolder(dir))
            {
                snapshotDir = new File(dir.parent(), join(SNAPSHOT_SUBDIR, snapshotName, dir.name()));
            }
            else
            {
                snapshotDir = new File(dir, join(SNAPSHOT_SUBDIR, snapshotName));
            }
            if (snapshotDir.exists())
                return true;
        }
        return false;
    }

    public static void clearSnapshot(String snapshotName, List<File> tableDirectories, RateLimiter snapshotRateLimiter)
    {
        // If snapshotName is empty or null, we will delete the entire snapshot directory
        String tag = snapshotName == null ? "" : snapshotName;
        for (File tableDir : tableDirectories)
        {
            File snapshotDir = new File(tableDir, join(SNAPSHOT_SUBDIR, tag));
            removeSnapshotDirectory(snapshotRateLimiter, snapshotDir);
        }
    }

    public static void removeSnapshotDirectory(RateLimiter snapshotRateLimiter, File snapshotDir)
    {
        if (snapshotDir.exists())
        {
            logger.trace("Removing snapshot directory {}", snapshotDir);
            try
            {
                FileUtils.deleteRecursiveWithThrottle(snapshotDir, snapshotRateLimiter);
            }
            catch (FSWriteError e)
            {
                throw e;
            }
        }
    }

    /**
     * @return total snapshot size in byte for all snapshots.
     */
    public long trueSnapshotsSize()
    {
        long result = 0L;
        for (File dir : dataPaths)
        {
            File snapshotDir = isSecondaryIndexFolder(dir)
                               ? new File(dir.parentPath(), SNAPSHOT_SUBDIR)
                               : new File(dir, SNAPSHOT_SUBDIR);
            result += getTrueAllocatedSizeIn(snapshotDir);
        }
        return result;
    }

    /**
     * @return Raw size on disk for all directories
     */
    public long getRawDiretoriesSize()
    {
        long totalAllocatedSize = 0L;

        for (File path : dataPaths)
            totalAllocatedSize += FileUtils.folderSize(path);

        return totalAllocatedSize;
    }

    public long getTrueAllocatedSizeIn(File snapshotDir)
    {
        if (!snapshotDir.isDirectory())
            return 0;

        SSTableSizeSummer visitor = new SSTableSizeSummer(snapshotDir, sstableLister(OnTxnErr.THROW).listFiles());
        try
        {
            Files.walkFileTree(snapshotDir.toPath(), visitor);
        }
        catch (IOException e)
        {
            logger.error("Could not calculate the size of {}. {}", snapshotDir, e.getMessage());
        }

        return visitor.getAllocatedSize();
    }

    // Recursively finds all the sub directories in the KS directory.
    public static List<File> getKSChildDirectories(String ksName)
    {
        List<File> result = new ArrayList<>();
        for (DataDirectory dataDirectory : dataDirectories.getAllDirectories())
        {
            File ksDir = new File(dataDirectory.location, ksName);
            File[] cfDirs = ksDir.tryList();
            if (cfDirs == null)
                continue;
            for (File cfDir : cfDirs)
            {
                if (cfDir.isDirectory())
                    result.add(cfDir);
            }
        }
        return result;
    }

    public static boolean isSecondaryIndexFolder(File dir)
    {
        return dir.name().startsWith(SECONDARY_INDEX_NAME_SEPARATOR);
    }

    public List<File> getCFDirectories()
    {
        List<File> result = new ArrayList<>();
        for (File dataDirectory : dataPaths)
        {
            if (dataDirectory.isDirectory())
                result.add(dataDirectory);
        }
        return result;
    }

    private static File getOrCreate(File base, String... subdirs)
    {
        File dir = subdirs == null || subdirs.length == 0 ? base : new File(base, join(subdirs));
        if (dir.exists())
        {
            if (!dir.isDirectory())
                throw new AssertionError(String.format("Invalid directory path %s: path exists but is not a directory", dir));
        }
        else if (!dir.tryCreateDirectories() && !(dir.exists() && dir.isDirectory()))
        {
            throw new FSWriteError(new IOException("Unable to create directory " + dir), dir);
        }
        return dir;
    }

    private static String join(String... s)
    {
        return StringUtils.join(s, File.pathSeparator());
    }

    private class SSTableSizeSummer extends DirectorySizeCalculator
    {
        private final Set<String> toSkip;
        SSTableSizeSummer(File path, List<File> files)
        {
            super(path);
            toSkip = files.stream().map(f -> f.getName()).collect(Collectors.toSet());
        }

        @Override
        public boolean isAcceptable(Path path)
        {
            File file = new File(path);
            Descriptor desc = SSTable.tryDescriptorFromFilename(file);
            return desc != null
                && desc.ksname.equals(metadata.keyspace)
                && desc.cfname.equals(metadata.name)
                && !toSkip.contains(file.getName());
        }
    }

}<|MERGE_RESOLUTION|>--- conflicted
+++ resolved
@@ -23,7 +23,6 @@
 import java.util.function.BiPredicate;
 import java.util.stream.Collectors;
 
-<<<<<<< HEAD
 import com.google.common.annotations.VisibleForTesting;
 
 import java.io.IOError;
@@ -35,8 +34,6 @@
 import java.util.concurrent.ThreadLocalRandom;
 import java.util.function.BiPredicate;
 
-=======
->>>>>>> 5f50c797
 import com.google.common.collect.ImmutableMap;
 import com.google.common.collect.Iterables;
 import com.google.common.collect.Maps;
@@ -1227,7 +1224,7 @@
         SSTableSizeSummer(File path, List<File> files)
         {
             super(path);
-            toSkip = files.stream().map(f -> f.getName()).collect(Collectors.toSet());
+            toSkip = files.stream().map(f -> f.name()).collect(Collectors.toSet());
         }
 
         @Override
@@ -1238,7 +1235,7 @@
             return desc != null
                 && desc.ksname.equals(metadata.keyspace)
                 && desc.cfname.equals(metadata.name)
-                && !toSkip.contains(file.getName());
+                && !toSkip.contains(file.name());
         }
     }
 
