/*
 * Licensed to the Apache Software Foundation (ASF) under one
 * or more contributor license agreements.  See the NOTICE file
 * distributed with this work for additional information
 * regarding copyright ownership.  The ASF licenses this file
 * to you under the Apache License, Version 2.0 (the
 * "License"); you may not use this file except in compliance
 * with the License.  You may obtain a copy of the License at
 *
 *     http://www.apache.org/licenses/LICENSE-2.0
 *
 * Unless required by applicable law or agreed to in writing, software
 * distributed under the License is distributed on an "AS IS" BASIS,
 * WITHOUT WARRANTIES OR CONDITIONS OF ANY KIND, either express or implied.
 * See the License for the specific language governing permissions and
 * limitations under the License.
 */
package org.apache.cassandra.db.rows;

import java.nio.ByteBuffer;
import java.util.*;
import java.util.function.Consumer;
import java.util.function.Predicate;

import com.google.common.base.Function;
import com.google.common.collect.Collections2;
import com.google.common.collect.Iterables;
import com.google.common.collect.Iterators;

import org.apache.cassandra.config.CFMetaData;
import org.apache.cassandra.config.ColumnDefinition;
import org.apache.cassandra.db.*;
import org.apache.cassandra.db.filter.ColumnFilter;
import org.apache.cassandra.db.marshal.AbstractType;
import org.apache.cassandra.db.partitions.PartitionUpdate;
import org.apache.cassandra.utils.*;
import org.apache.cassandra.utils.btree.BTree;
import org.apache.cassandra.utils.btree.BTreeSearchIterator;
import org.apache.cassandra.utils.btree.UpdateFunction;

/**
 * Immutable implementation of a Row object.
 */
public class BTreeRow extends AbstractRow
{
    private static final long EMPTY_SIZE = ObjectSizes.measure(emptyRow(Clustering.EMPTY));

    private final Clustering clustering;
    private final LivenessInfo primaryKeyLivenessInfo;
    private final Deletion deletion;

    // The data for each columns present in this row in column sorted order.
    private final Object[] btree;

    // We need to filter the tombstones of a row on every read (twice in fact: first to remove purgeable tombstone, and then after reconciliation to remove
    // all tombstone since we don't return them to the client) as well as on compaction. But it's likely that many rows won't have any tombstone at all, so
    // we want to speed up that case by not having to iterate/copy the row in this case. We could keep a single boolean telling us if we have tombstones,
    // but that doesn't work for expiring columns. So instead we keep the deletion time for the first thing in the row to be deleted. This allow at any given
    // time to know if we have any deleted information or not. If we any "true" tombstone (i.e. not an expiring cell), this value will be forced to
    // Integer.MIN_VALUE, but if we don't and have expiring cells, this will the time at which the first expiring cell expires. If we have no tombstones and
    // no expiring cells, this will be Integer.MAX_VALUE;
    private final int minLocalDeletionTime;

    private BTreeRow(Clustering clustering,
                     LivenessInfo primaryKeyLivenessInfo,
                     Deletion deletion,
                     Object[] btree,
                     int minLocalDeletionTime)
    {
        assert !deletion.isShadowedBy(primaryKeyLivenessInfo);
        this.clustering = clustering;
        this.primaryKeyLivenessInfo = primaryKeyLivenessInfo;
        this.deletion = deletion;
        this.btree = btree;
        this.minLocalDeletionTime = minLocalDeletionTime;
    }

    private BTreeRow(Clustering clustering, Object[] btree, int minLocalDeletionTime)
    {
        this(clustering, LivenessInfo.EMPTY, Deletion.LIVE, btree, minLocalDeletionTime);
    }

    // Note that it's often easier/safer to use the sortedBuilder/unsortedBuilder or one of the static creation method below. Only directly useful in a small amount of cases.
    public static BTreeRow create(Clustering clustering,
                                  LivenessInfo primaryKeyLivenessInfo,
                                  Deletion deletion,
                                  Object[] btree)
    {
        int minDeletionTime = Math.min(minDeletionTime(primaryKeyLivenessInfo), minDeletionTime(deletion.time()));
        if (minDeletionTime != Integer.MIN_VALUE)
        {
            for (ColumnData cd : BTree.<ColumnData>iterable(btree))
                minDeletionTime = Math.min(minDeletionTime, minDeletionTime(cd));
        }

        return create(clustering, primaryKeyLivenessInfo, deletion, btree, minDeletionTime);
    }

    public static BTreeRow create(Clustering clustering,
                                  LivenessInfo primaryKeyLivenessInfo,
                                  Deletion deletion,
                                  Object[] btree,
                                  int minDeletionTime)
    {
        return new BTreeRow(clustering, primaryKeyLivenessInfo, deletion, btree, minDeletionTime);
    }

    public static BTreeRow emptyRow(Clustering clustering)
    {
        return new BTreeRow(clustering, BTree.empty(), Integer.MAX_VALUE);
    }

    public static BTreeRow singleCellRow(Clustering clustering, Cell cell)
    {
        if (cell.column().isSimple())
            return new BTreeRow(clustering, BTree.singleton(cell), minDeletionTime(cell));

        ComplexColumnData complexData = new ComplexColumnData(cell.column(), new Cell[]{ cell }, DeletionTime.LIVE);
        return new BTreeRow(clustering, BTree.singleton(complexData), minDeletionTime(cell));
    }

    public static BTreeRow emptyDeletedRow(Clustering clustering, Deletion deletion)
    {
        assert !deletion.isLive();
        return new BTreeRow(clustering, LivenessInfo.EMPTY, deletion, BTree.empty(), Integer.MIN_VALUE);
    }

    public static BTreeRow noCellLiveRow(Clustering clustering, LivenessInfo primaryKeyLivenessInfo)
    {
        assert !primaryKeyLivenessInfo.isEmpty();
        return new BTreeRow(clustering,
                            primaryKeyLivenessInfo,
                            Deletion.LIVE,
                            BTree.empty(),
                            minDeletionTime(primaryKeyLivenessInfo));
    }

    private static int minDeletionTime(Cell cell)
    {
        return cell.isTombstone() ? Integer.MIN_VALUE : cell.localDeletionTime();
    }

    private static int minDeletionTime(LivenessInfo info)
    {
        return info.isExpiring() ? info.localExpirationTime() : Integer.MAX_VALUE;
    }

    private static int minDeletionTime(DeletionTime dt)
    {
        return dt.isLive() ? Integer.MAX_VALUE : Integer.MIN_VALUE;
    }

    private static int minDeletionTime(ComplexColumnData cd)
    {
        int min = minDeletionTime(cd.complexDeletion());
        for (Cell cell : cd)
        {
            min = Math.min(min, minDeletionTime(cell));
            if (min == Integer.MIN_VALUE)
                break;
        }
        return min;
    }

    private static int minDeletionTime(ColumnData cd)
    {
        return cd.column().isSimple() ? minDeletionTime((Cell) cd) : minDeletionTime((ComplexColumnData)cd);
    }

    public void apply(Consumer<ColumnData> function, boolean reversed)
    {
        BTree.apply(btree, function, reversed);
    }

    public void apply(Consumer<ColumnData> funtion, com.google.common.base.Predicate<ColumnData> stopCondition, boolean reversed)
    {
        BTree.apply(btree, funtion, stopCondition, reversed);
    }

    private static int minDeletionTime(Object[] btree, LivenessInfo info, DeletionTime rowDeletion)
    {
        //we have to wrap this for the lambda
        final WrappedInt min = new WrappedInt(Math.min(minDeletionTime(info), minDeletionTime(rowDeletion)));

        BTree.<ColumnData>apply(btree, cd -> min.set( Math.min(min.get(), minDeletionTime(cd)) ), cd -> min.get() == Integer.MIN_VALUE, false);
        return min.get();
    }

    public Clustering clustering()
    {
        return clustering;
    }

    public Collection<ColumnDefinition> columns()
    {
        return Collections2.transform(this, ColumnData::column);
    }

    public LivenessInfo primaryKeyLivenessInfo()
    {
        return primaryKeyLivenessInfo;
    }

    public boolean isEmpty()
    {
        return primaryKeyLivenessInfo().isEmpty()
               && deletion().isLive()
               && BTree.isEmpty(btree);
    }

    public Deletion deletion()
    {
        return deletion;
    }

    public Cell getCell(ColumnDefinition c)
    {
        assert !c.isComplex();
        return (Cell) BTree.<Object>find(btree, ColumnDefinition.asymmetricColumnDataComparator, c);
    }

    public Cell getCell(ColumnDefinition c, CellPath path)
    {
        assert c.isComplex();
        ComplexColumnData cd = getComplexColumnData(c);
        if (cd == null)
            return null;
        return cd.getCell(path);
    }

    public ComplexColumnData getComplexColumnData(ColumnDefinition c)
    {
        assert c.isComplex();
        return (ComplexColumnData) BTree.<Object>find(btree, ColumnDefinition.asymmetricColumnDataComparator, c);
    }

    public int size()
    {
        return BTree.size(btree);
    }

    public Iterator<ColumnData> iterator()
    {
        return searchIterator();
    }

    public Iterable<Cell> cells()
    {
        return CellIterator::new;
    }

    public BTreeSearchIterator<ColumnDefinition, ColumnData> searchIterator()
    {
        return BTree.slice(btree, ColumnDefinition.asymmetricColumnDataComparator, BTree.Dir.ASC);
    }

    public Row filter(ColumnFilter filter, CFMetaData metadata)
    {
        return filter(filter, DeletionTime.LIVE, false, metadata);
    }

    public Row filter(ColumnFilter filter, DeletionTime activeDeletion, boolean setActiveDeletionToRow, CFMetaData metadata)
    {
        Map<ByteBuffer, CFMetaData.DroppedColumn> droppedColumns = metadata.getDroppedColumns();

<<<<<<< HEAD
        boolean mayFilterColumns = !filter.fetchesAllColumns(isStatic());
        boolean mayHaveShadowed = activeDeletion.supersedes(deletion.time());

        if (!mayFilterColumns && !mayHaveShadowed && droppedColumns.isEmpty())
=======
        if (filter.includesAllColumns() && (activeDeletion.isLive() || deletion.supersedes(activeDeletion)) && droppedColumns.isEmpty())
>>>>>>> e1da99a1
            return this;


        LivenessInfo newInfo = primaryKeyLivenessInfo;
        Deletion newDeletion = deletion;
        if (mayHaveShadowed)
        {
            if (activeDeletion.deletes(newInfo.timestamp()))
                newInfo = LivenessInfo.EMPTY;
            // note that mayHaveShadowed means the activeDeletion shadows the row deletion. So if don't have setActiveDeletionToRow,
            // the row deletion is shadowed and we shouldn't return it.
            newDeletion = setActiveDeletionToRow ? Deletion.regular(activeDeletion) : Deletion.LIVE;
        }

        Columns columns = filter.fetchedColumns().columns(isStatic());
        Predicate<ColumnDefinition> inclusionTester = columns.inOrderInclusionTester();
        Predicate<ColumnDefinition> queriedByUserTester = filter.queriedColumns().columns(isStatic()).inOrderInclusionTester();
        final LivenessInfo rowLiveness = newInfo;
        return transformAndFilter(newInfo, newDeletion, (cd) -> {

            ColumnDefinition column = cd.column();
            if (!inclusionTester.test(column))
                return null;

            CFMetaData.DroppedColumn dropped = droppedColumns.get(column.name.bytes);
            if (column.isComplex())
                return ((ComplexColumnData) cd).filter(filter, mayHaveShadowed ? activeDeletion : DeletionTime.LIVE, dropped, rowLiveness);

            Cell cell = (Cell) cd;
            // We include the cell unless it is 1) shadowed, 2) for a dropped column or 3) skippable.
            // And a cell is skippable if it is for a column that is not queried by the user and its timestamp
            // is lower than the row timestamp (see #10657 or SerializationHelper.includes() for details).
            boolean isForDropped = dropped != null && cell.timestamp() <= dropped.droppedTime;
            boolean isShadowed = mayHaveShadowed && activeDeletion.deletes(cell);
            boolean isSkippable = !queriedByUserTester.test(column) && cell.timestamp() < rowLiveness.timestamp();
            return isForDropped || isShadowed || isSkippable ? null : cell;
        });
    }

    public Row withOnlyQueriedData(ColumnFilter filter)
    {
        if (filter.allFetchedColumnsAreQueried())
            return this;

        return transformAndFilter(primaryKeyLivenessInfo, deletion, (cd) -> {

            ColumnDefinition column = cd.column();
            if (column.isComplex())
                return ((ComplexColumnData)cd).withOnlyQueriedData(filter);

            return filter.fetchedColumnIsQueried(column) ? cd : null;
        });
    }

    public boolean hasComplex()
    {
        // We start by the end cause we know complex columns sort after the simple ones
        ColumnData cd = Iterables.getFirst(BTree.<ColumnData>iterable(btree, BTree.Dir.DESC), null);
        return cd != null && cd.column.isComplex();
    }

    public boolean hasComplexDeletion()
    {
        final WrappedBoolean result = new WrappedBoolean(false);

        // We start by the end cause we know complex columns sort before simple ones
        apply(c -> {}, cd -> {
            if (cd.column.isSimple())
            {
                result.set(false);
                return true;
            }

            if (!((ComplexColumnData) cd).complexDeletion().isLive())
            {
                result.set(true);
                return true;
            }

            return false;
        }, true);

        return result.get();
    }

    public Row markCounterLocalToBeCleared()
    {
        return transformAndFilter(primaryKeyLivenessInfo, deletion, (cd) -> cd.column().cellValueType().isCounter()
                                                                            ? cd.markCounterLocalToBeCleared()
                                                                            : cd);
    }

    public boolean hasDeletion(int nowInSec)
    {
        return nowInSec >= minLocalDeletionTime;
    }

    /**
     * Returns a copy of the row where all timestamps for live data have replaced by {@code newTimestamp} and
     * all deletion timestamp by {@code newTimestamp - 1}.
     *
     * This exists for the Paxos path, see {@link PartitionUpdate#updateAllTimestamp} for additional details.
     */
    public Row updateAllTimestamp(long newTimestamp)
    {
        LivenessInfo newInfo = primaryKeyLivenessInfo.isEmpty() ? primaryKeyLivenessInfo : primaryKeyLivenessInfo.withUpdatedTimestamp(newTimestamp);
        // If the deletion is shadowable and the row has a timestamp, we'll forced the deletion timestamp to be less than the row one, so we
        // should get rid of said deletion.
        Deletion newDeletion = deletion.isLive() || (deletion.isShadowable() && !primaryKeyLivenessInfo.isEmpty())
                             ? Deletion.LIVE
                             : new Deletion(new DeletionTime(newTimestamp - 1, deletion.time().localDeletionTime()), deletion.isShadowable());

        return transformAndFilter(newInfo, newDeletion, (cd) -> cd.updateAllTimestamp(newTimestamp));
    }

    public Row withRowDeletion(DeletionTime newDeletion)
    {
        // Note that:
        //  - it is a contract with the caller that the new deletion shouldn't shadow anything in
        //    the row, and so in particular it can't shadow the row deletion. So if there is a
        //    already a row deletion we have nothing to do.
        //  - we set the minLocalDeletionTime to MIN_VALUE because we know the deletion is live
        return newDeletion.isLive() || !deletion.isLive()
             ? this
             : new BTreeRow(clustering, primaryKeyLivenessInfo, Deletion.regular(newDeletion), btree, Integer.MIN_VALUE);
    }

    public Row purge(DeletionPurger purger, int nowInSec)
    {
        if (!hasDeletion(nowInSec))
            return this;

        LivenessInfo newInfo = purger.shouldPurge(primaryKeyLivenessInfo, nowInSec) ? LivenessInfo.EMPTY : primaryKeyLivenessInfo;
        Deletion newDeletion = purger.shouldPurge(deletion.time()) ? Deletion.LIVE : deletion;

        return transformAndFilter(newInfo, newDeletion, (cd) -> cd.purge(purger, nowInSec));
    }

    private Row transformAndFilter(LivenessInfo info, Deletion deletion, Function<ColumnData, ColumnData> function)
    {
        Object[] transformed = BTree.transformAndFilter(btree, function);

        if (btree == transformed && info == this.primaryKeyLivenessInfo && deletion == this.deletion)
            return this;

        if (info.isEmpty() && deletion.isLive() && BTree.isEmpty(transformed))
            return null;

        int minDeletionTime = minDeletionTime(transformed, info, deletion.time());
        return BTreeRow.create(clustering, info, deletion, transformed, minDeletionTime);
    }

    public int dataSize()
    {
        int dataSize = clustering.dataSize()
                     + primaryKeyLivenessInfo.dataSize()
                     + deletion.dataSize();

        for (ColumnData cd : this)
            dataSize += cd.dataSize();
        return dataSize;
    }

    public long unsharedHeapSizeExcludingData()
    {
        long heapSize = EMPTY_SIZE
                      + clustering.unsharedHeapSizeExcludingData()
                      + BTree.sizeOfStructureOnHeap(btree);

        for (ColumnData cd : this)
            heapSize += cd.unsharedHeapSizeExcludingData();
        return heapSize;
    }

    public static Row.Builder sortedBuilder()
    {
        return new Builder(true);
    }

    public static Row.Builder unsortedBuilder(int nowInSec)
    {
        return new Builder(false, nowInSec);
    }

    // This is only used by PartitionUpdate.CounterMark but other uses should be avoided as much as possible as it breaks our general
    // assumption that Row objects are immutable. This method should go away post-#6506 in particular.
    // This method is in particular not exposed by the Row API on purpose.
    // This method also *assumes* that the cell we're setting already exists.
    public void setValue(ColumnDefinition column, CellPath path, ByteBuffer value)
    {
        ColumnData current = (ColumnData) BTree.<Object>find(btree, ColumnDefinition.asymmetricColumnDataComparator, column);
        if (column.isSimple())
            BTree.replaceInSitu(btree, ColumnData.comparator, current, ((Cell) current).withUpdatedValue(value));
        else
            ((ComplexColumnData) current).setValue(path, value);
    }

    public Iterable<Cell> cellsInLegacyOrder(CFMetaData metadata, boolean reversed)
    {
        return () -> new CellInLegacyOrderIterator(metadata, reversed);
    }

    private class CellIterator extends AbstractIterator<Cell>
    {
        private Iterator<ColumnData> columnData = iterator();
        private Iterator<Cell> complexCells;

        protected Cell computeNext()
        {
            while (true)
            {
                if (complexCells != null)
                {
                    if (complexCells.hasNext())
                        return complexCells.next();

                    complexCells = null;
                }

                if (!columnData.hasNext())
                    return endOfData();

                ColumnData cd = columnData.next();
                if (cd.column().isComplex())
                    complexCells = ((ComplexColumnData)cd).iterator();
                else
                    return (Cell)cd;
            }
        }
    }

    private class CellInLegacyOrderIterator extends AbstractIterator<Cell>
    {
        private final Comparator<ByteBuffer> comparator;
        private final boolean reversed;
        private final int firstComplexIdx;
        private int simpleIdx;
        private int complexIdx;
        private Iterator<Cell> complexCells;
        private final Object[] data;

        private CellInLegacyOrderIterator(CFMetaData metadata, boolean reversed)
        {
            AbstractType<?> nameComparator = metadata.getColumnDefinitionNameComparator(isStatic() ? ColumnDefinition.Kind.STATIC : ColumnDefinition.Kind.REGULAR);
            this.comparator = reversed ? Collections.reverseOrder(nameComparator) : nameComparator;
            this.reversed = reversed;

            // copy btree into array for simple separate iteration of simple and complex columns
            this.data = new Object[BTree.size(btree)];
            BTree.toArray(btree, data, 0);

            int idx = Iterators.indexOf(Iterators.forArray(data), cd -> cd instanceof ComplexColumnData);
            this.firstComplexIdx = idx < 0 ? data.length : idx;
            this.complexIdx = firstComplexIdx;
        }

        private int getSimpleIdx()
        {
            return reversed ? firstComplexIdx - simpleIdx - 1 : simpleIdx;
        }

        private int getSimpleIdxAndIncrement()
        {
            int idx = getSimpleIdx();
            ++simpleIdx;
            return idx;
        }

        private int getComplexIdx()
        {
            return reversed ? data.length + firstComplexIdx - complexIdx - 1 : complexIdx;
        }

        private int getComplexIdxAndIncrement()
        {
            int idx = getComplexIdx();
            ++complexIdx;
            return idx;
        }

        private Iterator<Cell> makeComplexIterator(Object complexData)
        {
            ComplexColumnData ccd = (ComplexColumnData)complexData;
            return reversed ? ccd.reverseIterator() : ccd.iterator();
        }

        protected Cell computeNext()
        {
            while (true)
            {
                if (complexCells != null)
                {
                    if (complexCells.hasNext())
                        return complexCells.next();

                    complexCells = null;
                }

                if (simpleIdx >= firstComplexIdx)
                {
                    if (complexIdx >= data.length)
                        return endOfData();

                    complexCells = makeComplexIterator(data[getComplexIdxAndIncrement()]);
                }
                else
                {
                    if (complexIdx >= data.length)
                        return (Cell)data[getSimpleIdxAndIncrement()];

                    if (comparator.compare(((ColumnData) data[getSimpleIdx()]).column().name.bytes, ((ColumnData) data[getComplexIdx()]).column().name.bytes) < 0)
                        return (Cell)data[getSimpleIdxAndIncrement()];
                    else
                        complexCells = makeComplexIterator(data[getComplexIdxAndIncrement()]);
                }
            }
        }
    }

    public static class Builder implements Row.Builder
    {
        // a simple marker class that will sort to the beginning of a run of complex cells to store the deletion time
        private static class ComplexColumnDeletion extends BufferCell
        {
            public ComplexColumnDeletion(ColumnDefinition column, DeletionTime deletionTime)
            {
                super(column, deletionTime.markedForDeleteAt(), 0, deletionTime.localDeletionTime(), ByteBufferUtil.EMPTY_BYTE_BUFFER, CellPath.BOTTOM);
            }
        }

        // converts a run of Cell with equal column into a ColumnData
        private static class CellResolver implements BTree.Builder.Resolver
        {
            final int nowInSec;
            private CellResolver(int nowInSec)
            {
                this.nowInSec = nowInSec;
            }

            public ColumnData resolve(Object[] cells, int lb, int ub)
            {
                Cell cell = (Cell) cells[lb];
                ColumnDefinition column = cell.column;
                if (cell.column.isSimple())
                {
                    assert lb + 1 == ub || nowInSec != Integer.MIN_VALUE;
                    while (++lb < ub)
                        cell = Cells.reconcile(cell, (Cell) cells[lb], nowInSec);
                    return cell;
                }

                // TODO: relax this in the case our outer provider is sorted (want to delay until remaining changes are
                // bedded in, as less important; galloping makes it pretty cheap anyway)
                Arrays.sort(cells, lb, ub, (Comparator<Object>) column.cellComparator());
                DeletionTime deletion = DeletionTime.LIVE;
                // Deal with complex deletion (for which we've use "fake" ComplexColumnDeletion cells that we need to remove).
                // Note that in almost all cases we'll at most one of those fake cell, but the contract of {{Row.Builder.addComplexDeletion}}
                // does not forbid it being called twice (especially in the unsorted case) and this can actually happen when reading
                // legacy sstables (see #10743).
                while (lb < ub)
                {
                    cell = (Cell) cells[lb];
                    if (!(cell instanceof ComplexColumnDeletion))
                        break;

                    if (cell.timestamp() > deletion.markedForDeleteAt())
                        deletion = new DeletionTime(cell.timestamp(), cell.localDeletionTime());
                    lb++;
                }

                List<Object> buildFrom = Arrays.asList(cells).subList(lb, ub);
                if (deletion != DeletionTime.LIVE)
                {
                    // Make sure we don't include any shadowed cells
                    List<Object> filtered = new ArrayList<>(buildFrom.size());
                    for (Object c : buildFrom)
                    {
                        if (((Cell)c).timestamp() >= deletion.markedForDeleteAt())
                            filtered.add(c);
                    }
                    buildFrom = filtered;
                }
                Object[] btree = BTree.build(buildFrom, UpdateFunction.noOp());
                return new ComplexColumnData(column, btree, deletion);
            }

        }
        protected Clustering clustering;
        protected LivenessInfo primaryKeyLivenessInfo = LivenessInfo.EMPTY;
        protected Deletion deletion = Deletion.LIVE;

        private final boolean isSorted;
        private BTree.Builder<Cell> cells_;
        private final CellResolver resolver;
        private boolean hasComplex = false;

        // For complex column at index i of 'columns', we store at complexDeletions[i] its complex deletion.

        protected Builder(boolean isSorted)
        {
            this(isSorted, Integer.MIN_VALUE);
        }

        protected Builder(boolean isSorted, int nowInSecs)
        {
            cells_ = null;
            resolver = new CellResolver(nowInSecs);
            this.isSorted = isSorted;
        }

        private BTree.Builder<Cell> getCells()
        {
            if (cells_ == null)
            {
                cells_ = BTree.builder(ColumnData.comparator);
                cells_.auto(false);
            }
            return cells_;
        }

        public boolean isSorted()
        {
            return isSorted;
        }

        public void newRow(Clustering clustering)
        {
            assert this.clustering == null; // Ensures we've properly called build() if we've use this builder before
            this.clustering = clustering;
        }

        public Clustering clustering()
        {
            return clustering;
        }

        protected void reset()
        {
            this.clustering = null;
            this.primaryKeyLivenessInfo = LivenessInfo.EMPTY;
            this.deletion = Deletion.LIVE;
            this.cells_ = null;
        }

        public void addPrimaryKeyLivenessInfo(LivenessInfo info)
        {
            // The check is only required for unsorted builders, but it's worth the extra safety to have it unconditional
            if (!deletion.deletes(info))
                this.primaryKeyLivenessInfo = info;
        }

        public void addRowDeletion(Deletion deletion)
        {
            this.deletion = deletion;
            // The check is only required for unsorted builders, but it's worth the extra safety to have it unconditional
            if (deletion.deletes(primaryKeyLivenessInfo))
                this.primaryKeyLivenessInfo = LivenessInfo.EMPTY;
        }

        public void addCell(Cell cell)
        {
            assert cell.column().isStatic() == (clustering == Clustering.STATIC_CLUSTERING) : "Column is " + cell.column() + ", clustering = " + clustering;

            // In practice, only unsorted builder have to deal with shadowed cells, but it doesn't cost us much to deal with it unconditionally in this case
            if (deletion.deletes(cell))
                return;

            getCells().add(cell);
            hasComplex |= cell.column.isComplex();
        }

        public void addComplexDeletion(ColumnDefinition column, DeletionTime complexDeletion)
        {
            getCells().add(new ComplexColumnDeletion(column, complexDeletion));
            hasComplex = true;
        }

        public Row build()
        {
            if (!isSorted)
                getCells().sort();
            // we can avoid resolving if we're sorted and have no complex values
            // (because we'll only have unique simple cells, which are already in their final condition)
            if (!isSorted | hasComplex)
                getCells().resolve(resolver);
            Object[] btree = getCells().build();

            if (deletion.isShadowedBy(primaryKeyLivenessInfo))
                deletion = Deletion.LIVE;

            int minDeletionTime = minDeletionTime(btree, primaryKeyLivenessInfo, deletion.time());
            Row row = BTreeRow.create(clustering, primaryKeyLivenessInfo, deletion, btree, minDeletionTime);
            reset();
            return row;
        }
    }
}<|MERGE_RESOLUTION|>--- conflicted
+++ resolved
@@ -263,14 +263,10 @@
     {
         Map<ByteBuffer, CFMetaData.DroppedColumn> droppedColumns = metadata.getDroppedColumns();
 
-<<<<<<< HEAD
-        boolean mayFilterColumns = !filter.fetchesAllColumns(isStatic());
+        boolean mayFilterColumns = !filter.fetchesAllColumns() || !filter.allFetchedColumnsAreQueried();
         boolean mayHaveShadowed = activeDeletion.supersedes(deletion.time());
 
         if (!mayFilterColumns && !mayHaveShadowed && droppedColumns.isEmpty())
-=======
-        if (filter.includesAllColumns() && (activeDeletion.isLive() || deletion.supersedes(activeDeletion)) && droppedColumns.isEmpty())
->>>>>>> e1da99a1
             return this;
 
 
