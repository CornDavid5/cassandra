--- conflicted
+++ resolved
@@ -1018,13 +1018,7 @@
             {
                 if (version >= MessagingService.VERSION_3014)
                 {
-<<<<<<< HEAD
                     fetched = deserializeRegularAndStaticColumns(in, metadata);
-=======
-                    Columns statics = Columns.serializer.deserialize(in, metadata);
-                    Columns regulars = Columns.serializer.deserialize(in, metadata);
-                    fetched = new PartitionColumns(statics, regulars);
->>>>>>> 6301bea2
                 }
                 else
                 {
@@ -1034,13 +1028,7 @@
 
             if (hasQueried)
             {
-<<<<<<< HEAD
                 queried = deserializeRegularAndStaticColumns(in, metadata);
-=======
-                Columns statics = Columns.serializer.deserialize(in, metadata);
-                Columns regulars = Columns.serializer.deserialize(in, metadata);
-                queried = new PartitionColumns(statics, regulars);
->>>>>>> 6301bea2
             }
 
             SortedSetMultimap<ColumnIdentifier, ColumnSubselection> subSelections = null;
@@ -1080,8 +1068,8 @@
         private RegularAndStaticColumns deserializeRegularAndStaticColumns(DataInputPlus in,
                                                                            TableMetadata metadata) throws IOException
         {
-            Columns statics = Columns.serializer.deserializeStatics(in, metadata);
-            Columns regulars = Columns.serializer.deserializeRegulars(in, metadata);
+            Columns statics = Columns.serializer.deserialize(in, metadata);
+            Columns regulars = Columns.serializer.deserialize(in, metadata);
             return new RegularAndStaticColumns(statics, regulars);
         }
 
