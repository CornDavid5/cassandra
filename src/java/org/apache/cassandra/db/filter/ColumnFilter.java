/*
 * Licensed to the Apache Software Foundation (ASF) under one
 * or more contributor license agreements.  See the NOTICE file
 * distributed with this work for additional information
 * regarding copyright ownership.  The ASF licenses this file
 * to you under the Apache License, Version 2.0 (the
 * "License"); you may not use this file except in compliance
 * with the License.  You may obtain a copy of the License at
 *
 *     http://www.apache.org/licenses/LICENSE-2.0
 *
 * Unless required by applicable law or agreed to in writing, software
 * distributed under the License is distributed on an "AS IS" BASIS,
 * WITHOUT WARRANTIES OR CONDITIONS OF ANY KIND, either express or implied.
 * See the License for the specific language governing permissions and
 * limitations under the License.
 */
package org.apache.cassandra.db.filter;

import java.io.IOException;
import java.util.*;

import com.google.common.annotations.VisibleForTesting;
import com.google.common.collect.Iterators;
import com.google.common.collect.SortedSetMultimap;
import com.google.common.collect.TreeMultimap;

import org.slf4j.Logger;
import org.slf4j.LoggerFactory;

import org.apache.cassandra.cql3.ColumnIdentifier;
import org.apache.cassandra.db.*;
import org.apache.cassandra.db.rows.Cell;
import org.apache.cassandra.db.rows.CellPath;
import org.apache.cassandra.gms.Gossiper;
import org.apache.cassandra.io.util.DataInputPlus;
import org.apache.cassandra.io.util.DataOutputPlus;
import org.apache.cassandra.net.MessagingService;
import org.apache.cassandra.schema.ColumnMetadata;
import org.apache.cassandra.schema.TableMetadata;
import org.apache.cassandra.utils.CassandraVersion;

/**
 * Represents which (non-PK) columns (and optionally which sub-part of a column for complex columns) are selected
 * by a query.
 *
 * We distinguish 2 sets of columns in practice: the _fetched_ columns, which are the columns that we (may, see
 * below) need to fetch internally, and the _queried_ columns, which are the columns that the user has selected
 * in its request.
 *
 * The reason for distinguishing those 2 sets is that due to the CQL semantic (see #6588 for more details), we
 * often need to internally fetch all regular columns for the queried table, but can still do some optimizations for
 * those columns that are not directly queried by the user (see #10657 for more details).
 *
 * Note that in practice:
 *   - the _queried_ columns set is always included in the _fetched_ one.
 *   - whenever those sets are different, we know 1) the _fetched_ set contains all regular columns for the table and 2)
 *     _fetched_ == _queried_ for static columns, so we don't have to record this set, we just keep a pointer to the
 *     table metadata. The only set we concretely store is thus the _queried_ one.
 *   - in the special case of a {@code SELECT *} query, we want to query all columns, and _fetched_ == _queried.
 *     As this is a common case, we special case it by keeping the _queried_ set {@code null} (and we retrieve
 *     the columns through the metadata pointer).
 *
 * For complex columns, this class optionally allows to specify a subset of the cells to query for each column.
 * We can either select individual cells by path name, or a slice of them. Note that this is a sub-selection of
 * _queried_ cells, so if _fetched_ != _queried_, then the cell selected by this sub-selection are considered
 * queried and the other ones are considered fetched (and if a column has some sub-selection, it must be a queried
 * column, which is actually enforced by the Builder below).
 */
public class ColumnFilter
{
    private final static Logger logger = LoggerFactory.getLogger(ColumnFilter.class);

    public static final ColumnFilter NONE = selection(RegularAndStaticColumns.NONE);

    public static final Serializer serializer = new Serializer();

    // True if _fetched_ includes all regular columns (and any static in _queried_), in which case metadata must not be
    // null. If false, then _fetched_ == _queried_ and we only store _queried_.
    @VisibleForTesting
    final boolean fetchAllRegulars;

    // This flag can be only set when fetchAllRegulars is set. When fetchAllRegulars is set and queried==null then
    // it is implied to be true. The flag when set allows for interpreting the column filter in the same way as it was
    // interpreted by pre 4.0 Cassandra versions (3.4 ~ 4.0), that is, we fetch all columns (both regulars and static)
    // but we query only some of them. This allows for proper behaviour during upgrades.
    private final boolean fetchAllStatics;

    @VisibleForTesting
    final RegularAndStaticColumns fetched;

    private final RegularAndStaticColumns queried; // can be null if fetchAllRegulars, to represent a wildcard query (all

    // static and regular columns are both _fetched_ and _queried_).
    private final SortedSetMultimap<ColumnIdentifier, ColumnSubselection> subSelections; // can be null

    private ColumnFilter(boolean fetchAllRegulars,
                         boolean fetchAllStatics,
                         TableMetadata metadata,
                         RegularAndStaticColumns queried,
                         SortedSetMultimap<ColumnIdentifier, ColumnSubselection> subSelections)
    {
        assert !fetchAllRegulars || metadata != null;
        assert fetchAllRegulars || queried != null;
        assert !fetchAllStatics || fetchAllRegulars;
        this.fetchAllRegulars = fetchAllRegulars;
        this.fetchAllStatics = fetchAllStatics || fetchAllRegulars && queried == null;

        if (fetchAllRegulars)
        {
            RegularAndStaticColumns all = metadata.regularAndStaticColumns();

            this.fetched = (all.statics.isEmpty() || queried == null || fetchAllStatics)
                           ? all
                           : new RegularAndStaticColumns(queried.statics, all.regulars);
        }
        else
        {
            this.fetched = queried;
        }

        this.queried = queried;
        this.subSelections = subSelections;
    }

    /**
     * Used on replica for deserialisation
     */
    private ColumnFilter(boolean fetchAllRegulars,
                         boolean fetchAllStatics,
                         RegularAndStaticColumns fetched,
                         RegularAndStaticColumns queried,
                         SortedSetMultimap<ColumnIdentifier, ColumnSubselection> subSelections)
    {
        assert !fetchAllRegulars || fetched != null;
        assert fetchAllRegulars || queried != null;
        assert !fetchAllStatics || fetchAllRegulars;
        this.fetchAllRegulars = fetchAllRegulars;
        this.fetchAllStatics = fetchAllStatics || fetchAllRegulars && queried == null;
        this.fetched = fetchAllRegulars ? fetched : queried;
        this.queried = queried;
        this.subSelections = subSelections;
    }

    /**
     * Returns true if all static columns should be fetched along with all regular columns (it only makes sense to call
     * this method if fetchAllRegulars is going to be true and queried != null).
     *
     * We have to apply this conversion when there are pre-4.0 nodes in the cluster because they interpret
     * the ColumnFilter with fetchAllRegulars (translated to fetchAll in pre 4.0) and queried != null so that all
     * the columns are fetched (both regular and static) and just some of them are queried. In 4.0+ with the same
     * scenario, all regulars are fetched and only those statics which are queried. We need to apply the conversion
     * so that the retrieved data is the same (note that non-queried columns may have skipped values or may not be
     * included at all).
     */
    private static boolean shouldFetchAllStatics()
    {
        if (Gossiper.instance.isUpgradingFromVersionLowerThan(CassandraVersion.CASSANDRA_4_0))
        {
            logger.trace("ColumnFilter conversion has been applied so that all static columns will be fetched because there are pre 4.0 nodes in the cluster");
            return true;
        }
        return false;
    }

    /**
     * Returns true if we want to consider all fetched columns as queried as well (it only makes sense to call
     * this method if fetchAllRegulars is going to be true).
     *
     * We have to apply this conversion when there are pre-3.4 (in particular, pre CASSANDRA-10657) nodes in the cluster
     * because they interpret the ColumnFilter with fetchAllRegulars (translated to fetchAll in pre 4.0) so that all
     * fetched columns are queried. In 3.4+ with the same scenario, all the columns are fetched
     * (though see {@link #shouldFetchAllStatics()}) but queried columns are taken into account in the way that we may
     * skip values or whole cells when reading data. We need to apply the conversion so that the retrieved data is
     * the same.
     */
    private static boolean shouldQueriedBeNull()
    {
        if (Gossiper.instance.isUpgradingFromVersionLowerThan(CassandraVersion.CASSANDRA_3_4))
        {
            logger.trace("ColumnFilter conversion has been applied so that all columns will be queried because there are pre 3.4 nodes in the cluster");
            return true;
        }
        return false;
    }

    /**
     * A filter that includes all columns for the provided table.
     */
    public static ColumnFilter all(TableMetadata metadata)
    {
        return new ColumnFilter(true, true, metadata, null, null);
    }

    /**
     * A filter that only fetches/queries the provided columns.
     * <p>
     * Note that this shouldn't be used for CQL queries in general as all columns should be queried to
     * preserve CQL semantic (see class javadoc). This is ok for some internal queries however (and
     * for #6588 if/when we implement it).
     */
    public static ColumnFilter selection(RegularAndStaticColumns columns)
    {
        return new ColumnFilter(false, false, (TableMetadata) null, columns, null);
    }

    /**
     * A filter that fetches all columns for the provided table, but returns
     * only the queried ones.
     */
    public static ColumnFilter selection(TableMetadata metadata, RegularAndStaticColumns queried)
    {
        return new ColumnFilter(true, shouldFetchAllStatics(), metadata, shouldQueriedBeNull() ? null : queried, null);
    }

    /**
     * The columns that needs to be fetched internally for this filter.
     *
     * @return the columns to fetch for this filter.
     */
    public RegularAndStaticColumns fetchedColumns()
    {
        return fetched;
    }

    /**
     * The columns actually queried by the user.
     * <p>
     * Note that this is in general not all the columns that are fetched internally (see {@link #fetchedColumns}).
     */
    public RegularAndStaticColumns queriedColumns()
    {
        return queried == null ? fetched : queried;
    }

    /**
     * Wether all the (regular or static) columns are fetched by this filter.
     * <p>
     * Note that this method is meant as an optimization but a negative return
     * shouldn't be relied upon strongly: this can return {@code false} but
     * still have all the columns fetches if those were manually selected by the
     * user. The goal here is to cheaply avoid filtering things on wildcard
     * queries, as those are common.
     *
     * @param isStatic whether to check for static columns or not. If {@code true},
     * the method returns if all static columns are fetched, otherwise it checks
     * regular columns.
     */
    public boolean fetchesAllColumns(boolean isStatic)
    {
        return isStatic ? queried == null || fetchAllStatics : fetchAllRegulars;
    }

    /**
     * Whether _fetched_ == _queried_ for this filter, and so if the {@code isQueried()} methods
     * can return {@code false} for some column/cell.
     */
    public boolean allFetchedColumnsAreQueried()
    {
        return !fetchAllRegulars || queried == null;
    }

    /**
     * Whether the provided column is fetched by this filter.
     */
    public boolean fetches(ColumnMetadata column)
    {
        // For statics, it is included only if it's part of _queried_, or if _queried_ is null (wildcard query).
        if (column.isStatic())
            return fetchAllStatics || queried == null || queried.contains(column);

        // For regulars, if 'fetchAllRegulars', then it's included automatically. Otherwise, it depends on _queried_.
        return fetchAllRegulars || queried.contains(column);
    }

    /**
     * Whether the provided column, which is assumed to be _fetched_ by this filter (so the caller must guarantee
     * that {@code fetches(column) == true}, is also _queried_ by the user.
     *
     * !WARNING! please be sure to understand the difference between _fetched_ and _queried_
     * columns that this class made before using this method. If unsure, you probably want
     * to use the {@link #fetches} method.
     */
    public boolean fetchedColumnIsQueried(ColumnMetadata column)
    {
        return !fetchAllRegulars || queried == null || queried.contains(column);
    }

    /**
     * Whether the provided complex cell (identified by its column and path), which is assumed to be _fetched_ by
     * this filter, is also _queried_ by the user.
     *
     * !WARNING! please be sure to understand the difference between _fetched_ and _queried_
     * columns that this class made before using this method. If unsure, you probably want
     * to use the {@link #fetches} method.
     */
    public boolean fetchedCellIsQueried(ColumnMetadata column, CellPath path)
    {
        assert path != null;

        // first verify that the column to which the cell belongs is queried
        if (!fetchedColumnIsQueried(column))
            return false;

        if (subSelections == null)
            return true;

        SortedSet<ColumnSubselection> s = subSelections.get(column.name);
        // No subsection for this column means everything is queried
        if (s.isEmpty())
            return true;

        for (ColumnSubselection subSel : s)
            if (subSel.compareInclusionOf(path) == 0)
                return true;

        return false;
    }

    /**
     * Creates a new {@code Tester} to efficiently test the inclusion of cells of complex column
     * {@code column}.
     *
     * @param column for complex column for which to create a tester.
     * @return the created tester or {@code null} if all the cells from the provided column
     * are queried.
     */
    public Tester newTester(ColumnMetadata column)
    {
        if (subSelections == null || !column.isComplex())
            return null;

        SortedSet<ColumnSubselection> s = subSelections.get(column.name);
        if (s.isEmpty())
            return null;

        return new Tester(!column.isStatic() && fetchAllRegulars || column.isStatic() && fetchAllStatics, s.iterator());
    }

    /**
     * Given an iterator on the cell of a complex column, returns an iterator that only include the cells selected by
     * this filter.
     *
     * @param column the (complex) column for which the cells are.
     * @param cells the cells to filter.
     * @return a filtered iterator that only include the cells from {@code cells} that are included by this filter.
     */
    public Iterator<Cell<?>> filterComplexCells(ColumnMetadata column, Iterator<Cell<?>> cells)
    {
        Tester tester = newTester(column);
        if (tester == null)
            return cells;

        return Iterators.filter(cells, cell -> tester.fetchedCellIsQueried(cell.path()));
    }

    /**
     * Returns a {@code ColumnFilter}} builder that fetches all regular columns (and queries the columns
     * added to the builder, or everything if no column is added).
     */
    public static Builder allRegularColumnsBuilder(TableMetadata metadata)
    {
        return new Builder(metadata);
    }

    /**
     * Returns a {@code ColumnFilter} builder that only fetches the columns/cells added to the builder.
     */
    public static Builder selectionBuilder()
    {
        return new Builder(null);
    }

    public static class Tester
    {
        private final boolean isFetched;
        private ColumnSubselection current;
        private final Iterator<ColumnSubselection> iterator;

        private Tester(boolean isFetched, Iterator<ColumnSubselection> iterator)
        {
            this.isFetched = isFetched;
            this.iterator = iterator;
        }

        public boolean fetches(CellPath path)
        {
            return isFetched || hasSubselection(path);
        }

        /**
         * Must only be called if {@code fetches(path) == true}.
         */
        public boolean fetchedCellIsQueried(CellPath path)
        {
            return !isFetched || hasSubselection(path);
        }

        private boolean hasSubselection(CellPath path)
        {
            while (current != null || iterator.hasNext())
            {
                if (current == null)
                    current = iterator.next();

                int cmp = current.compareInclusionOf(path);
                if (cmp == 0) // The path is included
                    return true;
                else if (cmp < 0) // The path is before this sub-selection, it's not included by any
                    return false;

                // the path is after this sub-selection, we need to check the next one.
                current = null;
            }
            return false;
        }
    }

    /**
     * A builder for a {@code ColumnFilter} object.
     *
     * Note that the columns added to this build are the _queried_ column. Whether or not all columns
     * are _fetched_ depends on which constructor you've used to obtained this builder, allColumnsBuilder (all
     * columns are fetched) or selectionBuilder (only the queried columns are fetched).
     *
     * Note that for a allColumnsBuilder, if no queried columns are added, this is interpreted as querying
     * all columns, not querying none (but if you know you want to query all columns, prefer
     * {@link ColumnFilter#all(TableMetadata)}. For selectionBuilder, adding no queried columns means no column will be
     * fetched (so the builder will return {@code PartitionColumns.NONE}).
     *
     * Also, if only a subselection of a complex column should be queried, then only the corresponding
     * subselection method of the builder ({@link #slice} or {@link #select}) should be called for the
     * column, but {@link #add} shouldn't. if {@link #add} is also called, the whole column will be
     * queried and the subselection(s) will be ignored. This is done for correctness of CQL where
     * if you do "SELECT m, m[2..5]", you are really querying the whole collection.
     */
    public static class Builder
    {
        private final TableMetadata metadata; // null if we don't fetch all columns
        private RegularAndStaticColumns.Builder queriedBuilder;
        private List<ColumnSubselection> subSelections;

        private Set<ColumnMetadata> fullySelectedComplexColumns;

        private Builder(TableMetadata metadata)
        {
            this.metadata = metadata;
        }

        public Builder add(ColumnMetadata c)
        {
            if (c.isComplex() && c.type.isMultiCell())
            {
                if (fullySelectedComplexColumns == null)
                    fullySelectedComplexColumns = new HashSet<>();
                fullySelectedComplexColumns.add(c);
            }
            return addInternal(c);
        }

        public Builder addAll(Iterable<ColumnMetadata> columns)
        {
            for (ColumnMetadata column : columns)
                add(column);
            return this;
        }

        private Builder addInternal(ColumnMetadata c)
        {
            if (c.isPrimaryKeyColumn())
                return this;

            if (queriedBuilder == null)
                queriedBuilder = RegularAndStaticColumns.builder();
            queriedBuilder.add(c);
            return this;
        }

        private Builder addSubSelection(ColumnSubselection subSelection)
        {
            ColumnMetadata column = subSelection.column();
            assert column.isComplex() && column.type.isMultiCell();
            addInternal(column);
            if (subSelections == null)
                subSelections = new ArrayList<>();
            subSelections.add(subSelection);
            return this;
        }

        public Builder slice(ColumnMetadata c, CellPath from, CellPath to)
        {
            return addSubSelection(ColumnSubselection.slice(c, from, to));
        }

        public Builder select(ColumnMetadata c, CellPath elt)
        {
            return addSubSelection(ColumnSubselection.element(c, elt));
        }

        public ColumnFilter build()
        {
            boolean isFetchAll = metadata != null;

            RegularAndStaticColumns queried = queriedBuilder == null ? null : queriedBuilder.build();
            // It's only ok to have queried == null in ColumnFilter if isFetchAll. So deal with the case of a selectionBuilder
            // with nothing selected (we can at least happen on some backward compatible queries - CASSANDRA-10471).
            if (!isFetchAll && queried == null)
                queried = RegularAndStaticColumns.NONE;

            SortedSetMultimap<ColumnIdentifier, ColumnSubselection> s = null;
            if (subSelections != null)
            {
                s = TreeMultimap.create(Comparator.naturalOrder(), Comparator.naturalOrder());
                for (ColumnSubselection subSelection : subSelections)
                {
                    if (fullySelectedComplexColumns == null || !fullySelectedComplexColumns.contains(subSelection.column()))
                        s.put(subSelection.column().name, subSelection);
                }
            }

            // When fetchAll is enabled on pre CASSANDRA-10657 (3.4-), queried columns are not considered at all, and it
            // is assumed that all columns are queried. CASSANDRA-10657 (3.4+) brings back skipping values of columns
            // which are not in queried set when fetchAll is enabled. That makes exactly the same filter being
            // interpreted in a different way on 3.4- and 3.4+.
            //
            // Moreover, there is no way to convert the filter with fetchAll and queried != null so that it is
            // interpreted the same way on 3.4- because that Cassandra version does not support such filtering.
            //
            // In order to avoid inconsitencies in data read by 3.4- and 3.4+ we need to avoid creation of incompatible
            // filters when the cluster contains 3.4- nodes. We do that by forcibly setting queried to null.
            //
            // see CASSANDRA-10657, CASSANDRA-15833, CASSANDRA-16415
            return new ColumnFilter(isFetchAll, isFetchAll && shouldFetchAllStatics(), metadata, isFetchAll && shouldQueriedBeNull() ? null : queried, s);
        }
    }

    @Override
    public boolean equals(Object other)
    {
        if (other == this)
            return true;

        if (!(other instanceof ColumnFilter))
            return false;

        ColumnFilter otherCf = (ColumnFilter) other;

        return otherCf.fetchAllRegulars == this.fetchAllRegulars &&
               otherCf.fetchAllStatics == this.fetchAllStatics &&
               Objects.equals(otherCf.fetched, this.fetched) &&
               Objects.equals(otherCf.queried, this.queried) &&
               Objects.equals(otherCf.subSelections, this.subSelections);
    }

    @Override
    public String toString()
    {
<<<<<<< HEAD
        String prefix = "";

        if (fetchAllRegulars && queried == null)
            return "*/*";

        if (fetchAllRegulars && fetchAllStatics)
=======
        if (isFetchAll && queried == null)
            return "*/*";

        String prefix = "";
        if (isFetchAll)
>>>>>>> dc82d481
            prefix = "*/";

        if (fetchAllRegulars && !fetchAllStatics)
        {
            prefix = queried.statics.isEmpty()
                     ? "<all regulars>/"
                     : String.format("<all regulars>+%s/", columnsToString(queried.statics::selectOrderIterator));
        }

        return prefix + columnsToString(queried::selectOrderIterator);
    }

<<<<<<< HEAD
    private String columnsToString(Iterable<ColumnMetadata> columns)
    {
        StringJoiner joiner = new StringJoiner(", ", "[", "]");
        Iterator<ColumnMetadata> it = columns.iterator();
        while (it.hasNext())
        {
            ColumnMetadata column = it.next();
            SortedSet<ColumnSubselection> s = subSelections != null ? subSelections.get(column.name) : Collections.emptySortedSet();
=======
        return prefix + toString(false);
    }

    public String toCQLString()
    {
        if (queried == null || queried.isEmpty())
            return "*";

        return toString(true);
    }

    private String toString(boolean cql)
    {
        Iterator<ColumnDefinition> columns = queried.selectOrderIterator();
        StringJoiner joiner = cql ? new StringJoiner(", ") : new StringJoiner(", ", "[", "]");

        while (columns.hasNext())
        {
            ColumnDefinition column = columns.next();
            String columnName = cql ? column.name.toCQLString() : String.valueOf(column.name);

            SortedSet<ColumnSubselection> s = subSelections != null
                                            ? subSelections.get(column.name)
                                            : Collections.emptySortedSet();
>>>>>>> dc82d481

            if (s.isEmpty())
                joiner.add(columnName);
            else
<<<<<<< HEAD
                s.forEach(subSel -> joiner.add(String.format("%s%s", column.name, subSel)));
=======
                s.forEach(subSel -> joiner.add(String.format("%s%s", columnName, subSel)));
>>>>>>> dc82d481
        }
        return joiner.toString();
    }

    public static class Serializer
    {
        private static final int FETCH_ALL_MASK = 0x01;
        private static final int HAS_QUERIED_MASK = 0x02;
        private static final int HAS_SUB_SELECTIONS_MASK = 0x04;

        private static int makeHeaderByte(ColumnFilter selection)
        {
            return (selection.fetchAllRegulars ? FETCH_ALL_MASK : 0)
                   | (selection.queried != null ? HAS_QUERIED_MASK : 0)
                   | (selection.subSelections != null ? HAS_SUB_SELECTIONS_MASK : 0);
        }

        public void serialize(ColumnFilter selection, DataOutputPlus out, int version) throws IOException
        {
            out.writeByte(makeHeaderByte(selection));

            if (version >= MessagingService.VERSION_3014 && selection.fetchAllRegulars)
            {
                Columns.serializer.serialize(selection.fetched.statics, out);
                Columns.serializer.serialize(selection.fetched.regulars, out);
            }

            if (selection.queried != null)
            {
                Columns.serializer.serialize(selection.queried.statics, out);
                Columns.serializer.serialize(selection.queried.regulars, out);
            }

            if (selection.subSelections != null)
            {
                out.writeUnsignedVInt(selection.subSelections.size());
                for (ColumnSubselection subSel : selection.subSelections.values())
                    ColumnSubselection.serializer.serialize(subSel, out, version);
            }
        }

        public ColumnFilter deserialize(DataInputPlus in, int version, TableMetadata metadata) throws IOException
        {
            int header = in.readUnsignedByte();
            boolean isFetchAll = (header & FETCH_ALL_MASK) != 0;
            boolean hasQueried = (header & HAS_QUERIED_MASK) != 0;
            boolean hasSubSelections = (header & HAS_SUB_SELECTIONS_MASK) != 0;

            RegularAndStaticColumns fetched = null;
            RegularAndStaticColumns queried = null;

            if (isFetchAll)
            {
                if (version >= MessagingService.VERSION_3014)
                {
                    Columns statics = Columns.serializer.deserializeStatics(in, metadata);
                    Columns regulars = Columns.serializer.deserializeRegulars(in, metadata);
                    fetched = new RegularAndStaticColumns(statics, regulars);
                }
                else
                {
                    fetched = metadata.regularAndStaticColumns();
                }
            }

            if (hasQueried)
            {
                Columns statics = Columns.serializer.deserializeStatics(in, metadata);
                Columns regulars = Columns.serializer.deserializeRegulars(in, metadata);
                queried = new RegularAndStaticColumns(statics, regulars);
            }

            SortedSetMultimap<ColumnIdentifier, ColumnSubselection> subSelections = null;
            if (hasSubSelections)
            {
<<<<<<< HEAD
                subSelections = TreeMultimap.create(Comparator.<ColumnIdentifier>naturalOrder(), Comparator.<ColumnSubselection>naturalOrder());
                int size = (int) in.readUnsignedVInt();
=======
                subSelections = TreeMultimap.create(Comparator.naturalOrder(), Comparator.naturalOrder());
                int size = (int)in.readUnsignedVInt();
>>>>>>> dc82d481
                for (int i = 0; i < size; i++)
                {
                    ColumnSubselection subSel = ColumnSubselection.serializer.deserialize(in, version, metadata);
                    subSelections.put(subSel.column().name, subSel);
                }
            }

            return new ColumnFilter(isFetchAll, isFetchAll && shouldFetchAllStatics(), fetched, isFetchAll && shouldQueriedBeNull() ? null : queried, subSelections);
        }

        public long serializedSize(ColumnFilter selection, int version)
        {
            long size = 1; // header byte

            if (version >= MessagingService.VERSION_3014 && selection.fetchAllRegulars)
            {
                size += Columns.serializer.serializedSize(selection.fetched.statics);
                size += Columns.serializer.serializedSize(selection.fetched.regulars);
            }

            if (selection.queried != null)
            {
                size += Columns.serializer.serializedSize(selection.queried.statics);
                size += Columns.serializer.serializedSize(selection.queried.regulars);
            }

            if (selection.subSelections != null)
            {

                size += TypeSizes.sizeofUnsignedVInt(selection.subSelections.size());
                for (ColumnSubselection subSel : selection.subSelections.values())
                    size += ColumnSubselection.serializer.serializedSize(subSel, version);
            }

            return size;
        }
    }
}<|MERGE_RESOLUTION|>--- conflicted
+++ resolved
@@ -555,43 +555,22 @@
     @Override
     public String toString()
     {
-<<<<<<< HEAD
         String prefix = "";
 
         if (fetchAllRegulars && queried == null)
             return "*/*";
 
         if (fetchAllRegulars && fetchAllStatics)
-=======
-        if (isFetchAll && queried == null)
-            return "*/*";
-
-        String prefix = "";
-        if (isFetchAll)
->>>>>>> dc82d481
             prefix = "*/";
 
         if (fetchAllRegulars && !fetchAllStatics)
         {
             prefix = queried.statics.isEmpty()
-                     ? "<all regulars>/"
-                     : String.format("<all regulars>+%s/", columnsToString(queried.statics::selectOrderIterator));
-        }
-
-        return prefix + columnsToString(queried::selectOrderIterator);
-    }
-
-<<<<<<< HEAD
-    private String columnsToString(Iterable<ColumnMetadata> columns)
-    {
-        StringJoiner joiner = new StringJoiner(", ", "[", "]");
-        Iterator<ColumnMetadata> it = columns.iterator();
-        while (it.hasNext())
-        {
-            ColumnMetadata column = it.next();
-            SortedSet<ColumnSubselection> s = subSelections != null ? subSelections.get(column.name) : Collections.emptySortedSet();
-=======
-        return prefix + toString(false);
+                   ? "<all regulars>/"
+                   : String.format("<all regulars>+%s/", toString(queried.statics.selectOrderIterator(), false));
+        }
+
+        return prefix + toString(queried.selectOrderIterator(), false);
     }
 
     public String toCQLString()
@@ -599,32 +578,26 @@
         if (queried == null || queried.isEmpty())
             return "*";
 
-        return toString(true);
-    }
-
-    private String toString(boolean cql)
-    {
-        Iterator<ColumnDefinition> columns = queried.selectOrderIterator();
+        return toString(queried.selectOrderIterator(), true);
+    }
+
+    private String toString(Iterator<ColumnMetadata> columns, boolean cql)
+    {
         StringJoiner joiner = cql ? new StringJoiner(", ") : new StringJoiner(", ", "[", "]");
 
         while (columns.hasNext())
         {
-            ColumnDefinition column = columns.next();
+            ColumnMetadata column = columns.next();
             String columnName = cql ? column.name.toCQLString() : String.valueOf(column.name);
 
             SortedSet<ColumnSubselection> s = subSelections != null
                                             ? subSelections.get(column.name)
                                             : Collections.emptySortedSet();
->>>>>>> dc82d481
 
             if (s.isEmpty())
                 joiner.add(columnName);
             else
-<<<<<<< HEAD
-                s.forEach(subSel -> joiner.add(String.format("%s%s", column.name, subSel)));
-=======
                 s.forEach(subSel -> joiner.add(String.format("%s%s", columnName, subSel)));
->>>>>>> dc82d481
         }
         return joiner.toString();
     }
@@ -700,13 +673,8 @@
             SortedSetMultimap<ColumnIdentifier, ColumnSubselection> subSelections = null;
             if (hasSubSelections)
             {
-<<<<<<< HEAD
-                subSelections = TreeMultimap.create(Comparator.<ColumnIdentifier>naturalOrder(), Comparator.<ColumnSubselection>naturalOrder());
+                subSelections = TreeMultimap.create(Comparator.naturalOrder(), Comparator.naturalOrder());
                 int size = (int) in.readUnsignedVInt();
-=======
-                subSelections = TreeMultimap.create(Comparator.naturalOrder(), Comparator.naturalOrder());
-                int size = (int)in.readUnsignedVInt();
->>>>>>> dc82d481
                 for (int i = 0; i < size; i++)
                 {
                     ColumnSubselection subSel = ColumnSubselection.serializer.deserialize(in, version, metadata);
