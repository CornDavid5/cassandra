--- conflicted
+++ resolved
@@ -182,14 +182,8 @@
                 if (compressionRatio == MetadataCollector.NO_COMPRESSION_RATIO)
                     compressionRatio = 1.0;
 
-<<<<<<< HEAD
                 long lastBytesScanned = 0;
 
-                if (!controller.cfs.getCompactionStrategyManager().isActive())
-                    throw new CompactionInterruptedException(ci.getCompactionInfo());
-
-=======
->>>>>>> b40d79cf
                 if (collector != null)
                     collector.beginCompaction(ci);
 
@@ -199,7 +193,7 @@
                     // where the compaction does not exist in activeCompactions but the CSM gets paused.
                     // We already have the sstables marked compacting here so CompactionManager#waitForCessation will
                     // block until the below exception is thrown and the transaction is cancelled.
-                    if (!controller.cfs.getCompactionStrategyManager().isActive)
+                    if (!controller.cfs.getCompactionStrategyManager().isActive())
                         throw new CompactionInterruptedException(ci.getCompactionInfo());
                     estimatedKeys = writer.estimatedKeys();
                     while (ci.hasNext())
