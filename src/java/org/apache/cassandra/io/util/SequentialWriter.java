/*
 * Licensed to the Apache Software Foundation (ASF) under one
 * or more contributor license agreements.  See the NOTICE file
 * distributed with this work for additional information
 * regarding copyright ownership.  The ASF licenses this file
 * to you under the Apache License, Version 2.0 (the
 * "License"); you may not use this file except in compliance
 * with the License.  You may obtain a copy of the License at
 *
 *     http://www.apache.org/licenses/LICENSE-2.0
 *
 * Unless required by applicable law or agreed to in writing, software
 * distributed under the License is distributed on an "AS IS" BASIS,
 * WITHOUT WARRANTIES OR CONDITIONS OF ANY KIND, either express or implied.
 * See the License for the specific language governing permissions and
 * limitations under the License.
 */
package org.apache.cassandra.io.util;

import java.io.*;
import java.nio.ByteBuffer;
import java.nio.channels.ClosedChannelException;
import java.nio.channels.WritableByteChannel;

import org.slf4j.Logger;
import org.slf4j.LoggerFactory;

import org.apache.cassandra.config.DatabaseDescriptor;
import org.apache.cassandra.io.FSReadError;
import org.apache.cassandra.io.FSWriteError;
import org.apache.cassandra.io.compress.CompressedSequentialWriter;
import org.apache.cassandra.io.compress.CompressionParameters;
import org.apache.cassandra.io.sstable.Descriptor;
import org.apache.cassandra.io.sstable.metadata.MetadataCollector;
import org.apache.cassandra.utils.ByteBufferUtil;
import org.apache.cassandra.utils.CLibrary;

/**
 * Adds buffering, mark, and fsyncing to OutputStream.  We always fsync on close; we may also
 * fsync incrementally if Config.trickle_fsync is enabled.
 */
public class SequentialWriter extends OutputStream implements WritableByteChannel
{
    private static final Logger logger = LoggerFactory.getLogger(SequentialWriter.class);

    // isDirty - true if this.buffer contains any un-synced bytes
    protected boolean isDirty = false, syncNeeded = false;

    // absolute path to the given file
    private final String filePath;

    protected byte[] buffer;
    private final int fd;
    private final int directoryFD;
    // directory should be synced only after first file sync, in other words, only once per file
    private boolean directorySynced = false;

    protected long current = 0, bufferOffset;
    protected int validBufferBytes;

    protected final RandomAccessFile out;

    // whether to do trickling fsync() to avoid sudden bursts of dirty buffer flushing by kernel causing read
    // latency spikes
    private boolean trickleFsync;
    private int trickleFsyncByteInterval;
    private int bytesSinceTrickleFsync = 0;

    public final DataOutputPlus stream;
    protected long lastFlushOffset;

    public SequentialWriter(File file, int bufferSize)
    {
        try
        {
            out = new RandomAccessFile(file, "rw");
        }
        catch (FileNotFoundException e)
        {
            throw new RuntimeException(e);
        }

        filePath = file.getAbsolutePath();

        buffer = new byte[bufferSize];
        this.trickleFsync = DatabaseDescriptor.getTrickleFsync();
        this.trickleFsyncByteInterval = DatabaseDescriptor.getTrickleFsyncIntervalInKb() * 1024;

        try
        {
            fd = CLibrary.getfd(out.getFD());
        }
        catch (IOException e)
        {
            throw new RuntimeException(e); // shouldn't happen
        }

        directoryFD = CLibrary.tryOpenDirectory(file.getParent());
        stream = new DataOutputStreamAndChannel(this, this);
    }

    public static SequentialWriter open(File file)
    {
        return open(file, RandomAccessReader.DEFAULT_BUFFER_SIZE);
    }

    public static SequentialWriter open(File file, int bufferSize)
    {
        return new SequentialWriter(file, bufferSize);
    }

    public static ChecksummedSequentialWriter open(File file, File crcPath)
    {
        return new ChecksummedSequentialWriter(file, RandomAccessReader.DEFAULT_BUFFER_SIZE, crcPath);
    }

    public static CompressedSequentialWriter open(String dataFilePath,
                                                  String offsetsPath,
                                                  CompressionParameters parameters,
                                                  MetadataCollector sstableMetadataCollector)
    {
        return new CompressedSequentialWriter(new File(dataFilePath), offsetsPath, parameters, sstableMetadataCollector);
    }

    public void write(int value) throws ClosedChannelException
    {
        if (current >= bufferOffset + buffer.length)
            reBuffer();

        assert current < bufferOffset + buffer.length
                : String.format("File (%s) offset %d, buffer offset %d.", getPath(), current, bufferOffset);

        buffer[bufferCursor()] = (byte) value;

        validBufferBytes += 1;
        current += 1;
        isDirty = true;
        syncNeeded = true;
    }

    public void write(byte[] buffer) throws ClosedChannelException
    {
        write(buffer, 0, buffer.length);
    }

    public void write(byte[] data, int offset, int length) throws ClosedChannelException
    {
        if (buffer == null)
            throw new ClosedChannelException();

        while (length > 0)
        {
            int n = writeAtMost(data, offset, length);
            offset += n;
            length -= n;
            isDirty = true;
            syncNeeded = true;
        }
    }

    public int write(ByteBuffer src) throws IOException
    {
        if (buffer == null)
            throw new ClosedChannelException();

        int length = src.remaining();
        int offset = src.position();
        while (length > 0)
        {
            int n = writeAtMost(src, offset, length);
            offset += n;
            length -= n;
            isDirty = true;
            syncNeeded = true;
        }
        src.position(offset);
        return length;
    }

    /*
     * Write at most "length" bytes from "data" starting at position "offset", and
     * return the number of bytes written. caller is responsible for setting
     * isDirty.
     */
    private int writeAtMost(ByteBuffer data, int offset, int length)
    {
        if (current >= bufferOffset + buffer.length)
            reBuffer();

        assert current < bufferOffset + buffer.length
        : String.format("File (%s) offset %d, buffer offset %d.", getPath(), current, bufferOffset);


        int toCopy = Math.min(length, buffer.length - bufferCursor());

        // copy bytes from external buffer
        ByteBufferUtil.arrayCopy(data, offset, buffer, bufferCursor(), toCopy);

        assert current <= bufferOffset + buffer.length
        : String.format("File (%s) offset %d, buffer offset %d.", getPath(), current, bufferOffset);

        validBufferBytes = Math.max(validBufferBytes, bufferCursor() + toCopy);
        current += toCopy;

        return toCopy;
    }

    /*
     * Write at most "length" bytes from "data" starting at position "offset", and
     * return the number of bytes written. caller is responsible for setting
     * isDirty.
     */
    private int writeAtMost(byte[] data, int offset, int length)
    {
        if (current >= bufferOffset + buffer.length)
            reBuffer();

        assert current < bufferOffset + buffer.length
                : String.format("File (%s) offset %d, buffer offset %d.", getPath(), current, bufferOffset);


        int toCopy = Math.min(length, buffer.length - bufferCursor());

        // copy bytes from external buffer
        System.arraycopy(data, offset, buffer, bufferCursor(), toCopy);

        assert current <= bufferOffset + buffer.length
                : String.format("File (%s) offset %d, buffer offset %d.", getPath(), current, bufferOffset);

        validBufferBytes = Math.max(validBufferBytes, bufferCursor() + toCopy);
        current += toCopy;

        return toCopy;
    }

    /**
     * Synchronize file contents with disk.
     */
    public void sync()
    {
        syncInternal();
    }

    protected void syncDataOnlyInternal()
    {
        try
        {
            out.getFD().sync();
        }
        catch (IOException e)
        {
            throw new FSWriteError(e, getPath());
        }
    }

    protected void syncInternal()
    {
        if (syncNeeded)
        {
            flushInternal();
            syncDataOnlyInternal();

            if (!directorySynced)
            {
                CLibrary.trySync(directoryFD);
                directorySynced = true;
            }

            syncNeeded = false;
        }
    }

    /**
     * If buffer is dirty, flush it's contents to the operating system. Does not imply fsync().
     *
     * Currently, for implementation reasons, this also invalidates the buffer.
     */
    @Override
    public void flush()
    {
        flushInternal();
    }

    protected void flushInternal()
    {
        if (isDirty)
        {
            flushData();

            if (trickleFsync)
            {
                bytesSinceTrickleFsync += validBufferBytes;
                if (bytesSinceTrickleFsync >= trickleFsyncByteInterval)
                {
                    syncDataOnlyInternal();
                    bytesSinceTrickleFsync = 0;
                }
            }

            // Remember that we wrote, so we don't write it again on next flush().
            resetBuffer();

            isDirty = false;
        }
    }

    /**
     * Override this method instead of overriding flush()
     * @throws FSWriteError on any I/O error.
     */
    protected void flushData()
    {
        try
        {
            out.write(buffer, 0, validBufferBytes);
            lastFlushOffset += validBufferBytes;
        }
        catch (IOException e)
        {
            throw new FSWriteError(e, getPath());
        }
    }

    public long getFilePointer()
    {
        return current;
    }

    /**
     * Return the current file pointer of the underlying on-disk file.
     * Note that since write works by buffering data, the value of this will increase by buffer
     * size and not every write to the writer will modify this value.
     * Furthermore, for compressed files, this value refers to compressed data, while the
     * writer getFilePointer() refers to uncompressedFile
     */
    public long getOnDiskFilePointer()
    {
        return getFilePointer();
    }

    public long length()
    {
        try
        {
            return Math.max(Math.max(current, out.length()), bufferOffset + validBufferBytes);
        }
        catch (IOException e)
        {
            throw new FSReadError(e, getPath());
        }
    }

    public String getPath()
    {
        return filePath;
    }

    protected void reBuffer()
    {
        flushInternal();
        resetBuffer();
    }

    protected void resetBuffer()
    {
        bufferOffset = current;
        validBufferBytes = 0;
    }

    private int bufferCursor()
    {
        return (int) (current - bufferOffset);
    }

    public FileMark mark()
    {
        return new BufferedFileWriterMark(current);
    }

    public void resetAndTruncate(FileMark mark)
    {
        assert mark instanceof BufferedFileWriterMark;

        long previous = current;
        current = ((BufferedFileWriterMark) mark).pointer;

        if (previous - current <= validBufferBytes) // current buffer
        {
            validBufferBytes = validBufferBytes - ((int) (previous - current));
            return;
        }

        // synchronize current buffer with disk
        // because we don't want any data loss
        syncInternal();

        // truncate file to given position
        truncate(current);

        // reset channel position
        try
        {
            out.seek(current);
        }
        catch (IOException e)
        {
            throw new FSReadError(e, getPath());
        }

        resetBuffer();
    }

    public long getLastFlushOffset()
    {
        return lastFlushOffset;
    }

    public void truncate(long toSize)
    {
        try
        {
            out.getChannel().truncate(toSize);
        }
        catch (IOException e)
        {
            throw new FSWriteError(e, getPath());
        }
    }

    public boolean isOpen()
    {
        return out.getChannel().isOpen();
    }

    @Override
    public void close()
    {
        if (buffer == null)
            return; // already closed

        syncInternal();

        buffer = null;

<<<<<<< HEAD
        try
        {
            out.close();
        }
        catch (IOException e)
        {
            throw new FSWriteError(e, getPath());
        }

        CLibrary.tryCloseFD(directoryFD);
=======
        if (skipIOCache && bytesSinceCacheFlush > 0)
            CLibrary.trySkipCache(fd, 0, 0);

        cleanup(true);
    }

    public void abort()
    {
        cleanup(false);
    }

    private void cleanup(boolean throwExceptions)
    {
        FileUtils.closeQuietly(metadata);

        try { CLibrary.tryCloseFD(directoryFD); }
        catch (Throwable t) { handle(t, throwExceptions); }

        try { out.close(); }
        catch (Throwable t) { handle(t, throwExceptions); }
    }

    private void handle(Throwable t, boolean throwExceptions)
    {
        if (!throwExceptions)
            logger.warn("Suppressing exception thrown while aborting writer", t);
        else
            throw new FSWriteError(t, getPath());
>>>>>>> 3679b1bd
    }

    // hack to make life easier for subclasses
    public void writeFullChecksum(Descriptor descriptor)
    {
    }

    /**
     * Class to hold a mark to the position of the file
     */
    protected static class BufferedFileWriterMark implements FileMark
    {
        final long pointer;

        public BufferedFileWriterMark(long pointer)
        {
            this.pointer = pointer;
        }
    }
}<|MERGE_RESOLUTION|>--- conflicted
+++ resolved
@@ -51,7 +51,7 @@
 
     protected byte[] buffer;
     private final int fd;
-    private final int directoryFD;
+    private int directoryFD;
     // directory should be synced only after first file sync, in other words, only once per file
     private boolean directorySynced = false;
 
@@ -442,21 +442,6 @@
 
         buffer = null;
 
-<<<<<<< HEAD
-        try
-        {
-            out.close();
-        }
-        catch (IOException e)
-        {
-            throw new FSWriteError(e, getPath());
-        }
-
-        CLibrary.tryCloseFD(directoryFD);
-=======
-        if (skipIOCache && bytesSinceCacheFlush > 0)
-            CLibrary.trySkipCache(fd, 0, 0);
-
         cleanup(true);
     }
 
@@ -467,11 +452,14 @@
 
     private void cleanup(boolean throwExceptions)
     {
-        FileUtils.closeQuietly(metadata);
-
-        try { CLibrary.tryCloseFD(directoryFD); }
-        catch (Throwable t) { handle(t, throwExceptions); }
-
+        if (directoryFD >= 0)
+        {
+            try { CLibrary.tryCloseFD(directoryFD); }
+            catch (Throwable t) { handle(t, throwExceptions); }
+            directoryFD = -1;
+        }
+
+        // close is idempotent
         try { out.close(); }
         catch (Throwable t) { handle(t, throwExceptions); }
     }
@@ -482,7 +470,6 @@
             logger.warn("Suppressing exception thrown while aborting writer", t);
         else
             throw new FSWriteError(t, getPath());
->>>>>>> 3679b1bd
     }
 
     // hack to make life easier for subclasses
