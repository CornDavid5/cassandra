--- conflicted
+++ resolved
@@ -26,13 +26,9 @@
 import java.util.concurrent.locks.ReadWriteLock;
 import java.util.concurrent.locks.ReentrantReadWriteLock;
 
-<<<<<<< HEAD
+import javax.annotation.concurrent.GuardedBy;
+
 import com.google.common.annotations.VisibleForTesting;
-=======
-import javax.annotation.concurrent.GuardedBy;
-
-import com.google.common.base.Optional;
->>>>>>> d3e48e4e
 import com.google.common.collect.*;
 import org.apache.commons.lang3.StringUtils;
 import org.slf4j.Logger;
@@ -502,14 +498,9 @@
         try
         {
             logger.info("Updating topology for {}", endpoint);
-<<<<<<< HEAD
             topology = topology.unbuild().updateEndpoint(endpoint).build();
-            invalidateCachedRings();
+            invalidateCachedRingsUnsafe();
             return topology;
-=======
-            topology.updateEndpoint(endpoint);
-            invalidateCachedRingsUnsafe();
->>>>>>> d3e48e4e
         }
         finally
         {
@@ -527,14 +518,9 @@
         try
         {
             logger.info("Updating topology for all endpoints that have changed");
-<<<<<<< HEAD
             topology = topology.unbuild().updateEndpoints().build();
-            invalidateCachedRings();
+            invalidateCachedRingsUnsafe();
             return topology;
-=======
-            topology.updateEndpoints();
-            invalidateCachedRingsUnsafe();
->>>>>>> d3e48e4e
         }
         finally
         {
@@ -1150,13 +1136,8 @@
             pendingRanges.clear();
             movingEndpoints.clear();
             sortedTokens.clear();
-<<<<<<< HEAD
             topology = Topology.empty();
-            invalidateCachedRings();
-=======
-            topology.clear();
             invalidateCachedRingsUnsafe();
->>>>>>> d3e48e4e
         }
         finally
         {
