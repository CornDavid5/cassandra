--- conflicted
+++ resolved
@@ -102,13 +102,8 @@
 
     private static void rectifySchema(UUID theirVersion, final InetAddress endpoint)
     {
-<<<<<<< HEAD
-        // Can't request migrations from nodes with versions younger than 1.1
-        if (MessagingService.instance().getVersion(endpoint) < MessagingService.VERSION_11)
-=======
         // Can't request migrations from nodes with versions younger than 1.1.7
-        if (Gossiper.instance.getVersion(endpoint) < MessagingService.VERSION_117)
->>>>>>> dd1633ba
+        if (MessagingService.instance().getVersion(endpoint) < MessagingService.VERSION_117)
             return;
 
         if (Schema.instance.getVersion().equals(theirVersion))
@@ -327,11 +322,7 @@
             // and due to broken timestamps in versions prior to 1.1.7
             for (InetAddress node : liveEndpoints)
             {
-<<<<<<< HEAD
-                if (MessagingService.instance().getVersion(node) >= MessagingService.VERSION_11)
-=======
-                if (Gossiper.instance.getVersion(node) >= MessagingService.VERSION_117)
->>>>>>> dd1633ba
+                if (MessagingService.instance().getVersion(node) >= MessagingService.VERSION_117)
                 {
                     if (logger.isDebugEnabled())
                         logger.debug("Requesting schema from " + node);
