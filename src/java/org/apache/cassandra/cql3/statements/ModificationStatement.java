--- conflicted
+++ resolved
@@ -215,11 +215,7 @@
 
     public int getTimeToLive(QueryOptions options) throws InvalidRequestException
     {
-<<<<<<< HEAD
-        return attrs.getTimeToLive(options, metadata().params.defaultTimeToLive);
-=======
-        return attrs.getTimeToLive(options, cfm);
->>>>>>> 0a6b6f50
+        return attrs.getTimeToLive(options, metadata);
     }
 
     public void checkAccess(ClientState state) throws InvalidRequestException, UnauthorizedException
