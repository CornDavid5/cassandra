--- conflicted
+++ resolved
@@ -266,26 +266,6 @@
         """
     help_create_columnfamily_options = help_create_table_options
 
-    def help_alter(self):
-        print """
-        ALTER TABLE <tablename> ALTER <columnname> TYPE <type>;
-        ALTER TABLE <tablename> ADD <columnname> <type>;
-        ALTER TABLE <tablename> DROP <columnname>;
-        ALTER TABLE <tablename> WITH <optionname> = <val> [AND <optionname> = <val> [...]];
-
-        An ALTER statement is used to manipulate table metadata. It allows you
-        to add new typed columns, drop existing columns, change the data
-        storage type of existing columns, or change table properties.
-        No results are returned.
-
-        See one of the following for more information:
-
-          HELP ALTER_ALTER;
-          HELP ALTER_ADD;
-          HELP ALTER_DROP;
-          HELP ALTER_WITH;
-        """
-
     def help_alter_alter(self):
         print """
         ALTER TABLE: altering existing typed columns
@@ -674,10 +654,6 @@
         print "          HELP CREATE_USER;\n"
 
     def help_alter(self):
-<<<<<<< HEAD
-        super(CQL3HelpTopics, self).help_alter()
-        print "          HELP ALTER_USER;\n"
-=======
         print """
         ALTER TABLE <tablename> ALTER <columnname> TYPE <type>;
         ALTER TABLE <tablename> ADD <columnname> <type>;
@@ -709,7 +685,6 @@
         The ALTER TABLE ... RENAME variant renames a typed column in a column
         family.
         """
->>>>>>> b97b490d
 
     def help_drop(self):
         super(CQL3HelpTopics, self).help_drop()
