<<<<<<< HEAD
--- config-2_1.yml	2022-05-30 12:06:34.000000000 -0400
+++ config-2_1.yml.HIGHRES	2022-05-30 12:06:59.000000000 -0400
@@ -105,14 +105,14 @@
=======
--- config-2_1.yml	2022-10-15 13:31:58.877152008 +0100
+++ config-2_1.yml.HIGHRES	2022-10-15 13:32:14.947560988 +0100
@@ -136,14 +136,14 @@
>>>>>>> cc622a20
 j8_par_executor: &j8_par_executor
   executor:
     name: java8-executor
-    #exec_resource_class: xlarge
-  parallelism: 4
+    exec_resource_class: xlarge
+  parallelism: 100
 
 j8_small_par_executor: &j8_small_par_executor
   executor:
     name: java8-executor
-    #exec_resource_class: xlarge
-  parallelism: 1
+    exec_resource_class: xlarge
+  parallelism: 5
 
 j8_small_executor: &j8_small_executor
   executor:
<<<<<<< HEAD
@@ -123,62 +123,68 @@
=======
@@ -154,62 +154,68 @@
>>>>>>> cc622a20
 j8_medium_par_executor: &j8_medium_par_executor
   executor:
     name: java8-executor
-    #exec_resource_class: xlarge
-  parallelism: 1
+    exec_resource_class: xlarge
+  parallelism: 2
 
 j8_seq_executor: &j8_seq_executor
   executor:
     name: java8-executor
-    #exec_resource_class: xlarge
+    exec_resource_class: xlarge
   parallelism: 1 # sequential, single container tests: no parallelism benefits
 
 j11_par_executor: &j11_par_executor
   executor:
     name: java11-executor
-    #exec_resource_class: xlarge
-  parallelism: 4
+    exec_resource_class: xlarge
+  parallelism: 100
 
-j11_small_par_executor: &j11_small_par_executor
+j11_small_executor: &j11_small_executor
   executor:
     name: java11-executor
-    #exec_resource_class: xlarge
+    exec_resource_class: medium
   parallelism: 1
 
-j11_small_executor: &j11_small_executor
+j11_small_par_executor: &j11_small_par_executor
   executor:
     name: java11-executor
-    #exec_resource_class: medium
-  parallelism: 1
+    exec_resource_class: xlarge
+  parallelism: 5
 
 j8_repeated_utest_executor: &j8_repeated_utest_executor
   executor:
     name: java8-executor
-  parallelism: 4
+    exec_resource_class: xlarge
+  parallelism: 100
 
 j8_repeated_dtest_executor: &j8_repeated_dtest_executor
   executor:
     name: java8-executor
-  parallelism: 4
+    exec_resource_class: xlarge
+  parallelism: 100
 
 j8_repeated_upgrade_dtest_executor: &j8_repeated_upgrade_dtest_executor
   executor:
     name: java8-executor
-  parallelism: 4
+    exec_resource_class: xlarge
+  parallelism: 100
 
 j8_repeated_jvm_upgrade_dtest_executor: &j8_repeated_jvm_upgrade_dtest_executor
   executor:
     name: java8-executor
-  parallelism: 4
+    exec_resource_class: xlarge
+  parallelism: 100
 
 j11_repeated_utest_executor: &j11_repeated_utest_executor
   executor:
     name: java11-executor
-  parallelism: 4
+    exec_resource_class: xlarge
+  parallelism: 100
 
 j11_repeated_dtest_executor: &j11_repeated_dtest_executor
   executor:
     name: java11-executor
-  parallelism: 4
+    exec_resource_class: xlarge
+  parallelism: 100
 
 j8_separate_jobs: &j8_separate_jobs
   jobs:<|MERGE_RESOLUTION|>--- conflicted
+++ resolved
@@ -1,12 +1,6 @@
-<<<<<<< HEAD
---- config-2_1.yml	2022-05-30 12:06:34.000000000 -0400
-+++ config-2_1.yml.HIGHRES	2022-05-30 12:06:59.000000000 -0400
-@@ -105,14 +105,14 @@
-=======
---- config-2_1.yml	2022-10-15 13:31:58.877152008 +0100
-+++ config-2_1.yml.HIGHRES	2022-10-15 13:32:14.947560988 +0100
-@@ -136,14 +136,14 @@
->>>>>>> cc622a20
+--- config-2_1.yml	2022-10-15 12:44:53.878216263 +0100
++++ config-2_1.yml.HIGHRES	2022-10-15 12:45:49.850511983 +0100
+@@ -148,14 +148,14 @@
  j8_par_executor: &j8_par_executor
    executor:
      name: java8-executor
@@ -25,11 +19,7 @@
  
  j8_small_executor: &j8_small_executor
    executor:
-<<<<<<< HEAD
-@@ -123,62 +123,68 @@
-=======
-@@ -154,62 +154,68 @@
->>>>>>> cc622a20
+@@ -166,62 +166,68 @@
  j8_medium_par_executor: &j8_medium_par_executor
    executor:
      name: java8-executor
