<<<<<<< HEAD
3.3
 * Avoid bootstrap hanging when existing nodes have no data to stream (CASSANDRA-11010)
Merged from 3.0:
=======
3.0.3
 * Support passing base table metadata to custom 2i validation (CASSANDRA-10924)
>>>>>>> 5e5ea772
 * Ensure stale index entries are purged during reads (CASSANDRA-11013)
 * (cqlsh) Also apply --connect-timeout to control connection
   timeout (CASSANDRA-10959)
 * Fix AssertionError when removing from list using UPDATE (CASSANDRA-10954)
 * Fix UnsupportedOperationException when reading old sstable with range
   tombstone (CASSANDRA-10743)
 * MV should use the maximum timestamp of the primary key (CASSANDRA-10910)
 * Fix potential assertion error during compaction (CASSANDRA-10944)
Merged from 2.2:
 * Avoid NPE when performing sstable tasks (scrub etc.) (CASSANDRA-10980)
 * Make sure client gets tombstone overwhelmed warning (CASSANDRA-9465)
 * Fix error streaming section more than 2GB (CASSANDRA-10961)
 * Histogram buckets exposed in jmx are sorted incorrectly (CASSANDRA-10975)
 * Enable GC logging by default (CASSANDRA-10140)
 * Optimize pending range computation (CASSANDRA-9258)
 * Skip commit log and saved cache directories in SSTable version startup check (CASSANDRA-10902)
 * drop/alter user should be case sensitive (CASSANDRA-10817)
Merged from 2.1:
 * Log a message when major compaction does not result in a single file (CASSANDRA-10847)
 * (cqlsh) fix cqlsh_copy_tests when vnodes are disabled (CASSANDRA-10997)
 * (cqlsh) Add request timeout option to cqlsh (CASSANDRA-10686)
 * Avoid AssertionError while submitting hint with LWT (CASSANDRA-10477)
 * If CompactionMetadata is not in stats file, use index summary instead (CASSANDRA-10676)
 * Retry sending gossip syn multiple times during shadow round (CASSANDRA-8072)
 * Fix pending range calculation during moves (CASSANDRA-10887)
 * Sane default (200Mbps) for inter-DC streaming througput (CASSANDRA-8708)


3.2
 * Make sure tokens don't exist in several data directories (CASSANDRA-6696)
 * Add requireAuthorization method to IAuthorizer (CASSANDRA-10852)
 * Move static JVM options to conf/jvm.options file (CASSANDRA-10494)
 * Fix CassandraVersion to accept x.y version string (CASSANDRA-10931)
 * Add forceUserDefinedCleanup to allow more flexible cleanup (CASSANDRA-10708)
 * (cqlsh) allow setting TTL with COPY (CASSANDRA-9494)
 * Fix counting of received sstables in streaming (CASSANDRA-10949)
 * Implement hints compression (CASSANDRA-9428)
 * Fix potential assertion error when reading static columns (CASSANDRA-10903)
 * Fix EstimatedHistogram creation in nodetool tablehistograms (CASSANDRA-10859)
 * Establish bootstrap stream sessions sequentially (CASSANDRA-6992)
 * Sort compactionhistory output by timestamp (CASSANDRA-10464)
 * More efficient BTree removal (CASSANDRA-9991)
 * Make tablehistograms accept the same syntax as tablestats (CASSANDRA-10149)
 * Group pending compactions based on table (CASSANDRA-10718)
 * Add compressor name in sstablemetadata output (CASSANDRA-9879)
 * Fix type casting for counter columns (CASSANDRA-10824)
 * Prevent running Cassandra as root (CASSANDRA-8142)
 * bound maximum in-flight commit log replay mutation bytes to 64 megabytes (CASSANDRA-8639)
 * Normalize all scripts (CASSANDRA-10679)
 * Make compression ratio much more accurate (CASSANDRA-10225)
 * Optimize building of Clustering object when only one is created (CASSANDRA-10409)
 * Make index building pluggable (CASSANDRA-10681)
 * Add sstable flush observer (CASSANDRA-10678)
 * Improve NTS endpoints calculation (CASSANDRA-10200)
 * Improve performance of the folderSize function (CASSANDRA-10677)
 * Add support for type casting in selection clause (CASSANDRA-10310)
 * Added graphing option to cassandra-stress (CASSANDRA-7918)
 * Abort in-progress queries that time out (CASSANDRA-7392)
 * Add transparent data encryption core classes (CASSANDRA-9945)
Merged from 3.0:
 * Avoid NoSuchElementException when executing empty batch (CASSANDRA-10711)
 * Avoid building PartitionUpdate in toString (CASSANDRA-10897)
 * Reduce heap spent when receiving many SSTables (CASSANDRA-10797)
 * Add back support for 3rd party auth providers to bulk loader (CASSANDRA-10873)
 * Eliminate the dependency on jgrapht for UDT resolution (CASSANDRA-10653)
 * (Hadoop) Close Clusters and Sessions in Hadoop Input/Output classes (CASSANDRA-10837)
 * Fix sstableloader not working with upper case keyspace name (CASSANDRA-10806)
Merged from 2.2:
 * jemalloc detection fails due to quoting issues in regexv (CASSANDRA-10946)
 * (cqlsh) show correct column names for empty result sets (CASSANDRA-9813)
 * Add new types to Stress (CASSANDRA-9556)
 * Add property to allow listening on broadcast interface (CASSANDRA-9748)
Merged from 2.1:
 * Match cassandra-loader options in COPY FROM (CASSANDRA-9303)
 * Fix binding to any address in CqlBulkRecordWriter (CASSANDRA-9309)
 * cqlsh fails to decode utf-8 characters for text typed columns (CASSANDRA-10875)
 * Log error when stream session fails (CASSANDRA-9294)
 * Fix bugs in commit log archiving startup behavior (CASSANDRA-10593)
 * (cqlsh) further optimise COPY FROM (CASSANDRA-9302)
 * Allow CREATE TABLE WITH ID (CASSANDRA-9179)
 * Make Stress compiles within eclipse (CASSANDRA-10807)
 * Cassandra Daemon should print JVM arguments (CASSANDRA-10764)
 * Allow cancellation of index summary redistribution (CASSANDRA-8805)


3.1.1
Merged from 3.0:
  * Fix upgrade data loss due to range tombstone deleting more data than then should
    (CASSANDRA-10822)


3.1
Merged from 3.0:
 * Avoid MV race during node decommission (CASSANDRA-10674)
 * Disable reloading of GossipingPropertyFileSnitch (CASSANDRA-9474)
 * Handle single-column deletions correction in materialized views
   when the column is part of the view primary key (CASSANDRA-10796)
 * Fix issue with datadir migration on upgrade (CASSANDRA-10788)
 * Fix bug with range tombstones on reverse queries and test coverage for
   AbstractBTreePartition (CASSANDRA-10059)
 * Remove 64k limit on collection elements (CASSANDRA-10374)
 * Remove unclear Indexer.indexes() method (CASSANDRA-10690)
 * Fix NPE on stream read error (CASSANDRA-10771)
 * Normalize cqlsh DESC output (CASSANDRA-10431)
 * Rejects partition range deletions when columns are specified (CASSANDRA-10739)
 * Fix error when saving cached key for old format sstable (CASSANDRA-10778)
 * Invalidate prepared statements on DROP INDEX (CASSANDRA-10758)
 * Fix SELECT statement with IN restrictions on partition key,
   ORDER BY and LIMIT (CASSANDRA-10729)
 * Improve stress performance over 1k threads (CASSANDRA-7217)
 * Wait for migration responses to complete before bootstrapping (CASSANDRA-10731)
 * Unable to create a function with argument of type Inet (CASSANDRA-10741)
 * Fix backward incompatibiliy in CqlInputFormat (CASSANDRA-10717)
 * Correctly preserve deletion info on updated rows when notifying indexers
   of single-row deletions (CASSANDRA-10694)
 * Notify indexers of partition delete during cleanup (CASSANDRA-10685)
 * Keep the file open in trySkipCache (CASSANDRA-10669)
 * Updated trigger example (CASSANDRA-10257)
Merged from 2.2:
 * Verify tables in pseudo-system keyspaces at startup (CASSANDRA-10761)
 * Fix IllegalArgumentException in DataOutputBuffer.reallocate for large buffers (CASSANDRA-10592)
 * Show CQL help in cqlsh in web browser (CASSANDRA-7225)
 * Serialize on disk the proper SSTable compression ratio (CASSANDRA-10775)
 * Reject index queries while the index is building (CASSANDRA-8505)
 * CQL.textile syntax incorrectly includes optional keyspace for aggregate SFUNC and FINALFUNC (CASSANDRA-10747)
 * Fix JSON update with prepared statements (CASSANDRA-10631)
 * Don't do anticompaction after subrange repair (CASSANDRA-10422)
 * Fix SimpleDateType type compatibility (CASSANDRA-10027)
 * (Hadoop) fix splits calculation (CASSANDRA-10640)
 * (Hadoop) ensure that Cluster instances are always closed (CASSANDRA-10058)
Merged from 2.1:
 * Fix Stress profile parsing on Windows (CASSANDRA-10808)
 * Fix incremental repair hang when replica is down (CASSANDRA-10288)
 * Optimize the way we check if a token is repaired in anticompaction (CASSANDRA-10768)
 * Add proper error handling to stream receiver (CASSANDRA-10774)
 * Warn or fail when changing cluster topology live (CASSANDRA-10243)
 * Status command in debian/ubuntu init script doesn't work (CASSANDRA-10213)
 * Some DROP ... IF EXISTS incorrectly result in exceptions on non-existing KS (CASSANDRA-10658)
 * DeletionTime.compareTo wrong in rare cases (CASSANDRA-10749)
 * Force encoding when computing statement ids (CASSANDRA-10755)
 * Properly reject counters as map keys (CASSANDRA-10760)
 * Fix the sstable-needs-cleanup check (CASSANDRA-10740)
 * (cqlsh) Print column names before COPY operation (CASSANDRA-8935)
 * Fix CompressedInputStream for proper cleanup (CASSANDRA-10012)
 * (cqlsh) Support counters in COPY commands (CASSANDRA-9043)
 * Try next replica if not possible to connect to primary replica on
   ColumnFamilyRecordReader (CASSANDRA-2388)
 * Limit window size in DTCS (CASSANDRA-10280)
 * sstableloader does not use MAX_HEAP_SIZE env parameter (CASSANDRA-10188)
 * (cqlsh) Improve COPY TO performance and error handling (CASSANDRA-9304)
 * Create compression chunk for sending file only (CASSANDRA-10680)
 * Forbid compact clustering column type changes in ALTER TABLE (CASSANDRA-8879)
 * Reject incremental repair with subrange repair (CASSANDRA-10422)
 * Add a nodetool command to refresh size_estimates (CASSANDRA-9579)
 * Invalidate cache after stream receive task is completed (CASSANDRA-10341)
 * Reject counter writes in CQLSSTableWriter (CASSANDRA-10258)
 * Remove superfluous COUNTER_MUTATION stage mapping (CASSANDRA-10605)


3.0
 * Fix AssertionError while flushing memtable due to materialized views
   incorrectly inserting empty rows (CASSANDRA-10614)
 * Store UDA initcond as CQL literal in the schema table, instead of a blob (CASSANDRA-10650)
 * Don't use -1 for the position of partition key in schema (CASSANDRA-10491)
 * Fix distinct queries in mixed version cluster (CASSANDRA-10573)
 * Skip sstable on clustering in names query (CASSANDRA-10571)
 * Remove value skipping as it breaks read-repair (CASSANDRA-10655)
 * Fix bootstrapping with MVs (CASSANDRA-10621)
 * Make sure EACH_QUORUM reads are using NTS (CASSANDRA-10584)
 * Fix MV replica filtering for non-NetworkTopologyStrategy (CASSANDRA-10634)
 * (Hadoop) fix CIF describeSplits() not handling 0 size estimates (CASSANDRA-10600)
 * Fix reading of legacy sstables (CASSANDRA-10590)
 * Use CQL type names in schema metadata tables (CASSANDRA-10365)
 * Guard batchlog replay against integer division by zero (CASSANDRA-9223)
 * Fix bug when adding a column to thrift with the same name than a primary key (CASSANDRA-10608)
 * Add client address argument to IAuthenticator::newSaslNegotiator (CASSANDRA-8068)
 * Fix implementation of LegacyLayout.LegacyBoundComparator (CASSANDRA-10602)
 * Don't use 'names query' read path for counters (CASSANDRA-10572)
 * Fix backward compatibility for counters (CASSANDRA-10470)
 * Remove memory_allocator paramter from cassandra.yaml (CASSANDRA-10581,10628)
 * Execute the metadata reload task of all registered indexes on CFS::reload (CASSANDRA-10604)
 * Fix thrift cas operations with defined columns (CASSANDRA-10576)
 * Fix PartitionUpdate.operationCount()for updates with static column operations (CASSANDRA-10606)
 * Fix thrift get() queries with defined columns (CASSANDRA-10586)
 * Fix marking of indexes as built and removed (CASSANDRA-10601)
 * Skip initialization of non-registered 2i instances, remove Index::getIndexName (CASSANDRA-10595)
 * Fix batches on multiple tables (CASSANDRA-10554)
 * Ensure compaction options are validated when updating KeyspaceMetadata (CASSANDRA-10569)
 * Flatten Iterator Transformation Hierarchy (CASSANDRA-9975)
 * Remove token generator (CASSANDRA-5261)
 * RolesCache should not be created for any authenticator that does not requireAuthentication (CASSANDRA-10562)
 * Fix LogTransaction checking only a single directory for files (CASSANDRA-10421)
 * Fix handling of range tombstones when reading old format sstables (CASSANDRA-10360)
 * Aggregate with Initial Condition fails with C* 3.0 (CASSANDRA-10367)
Merged from 2.2:
 * (cqlsh) show partial trace if incomplete after max_trace_wait (CASSANDRA-7645)
 * Use most up-to-date version of schema for system tables (CASSANDRA-10652)
 * Deprecate memory_allocator in cassandra.yaml (CASSANDRA-10581,10628)
 * Expose phi values from failure detector via JMX and tweak debug
   and trace logging (CASSANDRA-9526)
 * Fix IllegalArgumentException in DataOutputBuffer.reallocate for large buffers (CASSANDRA-10592)
Merged from 2.1:
 * Shutdown compaction in drain to prevent leak (CASSANDRA-10079)
 * (cqlsh) fix COPY using wrong variable name for time_format (CASSANDRA-10633)
 * Do not run SizeEstimatesRecorder if a node is not a member of the ring (CASSANDRA-9912)
 * Improve handling of dead nodes in gossip (CASSANDRA-10298)
 * Fix logback-tools.xml incorrectly configured for outputing to System.err
   (CASSANDRA-9937)
 * Fix streaming to catch exception so retry not fail (CASSANDRA-10557)
 * Add validation method to PerRowSecondaryIndex (CASSANDRA-10092)
 * Support encrypted and plain traffic on the same port (CASSANDRA-10559)
 * Do STCS in DTCS windows (CASSANDRA-10276)
 * Avoid repetition of JVM_OPTS in debian package (CASSANDRA-10251)
 * Fix potential NPE from handling result of SIM.highestSelectivityIndex (CASSANDRA-10550)
 * Fix paging issues with partitions containing only static columns data (CASSANDRA-10381)
 * Fix conditions on static columns (CASSANDRA-10264)
 * AssertionError: attempted to delete non-existing file CommitLog (CASSANDRA-10377)
 * Fix sorting for queries with an IN condition on partition key columns (CASSANDRA-10363)


3.0-rc2
 * Fix SELECT DISTINCT queries between 2.2.2 nodes and 3.0 nodes (CASSANDRA-10473)
 * Remove circular references in SegmentedFile (CASSANDRA-10543)
 * Ensure validation of indexed values only occurs once per-partition (CASSANDRA-10536)
 * Fix handling of static columns for range tombstones in thrift (CASSANDRA-10174)
 * Support empty ColumnFilter for backward compatility on empty IN (CASSANDRA-10471)
 * Remove Pig support (CASSANDRA-10542)
 * Fix LogFile throws Exception when assertion is disabled (CASSANDRA-10522)
 * Revert CASSANDRA-7486, make CMS default GC, move GC config to
   conf/jvm.options (CASSANDRA-10403)
 * Fix TeeingAppender causing some logs to be truncated/empty (CASSANDRA-10447)
 * Allow EACH_QUORUM for reads (CASSANDRA-9602)
 * Fix potential ClassCastException while upgrading (CASSANDRA-10468)
 * Fix NPE in MVs on update (CASSANDRA-10503)
 * Only include modified cell data in indexing deltas (CASSANDRA-10438)
 * Do not load keyspace when creating sstable writer (CASSANDRA-10443)
 * If node is not yet gossiping write all MV updates to batchlog only (CASSANDRA-10413)
 * Re-populate token metadata after commit log recovery (CASSANDRA-10293)
 * Provide additional metrics for materialized views (CASSANDRA-10323)
 * Flush system schema tables after local schema changes (CASSANDRA-10429)
Merged from 2.2:
 * Reduce contention getting instances of CompositeType (CASSANDRA-10433)
 * Fix the regression when using LIMIT with aggregates (CASSANDRA-10487)
 * Avoid NoClassDefFoundError during DataDescriptor initialization on windows (CASSANDRA-10412)
 * Preserve case of quoted Role & User names (CASSANDRA-10394)
 * cqlsh pg-style-strings broken (CASSANDRA-10484)
 * cqlsh prompt includes name of keyspace after failed `use` statement (CASSANDRA-10369)
Merged from 2.1:
 * (cqlsh) Distinguish negative and positive infinity in output (CASSANDRA-10523)
 * (cqlsh) allow custom time_format for COPY TO (CASSANDRA-8970)
 * Don't allow startup if the node's rack has changed (CASSANDRA-10242)
 * (cqlsh) show partial trace if incomplete after max_trace_wait (CASSANDRA-7645)
 * Allow LOCAL_JMX to be easily overridden (CASSANDRA-10275)
 * Mark nodes as dead even if they've already left (CASSANDRA-10205)


3.0.0-rc1
 * Fix mixed version read request compatibility for compact static tables
   (CASSANDRA-10373)
 * Fix paging of DISTINCT with static and IN (CASSANDRA-10354)
 * Allow MATERIALIZED VIEW's SELECT statement to restrict primary key
   columns (CASSANDRA-9664)
 * Move crc_check_chance out of compression options (CASSANDRA-9839)
 * Fix descending iteration past end of BTreeSearchIterator (CASSANDRA-10301)
 * Transfer hints to a different node on decommission (CASSANDRA-10198)
 * Check partition keys for CAS operations during stmt validation (CASSANDRA-10338)
 * Add custom query expressions to SELECT (CASSANDRA-10217)
 * Fix minor bugs in MV handling (CASSANDRA-10362)
 * Allow custom indexes with 0,1 or multiple target columns (CASSANDRA-10124)
 * Improve MV schema representation (CASSANDRA-9921)
 * Add flag to enable/disable coordinator batchlog for MV writes (CASSANDRA-10230)
 * Update cqlsh COPY for new internal driver serialization interface (CASSANDRA-10318)
 * Give index implementations more control over rebuild operations (CASSANDRA-10312)
 * Update index file format (CASSANDRA-10314)
 * Add "shadowable" row tombstones to deal with mv timestamp issues (CASSANDRA-10261)
 * CFS.loadNewSSTables() broken for pre-3.0 sstables
 * Cache selected index in read command to reduce lookups (CASSANDRA-10215)
 * Small optimizations of sstable index serialization (CASSANDRA-10232)
 * Support for both encrypted and unencrypted native transport connections (CASSANDRA-9590)
Merged from 2.2:
 * Configurable page size in cqlsh (CASSANDRA-9855)
 * Defer default role manager setup until all nodes are on 2.2+ (CASSANDRA-9761)
 * Handle missing RoleManager in config after upgrade to 2.2 (CASSANDRA-10209)
Merged from 2.1:
 * Bulk Loader API could not tolerate even node failure (CASSANDRA-10347)
 * Avoid misleading pushed notifications when multiple nodes
   share an rpc_address (CASSANDRA-10052)
 * Fix dropping undroppable when message queue is full (CASSANDRA-10113)
 * Fix potential ClassCastException during paging (CASSANDRA-10352)
 * Prevent ALTER TYPE from creating circular references (CASSANDRA-10339)
 * Fix cache handling of 2i and base tables (CASSANDRA-10155, 10359)
 * Fix NPE in nodetool compactionhistory (CASSANDRA-9758)
 * (Pig) support BulkOutputFormat as a URL parameter (CASSANDRA-7410)
 * BATCH statement is broken in cqlsh (CASSANDRA-10272)
 * (cqlsh) Make cqlsh PEP8 Compliant (CASSANDRA-10066)
 * (cqlsh) Fix error when starting cqlsh with --debug (CASSANDRA-10282)
 * Scrub, Cleanup and Upgrade do not unmark compacting until all operations
   have completed, regardless of the occurence of exceptions (CASSANDRA-10274)


3.0.0-beta2
 * Fix columns returned by AbstractBtreePartitions (CASSANDRA-10220)
 * Fix backward compatibility issue due to AbstractBounds serialization bug (CASSANDRA-9857)
 * Fix startup error when upgrading nodes (CASSANDRA-10136)
 * Base table PRIMARY KEY can be assumed to be NOT NULL in MV creation (CASSANDRA-10147)
 * Improve batchlog write patch (CASSANDRA-9673)
 * Re-apply MaterializedView updates on commitlog replay (CASSANDRA-10164)
 * Require AbstractType.isByteOrderComparable declaration in constructor (CASSANDRA-9901)
 * Avoid digest mismatch on upgrade to 3.0 (CASSANDRA-9554)
 * Fix Materialized View builder when adding multiple MVs (CASSANDRA-10156)
 * Choose better poolingOptions for protocol v4 in cassandra-stress (CASSANDRA-10182)
 * Fix LWW bug affecting Materialized Views (CASSANDRA-10197)
 * Ensures frozen sets and maps are always sorted (CASSANDRA-10162)
 * Don't deadlock when flushing CFS backed custom indexes (CASSANDRA-10181)
 * Fix double flushing of secondary index tables (CASSANDRA-10180)
 * Fix incorrect handling of range tombstones in thrift (CASSANDRA-10046)
 * Only use batchlog when paired materialized view replica is remote (CASSANDRA-10061)
 * Reuse TemporalRow when updating multiple MaterializedViews (CASSANDRA-10060)
 * Validate gc_grace_seconds for batchlog writes and MVs (CASSANDRA-9917)
 * Fix sstablerepairedset (CASSANDRA-10132)
Merged from 2.2:
 * Cancel transaction for sstables we wont redistribute index summary
   for (CASSANDRA-10270)
 * Retry snapshot deletion after compaction and gc on Windows (CASSANDRA-10222)
 * Fix failure to start with space in directory path on Windows (CASSANDRA-10239)
 * Fix repair hang when snapshot failed (CASSANDRA-10057)
 * Fall back to 1/4 commitlog volume for commitlog_total_space on small disks
   (CASSANDRA-10199)
Merged from 2.1:
 * Added configurable warning threshold for GC duration (CASSANDRA-8907)
 * Fix handling of streaming EOF (CASSANDRA-10206)
 * Only check KeyCache when it is enabled
 * Change streaming_socket_timeout_in_ms default to 1 hour (CASSANDRA-8611)
 * (cqlsh) update list of CQL keywords (CASSANDRA-9232)
 * Add nodetool gettraceprobability command (CASSANDRA-10234)
Merged from 2.0:
 * Fix rare race where older gossip states can be shadowed (CASSANDRA-10366)
 * Fix consolidating racks violating the RF contract (CASSANDRA-10238)
 * Disallow decommission when node is in drained state (CASSANDRA-8741)


2.2.1
 * Fix race during construction of commit log (CASSANDRA-10049)
 * Fix LeveledCompactionStrategyTest (CASSANDRA-9757)
 * Fix broken UnbufferedDataOutputStreamPlus.writeUTF (CASSANDRA-10203)
 * (cqlsh) default load-from-file encoding to utf-8 (CASSANDRA-9898)
 * Avoid returning Permission.NONE when failing to query users table (CASSANDRA-10168)
 * (cqlsh) add CLEAR command (CASSANDRA-10086)
 * Support string literals as Role names for compatibility (CASSANDRA-10135)
Merged from 2.1:
 * Only check KeyCache when it is enabled
 * Change streaming_socket_timeout_in_ms default to 1 hour (CASSANDRA-8611)
 * (cqlsh) update list of CQL keywords (CASSANDRA-9232)


3.0.0-beta1
 * Redesign secondary index API (CASSANDRA-9459, 7771, 9041)
 * Fix throwing ReadFailure instead of ReadTimeout on range queries (CASSANDRA-10125)
 * Rewrite hinted handoff (CASSANDRA-6230)
 * Fix query on static compact tables (CASSANDRA-10093)
 * Fix race during construction of commit log (CASSANDRA-10049)
 * Add option to only purge repaired tombstones (CASSANDRA-6434)
 * Change authorization handling for MVs (CASSANDRA-9927)
 * Add custom JMX enabled executor for UDF sandbox (CASSANDRA-10026)
 * Fix row deletion bug for Materialized Views (CASSANDRA-10014)
 * Support mixed-version clusters with Cassandra 2.1 and 2.2 (CASSANDRA-9704)
 * Fix multiple slices on RowSearchers (CASSANDRA-10002)
 * Fix bug in merging of collections (CASSANDRA-10001)
 * Optimize batchlog replay to avoid full scans (CASSANDRA-7237)
 * Repair improvements when using vnodes (CASSANDRA-5220)
 * Disable scripted UDFs by default (CASSANDRA-9889)
 * Bytecode inspection for Java-UDFs (CASSANDRA-9890)
 * Use byte to serialize MT hash length (CASSANDRA-9792)
 * Replace usage of Adler32 with CRC32 (CASSANDRA-8684)
 * Fix migration to new format from 2.1 SSTable (CASSANDRA-10006)
 * SequentialWriter should extend BufferedDataOutputStreamPlus (CASSANDRA-9500)
 * Use the same repairedAt timestamp within incremental repair session (CASSANDRA-9111)
Merged from 2.2:
 * Allow count(*) and count(1) to be use as normal aggregation (CASSANDRA-10114)
 * An NPE is thrown if the column name is unknown for an IN relation (CASSANDRA-10043)
 * Apply commit_failure_policy to more errors on startup (CASSANDRA-9749)
 * Fix histogram overflow exception (CASSANDRA-9973)
 * Route gossip messages over dedicated socket (CASSANDRA-9237)
 * Add checksum to saved cache files (CASSANDRA-9265)
 * Log warning when using an aggregate without partition key (CASSANDRA-9737)
Merged from 2.1:
 * (cqlsh) Allow encoding to be set through command line (CASSANDRA-10004)
 * Add new JMX methods to change local compaction strategy (CASSANDRA-9965)
 * Write hints for paxos commits (CASSANDRA-7342)
 * (cqlsh) Fix timestamps before 1970 on Windows, always
   use UTC for timestamp display (CASSANDRA-10000)
 * (cqlsh) Avoid overwriting new config file with old config
   when both exist (CASSANDRA-9777)
 * Release snapshot selfRef when doing snapshot repair (CASSANDRA-9998)
 * Cannot replace token does not exist - DN node removed as Fat Client (CASSANDRA-9871)
Merged from 2.0:
 * Don't cast expected bf size to an int (CASSANDRA-9959)
 * Make getFullyExpiredSSTables less expensive (CASSANDRA-9882)


3.0.0-alpha1
 * Implement proper sandboxing for UDFs (CASSANDRA-9402)
 * Simplify (and unify) cleanup of compaction leftovers (CASSANDRA-7066)
 * Allow extra schema definitions in cassandra-stress yaml (CASSANDRA-9850)
 * Metrics should use up to date nomenclature (CASSANDRA-9448)
 * Change CREATE/ALTER TABLE syntax for compression (CASSANDRA-8384)
 * Cleanup crc and adler code for java 8 (CASSANDRA-9650)
 * Storage engine refactor (CASSANDRA-8099, 9743, 9746, 9759, 9781, 9808, 9825,
   9848, 9705, 9859, 9867, 9874, 9828, 9801)
 * Update Guava to 18.0 (CASSANDRA-9653)
 * Bloom filter false positive ratio is not honoured (CASSANDRA-8413)
 * New option for cassandra-stress to leave a ratio of columns null (CASSANDRA-9522)
 * Change hinted_handoff_enabled yaml setting, JMX (CASSANDRA-9035)
 * Add algorithmic token allocation (CASSANDRA-7032)
 * Add nodetool command to replay batchlog (CASSANDRA-9547)
 * Make file buffer cache independent of paths being read (CASSANDRA-8897)
 * Remove deprecated legacy Hadoop code (CASSANDRA-9353)
 * Decommissioned nodes will not rejoin the cluster (CASSANDRA-8801)
 * Change gossip stabilization to use endpoit size (CASSANDRA-9401)
 * Change default garbage collector to G1 (CASSANDRA-7486)
 * Populate TokenMetadata early during startup (CASSANDRA-9317)
 * Undeprecate cache recentHitRate (CASSANDRA-6591)
 * Add support for selectively varint encoding fields (CASSANDRA-9499, 9865)
 * Materialized Views (CASSANDRA-6477)
Merged from 2.2:
 * Avoid grouping sstables for anticompaction with DTCS (CASSANDRA-9900)
 * UDF / UDA execution time in trace (CASSANDRA-9723)
 * Fix broken internode SSL (CASSANDRA-9884)
Merged from 2.1:
 * Add new JMX methods to change local compaction strategy (CASSANDRA-9965)
 * Fix handling of enable/disable autocompaction (CASSANDRA-9899)
 * Add consistency level to tracing ouput (CASSANDRA-9827)
 * Remove repair snapshot leftover on startup (CASSANDRA-7357)
 * Use random nodes for batch log when only 2 racks (CASSANDRA-8735)
 * Ensure atomicity inside thrift and stream session (CASSANDRA-7757)
 * Fix nodetool info error when the node is not joined (CASSANDRA-9031)
Merged from 2.0:
 * Log when messages are dropped due to cross_node_timeout (CASSANDRA-9793)
 * Don't track hotness when opening from snapshot for validation (CASSANDRA-9382)


2.2.0
 * Allow the selection of columns together with aggregates (CASSANDRA-9767)
 * Fix cqlsh copy methods and other windows specific issues (CASSANDRA-9795)
 * Don't wrap byte arrays in SequentialWriter (CASSANDRA-9797)
 * sum() and avg() functions missing for smallint and tinyint types (CASSANDRA-9671)
 * Revert CASSANDRA-9542 (allow native functions in UDA) (CASSANDRA-9771)
Merged from 2.1:
 * Fix MarshalException when upgrading superColumn family (CASSANDRA-9582)
 * Fix broken logging for "empty" flushes in Memtable (CASSANDRA-9837)
 * Handle corrupt files on startup (CASSANDRA-9686)
 * Fix clientutil jar and tests (CASSANDRA-9760)
 * (cqlsh) Allow the SSL protocol version to be specified through the
    config file or environment variables (CASSANDRA-9544)
Merged from 2.0:
 * Add tool to find why expired sstables are not getting dropped (CASSANDRA-10015)
 * Remove erroneous pending HH tasks from tpstats/jmx (CASSANDRA-9129)
 * Don't cast expected bf size to an int (CASSANDRA-9959)
 * checkForEndpointCollision fails for legitimate collisions (CASSANDRA-9765)
 * Complete CASSANDRA-8448 fix (CASSANDRA-9519)
 * Don't include auth credentials in debug log (CASSANDRA-9682)
 * Can't transition from write survey to normal mode (CASSANDRA-9740)
 * Scrub (recover) sstables even when -Index.db is missing (CASSANDRA-9591)
 * Fix growing pending background compaction (CASSANDRA-9662)


2.2.0-rc2
 * Re-enable memory-mapped I/O on Windows (CASSANDRA-9658)
 * Warn when an extra-large partition is compacted (CASSANDRA-9643)
 * (cqlsh) Allow setting the initial connection timeout (CASSANDRA-9601)
 * BulkLoader has --transport-factory option but does not use it (CASSANDRA-9675)
 * Allow JMX over SSL directly from nodetool (CASSANDRA-9090)
 * Update cqlsh for UDFs (CASSANDRA-7556)
 * Change Windows kernel default timer resolution (CASSANDRA-9634)
 * Deprected sstable2json and json2sstable (CASSANDRA-9618)
 * Allow native functions in user-defined aggregates (CASSANDRA-9542)
 * Don't repair system_distributed by default (CASSANDRA-9621)
 * Fix mixing min, max, and count aggregates for blob type (CASSANRA-9622)
 * Rename class for DATE type in Java driver (CASSANDRA-9563)
 * Duplicate compilation of UDFs on coordinator (CASSANDRA-9475)
 * Fix connection leak in CqlRecordWriter (CASSANDRA-9576)
 * Mlockall before opening system sstables & remove boot_without_jna option (CASSANDRA-9573)
 * Add functions to convert timeuuid to date or time, deprecate dateOf and unixTimestampOf (CASSANDRA-9229)
 * Make sure we cancel non-compacting sstables from LifecycleTransaction (CASSANDRA-9566)
 * Fix deprecated repair JMX API (CASSANDRA-9570)
 * Add logback metrics (CASSANDRA-9378)
 * Update and refactor ant test/test-compression to run the tests in parallel (CASSANDRA-9583)
 * Fix upgrading to new directory for secondary index (CASSANDRA-9687)
Merged from 2.1:
 * (cqlsh) Fix bad check for CQL compatibility when DESCRIBE'ing
   COMPACT STORAGE tables with no clustering columns
 * Eliminate strong self-reference chains in sstable ref tidiers (CASSANDRA-9656)
 * Ensure StreamSession uses canonical sstable reader instances (CASSANDRA-9700) 
 * Ensure memtable book keeping is not corrupted in the event we shrink usage (CASSANDRA-9681)
 * Update internal python driver for cqlsh (CASSANDRA-9064)
 * Fix IndexOutOfBoundsException when inserting tuple with too many
   elements using the string literal notation (CASSANDRA-9559)
 * Enable describe on indices (CASSANDRA-7814)
 * Fix incorrect result for IN queries where column not found (CASSANDRA-9540)
 * ColumnFamilyStore.selectAndReference may block during compaction (CASSANDRA-9637)
 * Fix bug in cardinality check when compacting (CASSANDRA-9580)
 * Fix memory leak in Ref due to ConcurrentLinkedQueue.remove() behaviour (CASSANDRA-9549)
 * Make rebuild only run one at a time (CASSANDRA-9119)
Merged from 2.0:
 * Avoid NPE in AuthSuccess#decode (CASSANDRA-9727)
 * Add listen_address to system.local (CASSANDRA-9603)
 * Bug fixes to resultset metadata construction (CASSANDRA-9636)
 * Fix setting 'durable_writes' in ALTER KEYSPACE (CASSANDRA-9560)
 * Avoids ballot clash in Paxos (CASSANDRA-9649)
 * Improve trace messages for RR (CASSANDRA-9479)
 * Fix suboptimal secondary index selection when restricted
   clustering column is also indexed (CASSANDRA-9631)
 * (cqlsh) Add min_threshold to DTCS option autocomplete (CASSANDRA-9385)
 * Fix error message when attempting to create an index on a column
   in a COMPACT STORAGE table with clustering columns (CASSANDRA-9527)
 * 'WITH WITH' in alter keyspace statements causes NPE (CASSANDRA-9565)
 * Expose some internals of SelectStatement for inspection (CASSANDRA-9532)
 * ArrivalWindow should use primitives (CASSANDRA-9496)
 * Periodically submit background compaction tasks (CASSANDRA-9592)
 * Set HAS_MORE_PAGES flag to false when PagingState is null (CASSANDRA-9571)


2.2.0-rc1
 * Compressed commit log should measure compressed space used (CASSANDRA-9095)
 * Fix comparison bug in CassandraRoleManager#collectRoles (CASSANDRA-9551)
 * Add tinyint,smallint,time,date support for UDFs (CASSANDRA-9400)
 * Deprecates SSTableSimpleWriter and SSTableSimpleUnsortedWriter (CASSANDRA-9546)
 * Empty INITCOND treated as null in aggregate (CASSANDRA-9457)
 * Remove use of Cell in Thrift MapReduce classes (CASSANDRA-8609)
 * Integrate pre-release Java Driver 2.2-rc1, custom build (CASSANDRA-9493)
 * Clean up gossiper logic for old versions (CASSANDRA-9370)
 * Fix custom payload coding/decoding to match the spec (CASSANDRA-9515)
 * ant test-all results incomplete when parsed (CASSANDRA-9463)
 * Disallow frozen<> types in function arguments and return types for
   clarity (CASSANDRA-9411)
 * Static Analysis to warn on unsafe use of Autocloseable instances (CASSANDRA-9431)
 * Update commitlog archiving examples now that commitlog segments are
   not recycled (CASSANDRA-9350)
 * Extend Transactional API to sstable lifecycle management (CASSANDRA-8568)
 * (cqlsh) Add support for native protocol 4 (CASSANDRA-9399)
 * Ensure that UDF and UDAs are keyspace-isolated (CASSANDRA-9409)
 * Revert CASSANDRA-7807 (tracing completion client notifications) (CASSANDRA-9429)
 * Add ability to stop compaction by ID (CASSANDRA-7207)
 * Let CassandraVersion handle SNAPSHOT version (CASSANDRA-9438)
Merged from 2.1:
 * (cqlsh) Fix using COPY through SOURCE or -f (CASSANDRA-9083)
 * Fix occasional lack of `system` keyspace in schema tables (CASSANDRA-8487)
 * Use ProtocolError code instead of ServerError code for native protocol
   error responses to unsupported protocol versions (CASSANDRA-9451)
 * Default commitlog_sync_batch_window_in_ms changed to 2ms (CASSANDRA-9504)
 * Fix empty partition assertion in unsorted sstable writing tools (CASSANDRA-9071)
 * Ensure truncate without snapshot cannot produce corrupt responses (CASSANDRA-9388) 
 * Consistent error message when a table mixes counter and non-counter
   columns (CASSANDRA-9492)
 * Avoid getting unreadable keys during anticompaction (CASSANDRA-9508)
 * (cqlsh) Better float precision by default (CASSANDRA-9224)
 * Improve estimated row count (CASSANDRA-9107)
 * Optimize range tombstone memory footprint (CASSANDRA-8603)
 * Use configured gcgs in anticompaction (CASSANDRA-9397)
Merged from 2.0:
 * Don't accumulate more range than necessary in RangeTombstone.Tracker (CASSANDRA-9486)
 * Add broadcast and rpc addresses to system.local (CASSANDRA-9436)
 * Always mark sstable suspect when corrupted (CASSANDRA-9478)
 * Add database users and permissions to CQL3 documentation (CASSANDRA-7558)
 * Allow JVM_OPTS to be passed to standalone tools (CASSANDRA-5969)
 * Fix bad condition in RangeTombstoneList (CASSANDRA-9485)
 * Fix potential StackOverflow when setting CrcCheckChance over JMX (CASSANDRA-9488)
 * Fix null static columns in pages after the first, paged reversed
   queries (CASSANDRA-8502)
 * Fix counting cache serialization in request metrics (CASSANDRA-9466)
 * Add option not to validate atoms during scrub (CASSANDRA-9406)


2.2.0-beta1
 * Introduce Transactional API for internal state changes (CASSANDRA-8984)
 * Add a flag in cassandra.yaml to enable UDFs (CASSANDRA-9404)
 * Better support of null for UDF (CASSANDRA-8374)
 * Use ecj instead of javassist for UDFs (CASSANDRA-8241)
 * faster async logback configuration for tests (CASSANDRA-9376)
 * Add `smallint` and `tinyint` data types (CASSANDRA-8951)
 * Avoid thrift schema creation when native driver is used in stress tool (CASSANDRA-9374)
 * Make Functions.declared thread-safe
 * Add client warnings to native protocol v4 (CASSANDRA-8930)
 * Allow roles cache to be invalidated (CASSANDRA-8967)
 * Upgrade Snappy (CASSANDRA-9063)
 * Don't start Thrift rpc by default (CASSANDRA-9319)
 * Only stream from unrepaired sstables with incremental repair (CASSANDRA-8267)
 * Aggregate UDFs allow SFUNC return type to differ from STYPE if FFUNC specified (CASSANDRA-9321)
 * Remove Thrift dependencies in bundled tools (CASSANDRA-8358)
 * Disable memory mapping of hsperfdata file for JVM statistics (CASSANDRA-9242)
 * Add pre-startup checks to detect potential incompatibilities (CASSANDRA-8049)
 * Distinguish between null and unset in protocol v4 (CASSANDRA-7304)
 * Add user/role permissions for user-defined functions (CASSANDRA-7557)
 * Allow cassandra config to be updated to restart daemon without unloading classes (CASSANDRA-9046)
 * Don't initialize compaction writer before checking if iter is empty (CASSANDRA-9117)
 * Don't execute any functions at prepare-time (CASSANDRA-9037)
 * Share file handles between all instances of a SegmentedFile (CASSANDRA-8893)
 * Make it possible to major compact LCS (CASSANDRA-7272)
 * Make FunctionExecutionException extend RequestExecutionException
   (CASSANDRA-9055)
 * Add support for SELECT JSON, INSERT JSON syntax and new toJson(), fromJson()
   functions (CASSANDRA-7970)
 * Optimise max purgeable timestamp calculation in compaction (CASSANDRA-8920)
 * Constrain internode message buffer sizes, and improve IO class hierarchy (CASSANDRA-8670) 
 * New tool added to validate all sstables in a node (CASSANDRA-5791)
 * Push notification when tracing completes for an operation (CASSANDRA-7807)
 * Delay "node up" and "node added" notifications until native protocol server is started (CASSANDRA-8236)
 * Compressed Commit Log (CASSANDRA-6809)
 * Optimise IntervalTree (CASSANDRA-8988)
 * Add a key-value payload for third party usage (CASSANDRA-8553, 9212)
 * Bump metrics-reporter-config dependency for metrics 3.0 (CASSANDRA-8149)
 * Partition intra-cluster message streams by size, not type (CASSANDRA-8789)
 * Add WriteFailureException to native protocol, notify coordinator of
   write failures (CASSANDRA-8592)
 * Convert SequentialWriter to nio (CASSANDRA-8709)
 * Add role based access control (CASSANDRA-7653, 8650, 7216, 8760, 8849, 8761, 8850)
 * Record client ip address in tracing sessions (CASSANDRA-8162)
 * Indicate partition key columns in response metadata for prepared
   statements (CASSANDRA-7660)
 * Merge UUIDType and TimeUUIDType parse logic (CASSANDRA-8759)
 * Avoid memory allocation when searching index summary (CASSANDRA-8793)
 * Optimise (Time)?UUIDType Comparisons (CASSANDRA-8730)
 * Make CRC32Ex into a separate maven dependency (CASSANDRA-8836)
 * Use preloaded jemalloc w/ Unsafe (CASSANDRA-8714, 9197)
 * Avoid accessing partitioner through StorageProxy (CASSANDRA-8244, 8268)
 * Upgrade Metrics library and remove depricated metrics (CASSANDRA-5657)
 * Serializing Row cache alternative, fully off heap (CASSANDRA-7438)
 * Duplicate rows returned when in clause has repeated values (CASSANDRA-6707)
 * Make CassandraException unchecked, extend RuntimeException (CASSANDRA-8560)
 * Support direct buffer decompression for reads (CASSANDRA-8464)
 * DirectByteBuffer compatible LZ4 methods (CASSANDRA-7039)
 * Group sstables for anticompaction correctly (CASSANDRA-8578)
 * Add ReadFailureException to native protocol, respond
   immediately when replicas encounter errors while handling
   a read request (CASSANDRA-7886)
 * Switch CommitLogSegment from RandomAccessFile to nio (CASSANDRA-8308)
 * Allow mixing token and partition key restrictions (CASSANDRA-7016)
 * Support index key/value entries on map collections (CASSANDRA-8473)
 * Modernize schema tables (CASSANDRA-8261)
 * Support for user-defined aggregation functions (CASSANDRA-8053)
 * Fix NPE in SelectStatement with empty IN values (CASSANDRA-8419)
 * Refactor SelectStatement, return IN results in natural order instead
   of IN value list order and ignore duplicate values in partition key IN restrictions (CASSANDRA-7981)
 * Support UDTs, tuples, and collections in user-defined
   functions (CASSANDRA-7563)
 * Fix aggregate fn results on empty selection, result column name,
   and cqlsh parsing (CASSANDRA-8229)
 * Mark sstables as repaired after full repair (CASSANDRA-7586)
 * Extend Descriptor to include a format value and refactor reader/writer
   APIs (CASSANDRA-7443)
 * Integrate JMH for microbenchmarks (CASSANDRA-8151)
 * Keep sstable levels when bootstrapping (CASSANDRA-7460)
 * Add Sigar library and perform basic OS settings check on startup (CASSANDRA-7838)
 * Support for aggregation functions (CASSANDRA-4914)
 * Remove cassandra-cli (CASSANDRA-7920)
 * Accept dollar quoted strings in CQL (CASSANDRA-7769)
 * Make assassinate a first class command (CASSANDRA-7935)
 * Support IN clause on any partition key column (CASSANDRA-7855)
 * Support IN clause on any clustering column (CASSANDRA-4762)
 * Improve compaction logging (CASSANDRA-7818)
 * Remove YamlFileNetworkTopologySnitch (CASSANDRA-7917)
 * Do anticompaction in groups (CASSANDRA-6851)
 * Support user-defined functions (CASSANDRA-7395, 7526, 7562, 7740, 7781, 7929,
   7924, 7812, 8063, 7813, 7708)
 * Permit configurable timestamps with cassandra-stress (CASSANDRA-7416)
 * Move sstable RandomAccessReader to nio2, which allows using the
   FILE_SHARE_DELETE flag on Windows (CASSANDRA-4050)
 * Remove CQL2 (CASSANDRA-5918)
 * Optimize fetching multiple cells by name (CASSANDRA-6933)
 * Allow compilation in java 8 (CASSANDRA-7028)
 * Make incremental repair default (CASSANDRA-7250)
 * Enable code coverage thru JaCoCo (CASSANDRA-7226)
 * Switch external naming of 'column families' to 'tables' (CASSANDRA-4369) 
 * Shorten SSTable path (CASSANDRA-6962)
 * Use unsafe mutations for most unit tests (CASSANDRA-6969)
 * Fix race condition during calculation of pending ranges (CASSANDRA-7390)
 * Fail on very large batch sizes (CASSANDRA-8011)
 * Improve concurrency of repair (CASSANDRA-6455, 8208, 9145)
 * Select optimal CRC32 implementation at runtime (CASSANDRA-8614)
 * Evaluate MurmurHash of Token once per query (CASSANDRA-7096)
 * Generalize progress reporting (CASSANDRA-8901)
 * Resumable bootstrap streaming (CASSANDRA-8838, CASSANDRA-8942)
 * Allow scrub for secondary index (CASSANDRA-5174)
 * Save repair data to system table (CASSANDRA-5839)
 * fix nodetool names that reference column families (CASSANDRA-8872)
 Merged from 2.1:
 * Warn on misuse of unlogged batches (CASSANDRA-9282)
 * Failure detector detects and ignores local pauses (CASSANDRA-9183)
 * Add utility class to support for rate limiting a given log statement (CASSANDRA-9029)
 * Add missing consistency levels to cassandra-stess (CASSANDRA-9361)
 * Fix commitlog getCompletedTasks to not increment (CASSANDRA-9339)
 * Fix for harmless exceptions logged as ERROR (CASSANDRA-8564)
 * Delete processed sstables in sstablesplit/sstableupgrade (CASSANDRA-8606)
 * Improve sstable exclusion from partition tombstones (CASSANDRA-9298)
 * Validate the indexed column rather than the cell's contents for 2i (CASSANDRA-9057)
 * Add support for top-k custom 2i queries (CASSANDRA-8717)
 * Fix error when dropping table during compaction (CASSANDRA-9251)
 * cassandra-stress supports validation operations over user profiles (CASSANDRA-8773)
 * Add support for rate limiting log messages (CASSANDRA-9029)
 * Log the partition key with tombstone warnings (CASSANDRA-8561)
 * Reduce runWithCompactionsDisabled poll interval to 1ms (CASSANDRA-9271)
 * Fix PITR commitlog replay (CASSANDRA-9195)
 * GCInspector logs very different times (CASSANDRA-9124)
 * Fix deleting from an empty list (CASSANDRA-9198)
 * Update tuple and collection types that use a user-defined type when that UDT
   is modified (CASSANDRA-9148, CASSANDRA-9192)
 * Use higher timeout for prepair and snapshot in repair (CASSANDRA-9261)
 * Fix anticompaction blocking ANTI_ENTROPY stage (CASSANDRA-9151)
 * Repair waits for anticompaction to finish (CASSANDRA-9097)
 * Fix streaming not holding ref when stream error (CASSANDRA-9295)
 * Fix canonical view returning early opened SSTables (CASSANDRA-9396)
Merged from 2.0:
 * (cqlsh) Add LOGIN command to switch users (CASSANDRA-7212)
 * Clone SliceQueryFilter in AbstractReadCommand implementations (CASSANDRA-8940)
 * Push correct protocol notification for DROP INDEX (CASSANDRA-9310)
 * token-generator - generated tokens too long (CASSANDRA-9300)
 * Fix counting of tombstones for TombstoneOverwhelmingException (CASSANDRA-9299)
 * Fix ReconnectableSnitch reconnecting to peers during upgrade (CASSANDRA-6702)
 * Include keyspace and table name in error log for collections over the size
   limit (CASSANDRA-9286)
 * Avoid potential overlap in LCS with single-partition sstables (CASSANDRA-9322)
 * Log warning message when a table is queried before the schema has fully
   propagated (CASSANDRA-9136)
 * Overload SecondaryIndex#indexes to accept the column definition (CASSANDRA-9314)
 * (cqlsh) Add SERIAL and LOCAL_SERIAL consistency levels (CASSANDRA-8051)
 * Fix index selection during rebuild with certain table layouts (CASSANDRA-9281)
 * Fix partition-level-delete-only workload accounting (CASSANDRA-9194)
 * Allow scrub to handle corrupted compressed chunks (CASSANDRA-9140)
 * Fix assertion error when resetlocalschema is run during repair (CASSANDRA-9249)
 * Disable single sstable tombstone compactions for DTCS by default (CASSANDRA-9234)
 * IncomingTcpConnection thread is not named (CASSANDRA-9262)
 * Close incoming connections when MessagingService is stopped (CASSANDRA-9238)
 * Fix streaming hang when retrying (CASSANDRA-9132)


2.1.5
 * Re-add deprecated cold_reads_to_omit param for backwards compat (CASSANDRA-9203)
 * Make anticompaction visible in compactionstats (CASSANDRA-9098)
 * Improve nodetool getendpoints documentation about the partition
   key parameter (CASSANDRA-6458)
 * Don't check other keyspaces for schema changes when an user-defined
   type is altered (CASSANDRA-9187)
 * Add generate-idea-files target to build.xml (CASSANDRA-9123)
 * Allow takeColumnFamilySnapshot to take a list of tables (CASSANDRA-8348)
 * Limit major sstable operations to their canonical representation (CASSANDRA-8669)
 * cqlsh: Add tests for INSERT and UPDATE tab completion (CASSANDRA-9125)
 * cqlsh: quote column names when needed in COPY FROM inserts (CASSANDRA-9080)
 * Do not load read meter for offline operations (CASSANDRA-9082)
 * cqlsh: Make CompositeType data readable (CASSANDRA-8919)
 * cqlsh: Fix display of triggers (CASSANDRA-9081)
 * Fix NullPointerException when deleting or setting an element by index on
   a null list collection (CASSANDRA-9077)
 * Buffer bloom filter serialization (CASSANDRA-9066)
 * Fix anti-compaction target bloom filter size (CASSANDRA-9060)
 * Make FROZEN and TUPLE unreserved keywords in CQL (CASSANDRA-9047)
 * Prevent AssertionError from SizeEstimatesRecorder (CASSANDRA-9034)
 * Avoid overwriting index summaries for sstables with an older format that
   does not support downsampling; rebuild summaries on startup when this
   is detected (CASSANDRA-8993)
 * Fix potential data loss in CompressedSequentialWriter (CASSANDRA-8949)
 * Make PasswordAuthenticator number of hashing rounds configurable (CASSANDRA-8085)
 * Fix AssertionError when binding nested collections in DELETE (CASSANDRA-8900)
 * Check for overlap with non-early sstables in LCS (CASSANDRA-8739)
 * Only calculate max purgable timestamp if we have to (CASSANDRA-8914)
 * (cqlsh) Greatly improve performance of COPY FROM (CASSANDRA-8225)
 * IndexSummary effectiveIndexInterval is now a guideline, not a rule (CASSANDRA-8993)
 * Use correct bounds for page cache eviction of compressed files (CASSANDRA-8746)
 * SSTableScanner enforces its bounds (CASSANDRA-8946)
 * Cleanup cell equality (CASSANDRA-8947)
 * Introduce intra-cluster message coalescing (CASSANDRA-8692)
 * DatabaseDescriptor throws NPE when rpc_interface is used (CASSANDRA-8839)
 * Don't check if an sstable is live for offline compactions (CASSANDRA-8841)
 * Don't set clientMode in SSTableLoader (CASSANDRA-8238)
 * Fix SSTableRewriter with disabled early open (CASSANDRA-8535)
 * Fix cassandra-stress so it respects the CL passed in user mode (CASSANDRA-8948)
 * Fix rare NPE in ColumnDefinition#hasIndexOption() (CASSANDRA-8786)
 * cassandra-stress reports per-operation statistics, plus misc (CASSANDRA-8769)
 * Add SimpleDate (cql date) and Time (cql time) types (CASSANDRA-7523)
 * Use long for key count in cfstats (CASSANDRA-8913)
 * Make SSTableRewriter.abort() more robust to failure (CASSANDRA-8832)
 * Remove cold_reads_to_omit from STCS (CASSANDRA-8860)
 * Make EstimatedHistogram#percentile() use ceil instead of floor (CASSANDRA-8883)
 * Fix top partitions reporting wrong cardinality (CASSANDRA-8834)
 * Fix rare NPE in KeyCacheSerializer (CASSANDRA-8067)
 * Pick sstables for validation as late as possible inc repairs (CASSANDRA-8366)
 * Fix commitlog getPendingTasks to not increment (CASSANDRA-8862)
 * Fix parallelism adjustment in range and secondary index queries
   when the first fetch does not satisfy the limit (CASSANDRA-8856)
 * Check if the filtered sstables is non-empty in STCS (CASSANDRA-8843)
 * Upgrade java-driver used for cassandra-stress (CASSANDRA-8842)
 * Fix CommitLog.forceRecycleAllSegments() memory access error (CASSANDRA-8812)
 * Improve assertions in Memory (CASSANDRA-8792)
 * Fix SSTableRewriter cleanup (CASSANDRA-8802)
 * Introduce SafeMemory for CompressionMetadata.Writer (CASSANDRA-8758)
 * 'nodetool info' prints exception against older node (CASSANDRA-8796)
 * Ensure SSTableReader.last corresponds exactly with the file end (CASSANDRA-8750)
 * Make SSTableWriter.openEarly more robust and obvious (CASSANDRA-8747)
 * Enforce SSTableReader.first/last (CASSANDRA-8744)
 * Cleanup SegmentedFile API (CASSANDRA-8749)
 * Avoid overlap with early compaction replacement (CASSANDRA-8683)
 * Safer Resource Management++ (CASSANDRA-8707)
 * Write partition size estimates into a system table (CASSANDRA-7688)
 * cqlsh: Fix keys() and full() collection indexes in DESCRIBE output
   (CASSANDRA-8154)
 * Show progress of streaming in nodetool netstats (CASSANDRA-8886)
 * IndexSummaryBuilder utilises offheap memory, and shares data between
   each IndexSummary opened from it (CASSANDRA-8757)
 * markCompacting only succeeds if the exact SSTableReader instances being 
   marked are in the live set (CASSANDRA-8689)
 * cassandra-stress support for varint (CASSANDRA-8882)
 * Fix Adler32 digest for compressed sstables (CASSANDRA-8778)
 * Add nodetool statushandoff/statusbackup (CASSANDRA-8912)
 * Use stdout for progress and stats in sstableloader (CASSANDRA-8982)
 * Correctly identify 2i datadir from older versions (CASSANDRA-9116)
Merged from 2.0:
 * Ignore gossip SYNs after shutdown (CASSANDRA-9238)
 * Avoid overflow when calculating max sstable size in LCS (CASSANDRA-9235)
 * Make sstable blacklisting work with compression (CASSANDRA-9138)
 * Do not attempt to rebuild indexes if no index accepts any column (CASSANDRA-9196)
 * Don't initiate snitch reconnection for dead states (CASSANDRA-7292)
 * Fix ArrayIndexOutOfBoundsException in CQLSSTableWriter (CASSANDRA-8978)
 * Add shutdown gossip state to prevent timeouts during rolling restarts (CASSANDRA-8336)
 * Fix running with java.net.preferIPv6Addresses=true (CASSANDRA-9137)
 * Fix failed bootstrap/replace attempts being persisted in system.peers (CASSANDRA-9180)
 * Flush system.IndexInfo after marking index built (CASSANDRA-9128)
 * Fix updates to min/max_compaction_threshold through cassandra-cli
   (CASSANDRA-8102)
 * Don't include tmp files when doing offline relevel (CASSANDRA-9088)
 * Use the proper CAS WriteType when finishing a previous round during Paxos
   preparation (CASSANDRA-8672)
 * Avoid race in cancelling compactions (CASSANDRA-9070)
 * More aggressive check for expired sstables in DTCS (CASSANDRA-8359)
 * Fix ignored index_interval change in ALTER TABLE statements (CASSANDRA-7976)
 * Do more aggressive compaction in old time windows in DTCS (CASSANDRA-8360)
 * java.lang.AssertionError when reading saved cache (CASSANDRA-8740)
 * "disk full" when running cleanup (CASSANDRA-9036)
 * Lower logging level from ERROR to DEBUG when a scheduled schema pull
   cannot be completed due to a node being down (CASSANDRA-9032)
 * Fix MOVED_NODE client event (CASSANDRA-8516)
 * Allow overriding MAX_OUTSTANDING_REPLAY_COUNT (CASSANDRA-7533)
 * Fix malformed JMX ObjectName containing IPv6 addresses (CASSANDRA-9027)
 * (cqlsh) Allow increasing CSV field size limit through
   cqlshrc config option (CASSANDRA-8934)
 * Stop logging range tombstones when exceeding the threshold
   (CASSANDRA-8559)
 * Fix NullPointerException when nodetool getendpoints is run
   against invalid keyspaces or tables (CASSANDRA-8950)
 * Allow specifying the tmp dir (CASSANDRA-7712)
 * Improve compaction estimated tasks estimation (CASSANDRA-8904)
 * Fix duplicate up/down messages sent to native clients (CASSANDRA-7816)
 * Expose commit log archive status via JMX (CASSANDRA-8734)
 * Provide better exceptions for invalid replication strategy parameters
   (CASSANDRA-8909)
 * Fix regression in mixed single and multi-column relation support for
   SELECT statements (CASSANDRA-8613)
 * Add ability to limit number of native connections (CASSANDRA-8086)
 * Fix CQLSSTableWriter throwing exception and spawning threads
   (CASSANDRA-8808)
 * Fix MT mismatch between empty and GC-able data (CASSANDRA-8979)
 * Fix incorrect validation when snapshotting single table (CASSANDRA-8056)
 * Add offline tool to relevel sstables (CASSANDRA-8301)
 * Preserve stream ID for more protocol errors (CASSANDRA-8848)
 * Fix combining token() function with multi-column relations on
   clustering columns (CASSANDRA-8797)
 * Make CFS.markReferenced() resistant to bad refcounting (CASSANDRA-8829)
 * Fix StreamTransferTask abort/complete bad refcounting (CASSANDRA-8815)
 * Fix AssertionError when querying a DESC clustering ordered
   table with ASC ordering and paging (CASSANDRA-8767)
 * AssertionError: "Memory was freed" when running cleanup (CASSANDRA-8716)
 * Make it possible to set max_sstable_age to fractional days (CASSANDRA-8406)
 * Fix some multi-column relations with indexes on some clustering
   columns (CASSANDRA-8275)
 * Fix memory leak in SSTableSimple*Writer and SSTableReader.validate()
   (CASSANDRA-8748)
 * Throw OOM if allocating memory fails to return a valid pointer (CASSANDRA-8726)
 * Fix SSTableSimpleUnsortedWriter ConcurrentModificationException (CASSANDRA-8619)
 * 'nodetool info' prints exception against older node (CASSANDRA-8796)
 * Ensure SSTableSimpleUnsortedWriter.close() terminates if
   disk writer has crashed (CASSANDRA-8807)


2.1.4
 * Bind JMX to localhost unless explicitly configured otherwise (CASSANDRA-9085)


2.1.3
 * Fix HSHA/offheap_objects corruption (CASSANDRA-8719)
 * Upgrade libthrift to 0.9.2 (CASSANDRA-8685)
 * Don't use the shared ref in sstableloader (CASSANDRA-8704)
 * Purge internal prepared statements if related tables or
   keyspaces are dropped (CASSANDRA-8693)
 * (cqlsh) Handle unicode BOM at start of files (CASSANDRA-8638)
 * Stop compactions before exiting offline tools (CASSANDRA-8623)
 * Update tools/stress/README.txt to match current behaviour (CASSANDRA-7933)
 * Fix schema from Thrift conversion with empty metadata (CASSANDRA-8695)
 * Safer Resource Management (CASSANDRA-7705)
 * Make sure we compact highly overlapping cold sstables with
   STCS (CASSANDRA-8635)
 * rpc_interface and listen_interface generate NPE on startup when specified
   interface doesn't exist (CASSANDRA-8677)
 * Fix ArrayIndexOutOfBoundsException in nodetool cfhistograms (CASSANDRA-8514)
 * Switch from yammer metrics for nodetool cf/proxy histograms (CASSANDRA-8662)
 * Make sure we don't add tmplink files to the compaction
   strategy (CASSANDRA-8580)
 * (cqlsh) Handle maps with blob keys (CASSANDRA-8372)
 * (cqlsh) Handle DynamicCompositeType schemas correctly (CASSANDRA-8563)
 * Duplicate rows returned when in clause has repeated values (CASSANDRA-6706)
 * Add tooling to detect hot partitions (CASSANDRA-7974)
 * Fix cassandra-stress user-mode truncation of partition generation (CASSANDRA-8608)
 * Only stream from unrepaired sstables during inc repair (CASSANDRA-8267)
 * Don't allow starting multiple inc repairs on the same sstables (CASSANDRA-8316)
 * Invalidate prepared BATCH statements when related tables
   or keyspaces are dropped (CASSANDRA-8652)
 * Fix missing results in secondary index queries on collections
   with ALLOW FILTERING (CASSANDRA-8421)
 * Expose EstimatedHistogram metrics for range slices (CASSANDRA-8627)
 * (cqlsh) Escape clqshrc passwords properly (CASSANDRA-8618)
 * Fix NPE when passing wrong argument in ALTER TABLE statement (CASSANDRA-8355)
 * Pig: Refactor and deprecate CqlStorage (CASSANDRA-8599)
 * Don't reuse the same cleanup strategy for all sstables (CASSANDRA-8537)
 * Fix case-sensitivity of index name on CREATE and DROP INDEX
   statements (CASSANDRA-8365)
 * Better detection/logging for corruption in compressed sstables (CASSANDRA-8192)
 * Use the correct repairedAt value when closing writer (CASSANDRA-8570)
 * (cqlsh) Handle a schema mismatch being detected on startup (CASSANDRA-8512)
 * Properly calculate expected write size during compaction (CASSANDRA-8532)
 * Invalidate affected prepared statements when a table's columns
   are altered (CASSANDRA-7910)
 * Stress - user defined writes should populate sequentally (CASSANDRA-8524)
 * Fix regression in SSTableRewriter causing some rows to become unreadable 
   during compaction (CASSANDRA-8429)
 * Run major compactions for repaired/unrepaired in parallel (CASSANDRA-8510)
 * (cqlsh) Fix compression options in DESCRIBE TABLE output when compression
   is disabled (CASSANDRA-8288)
 * (cqlsh) Fix DESCRIBE output after keyspaces are altered (CASSANDRA-7623)
 * Make sure we set lastCompactedKey correctly (CASSANDRA-8463)
 * (cqlsh) Fix output of CONSISTENCY command (CASSANDRA-8507)
 * (cqlsh) Fixed the handling of LIST statements (CASSANDRA-8370)
 * Make sstablescrub check leveled manifest again (CASSANDRA-8432)
 * Check first/last keys in sstable when giving out positions (CASSANDRA-8458)
 * Disable mmap on Windows (CASSANDRA-6993)
 * Add missing ConsistencyLevels to cassandra-stress (CASSANDRA-8253)
 * Add auth support to cassandra-stress (CASSANDRA-7985)
 * Fix ArrayIndexOutOfBoundsException when generating error message
   for some CQL syntax errors (CASSANDRA-8455)
 * Scale memtable slab allocation logarithmically (CASSANDRA-7882)
 * cassandra-stress simultaneous inserts over same seed (CASSANDRA-7964)
 * Reduce cassandra-stress sampling memory requirements (CASSANDRA-7926)
 * Ensure memtable flush cannot expire commit log entries from its future (CASSANDRA-8383)
 * Make read "defrag" async to reclaim memtables (CASSANDRA-8459)
 * Remove tmplink files for offline compactions (CASSANDRA-8321)
 * Reduce maxHintsInProgress (CASSANDRA-8415)
 * BTree updates may call provided update function twice (CASSANDRA-8018)
 * Release sstable references after anticompaction (CASSANDRA-8386)
 * Handle abort() in SSTableRewriter properly (CASSANDRA-8320)
 * Centralize shared executors (CASSANDRA-8055)
 * Fix filtering for CONTAINS (KEY) relations on frozen collection
   clustering columns when the query is restricted to a single
   partition (CASSANDRA-8203)
 * Do more aggressive entire-sstable TTL expiry checks (CASSANDRA-8243)
 * Add more log info if readMeter is null (CASSANDRA-8238)
 * add check of the system wall clock time at startup (CASSANDRA-8305)
 * Support for frozen collections (CASSANDRA-7859)
 * Fix overflow on histogram computation (CASSANDRA-8028)
 * Have paxos reuse the timestamp generation of normal queries (CASSANDRA-7801)
 * Fix incremental repair not remove parent session on remote (CASSANDRA-8291)
 * Improve JBOD disk utilization (CASSANDRA-7386)
 * Log failed host when preparing incremental repair (CASSANDRA-8228)
 * Force config client mode in CQLSSTableWriter (CASSANDRA-8281)
 * Fix sstableupgrade throws exception (CASSANDRA-8688)
 * Fix hang when repairing empty keyspace (CASSANDRA-8694)
Merged from 2.0:
 * Fix IllegalArgumentException in dynamic snitch (CASSANDRA-8448)
 * Add support for UPDATE ... IF EXISTS (CASSANDRA-8610)
 * Fix reversal of list prepends (CASSANDRA-8733)
 * Prevent non-zero default_time_to_live on tables with counters
   (CASSANDRA-8678)
 * Fix SSTableSimpleUnsortedWriter ConcurrentModificationException
   (CASSANDRA-8619)
 * Round up time deltas lower than 1ms in BulkLoader (CASSANDRA-8645)
 * Add batch remove iterator to ABSC (CASSANDRA-8414, 8666)
 * Round up time deltas lower than 1ms in BulkLoader (CASSANDRA-8645)
 * Fix isClientMode check in Keyspace (CASSANDRA-8687)
 * Use more efficient slice size for querying internal secondary
   index tables (CASSANDRA-8550)
 * Fix potentially returning deleted rows with range tombstone (CASSANDRA-8558)
 * Check for available disk space before starting a compaction (CASSANDRA-8562)
 * Fix DISTINCT queries with LIMITs or paging when some partitions
   contain only tombstones (CASSANDRA-8490)
 * Introduce background cache refreshing to permissions cache
   (CASSANDRA-8194)
 * Fix race condition in StreamTransferTask that could lead to
   infinite loops and premature sstable deletion (CASSANDRA-7704)
 * Add an extra version check to MigrationTask (CASSANDRA-8462)
 * Ensure SSTableWriter cleans up properly after failure (CASSANDRA-8499)
 * Increase bf true positive count on key cache hit (CASSANDRA-8525)
 * Move MeteredFlusher to its own thread (CASSANDRA-8485)
 * Fix non-distinct results in DISTNCT queries on static columns when
   paging is enabled (CASSANDRA-8087)
 * Move all hints related tasks to hints internal executor (CASSANDRA-8285)
 * Fix paging for multi-partition IN queries (CASSANDRA-8408)
 * Fix MOVED_NODE topology event never being emitted when a node
   moves its token (CASSANDRA-8373)
 * Fix validation of indexes in COMPACT tables (CASSANDRA-8156)
 * Avoid StackOverflowError when a large list of IN values
   is used for a clustering column (CASSANDRA-8410)
 * Fix NPE when writetime() or ttl() calls are wrapped by
   another function call (CASSANDRA-8451)
 * Fix NPE after dropping a keyspace (CASSANDRA-8332)
 * Fix error message on read repair timeouts (CASSANDRA-7947)
 * Default DTCS base_time_seconds changed to 60 (CASSANDRA-8417)
 * Refuse Paxos operation with more than one pending endpoint (CASSANDRA-8346, 8640)
 * Throw correct exception when trying to bind a keyspace or table
   name (CASSANDRA-6952)
 * Make HHOM.compact synchronized (CASSANDRA-8416)
 * cancel latency-sampling task when CF is dropped (CASSANDRA-8401)
 * don't block SocketThread for MessagingService (CASSANDRA-8188)
 * Increase quarantine delay on replacement (CASSANDRA-8260)
 * Expose off-heap memory usage stats (CASSANDRA-7897)
 * Ignore Paxos commits for truncated tables (CASSANDRA-7538)
 * Validate size of indexed column values (CASSANDRA-8280)
 * Make LCS split compaction results over all data directories (CASSANDRA-8329)
 * Fix some failing queries that use multi-column relations
   on COMPACT STORAGE tables (CASSANDRA-8264)
 * Fix InvalidRequestException with ORDER BY (CASSANDRA-8286)
 * Disable SSLv3 for POODLE (CASSANDRA-8265)
 * Fix millisecond timestamps in Tracing (CASSANDRA-8297)
 * Include keyspace name in error message when there are insufficient
   live nodes to stream from (CASSANDRA-8221)
 * Avoid overlap in L1 when L0 contains many nonoverlapping
   sstables (CASSANDRA-8211)
 * Improve PropertyFileSnitch logging (CASSANDRA-8183)
 * Add DC-aware sequential repair (CASSANDRA-8193)
 * Use live sstables in snapshot repair if possible (CASSANDRA-8312)
 * Fix hints serialized size calculation (CASSANDRA-8587)


2.1.2
 * (cqlsh) parse_for_table_meta errors out on queries with undefined
   grammars (CASSANDRA-8262)
 * (cqlsh) Fix SELECT ... TOKEN() function broken in C* 2.1.1 (CASSANDRA-8258)
 * Fix Cassandra crash when running on JDK8 update 40 (CASSANDRA-8209)
 * Optimize partitioner tokens (CASSANDRA-8230)
 * Improve compaction of repaired/unrepaired sstables (CASSANDRA-8004)
 * Make cache serializers pluggable (CASSANDRA-8096)
 * Fix issues with CONTAINS (KEY) queries on secondary indexes
   (CASSANDRA-8147)
 * Fix read-rate tracking of sstables for some queries (CASSANDRA-8239)
 * Fix default timestamp in QueryOptions (CASSANDRA-8246)
 * Set socket timeout when reading remote version (CASSANDRA-8188)
 * Refactor how we track live size (CASSANDRA-7852)
 * Make sure unfinished compaction files are removed (CASSANDRA-8124)
 * Fix shutdown when run as Windows service (CASSANDRA-8136)
 * Fix DESCRIBE TABLE with custom indexes (CASSANDRA-8031)
 * Fix race in RecoveryManagerTest (CASSANDRA-8176)
 * Avoid IllegalArgumentException while sorting sstables in
   IndexSummaryManager (CASSANDRA-8182)
 * Shutdown JVM on file descriptor exhaustion (CASSANDRA-7579)
 * Add 'die' policy for commit log and disk failure (CASSANDRA-7927)
 * Fix installing as service on Windows (CASSANDRA-8115)
 * Fix CREATE TABLE for CQL2 (CASSANDRA-8144)
 * Avoid boxing in ColumnStats min/max trackers (CASSANDRA-8109)
Merged from 2.0:
 * Correctly handle non-text column names in cql3 (CASSANDRA-8178)
 * Fix deletion for indexes on primary key columns (CASSANDRA-8206)
 * Add 'nodetool statusgossip' (CASSANDRA-8125)
 * Improve client notification that nodes are ready for requests (CASSANDRA-7510)
 * Handle negative timestamp in writetime method (CASSANDRA-8139)
 * Pig: Remove errant LIMIT clause in CqlNativeStorage (CASSANDRA-8166)
 * Throw ConfigurationException when hsha is used with the default
   rpc_max_threads setting of 'unlimited' (CASSANDRA-8116)
 * Allow concurrent writing of the same table in the same JVM using
   CQLSSTableWriter (CASSANDRA-7463)
 * Fix totalDiskSpaceUsed calculation (CASSANDRA-8205)


2.1.1
 * Fix spin loop in AtomicSortedColumns (CASSANDRA-7546)
 * Dont notify when replacing tmplink files (CASSANDRA-8157)
 * Fix validation with multiple CONTAINS clause (CASSANDRA-8131)
 * Fix validation of collections in TriggerExecutor (CASSANDRA-8146)
 * Fix IllegalArgumentException when a list of IN values containing tuples
   is passed as a single arg to a prepared statement with the v1 or v2
   protocol (CASSANDRA-8062)
 * Fix ClassCastException in DISTINCT query on static columns with
   query paging (CASSANDRA-8108)
 * Fix NPE on null nested UDT inside a set (CASSANDRA-8105)
 * Fix exception when querying secondary index on set items or map keys
   when some clustering columns are specified (CASSANDRA-8073)
 * Send proper error response when there is an error during native
   protocol message decode (CASSANDRA-8118)
 * Gossip should ignore generation numbers too far in the future (CASSANDRA-8113)
 * Fix NPE when creating a table with frozen sets, lists (CASSANDRA-8104)
 * Fix high memory use due to tracking reads on incrementally opened sstable
   readers (CASSANDRA-8066)
 * Fix EXECUTE request with skipMetadata=false returning no metadata
   (CASSANDRA-8054)
 * Allow concurrent use of CQLBulkOutputFormat (CASSANDRA-7776)
 * Shutdown JVM on OOM (CASSANDRA-7507)
 * Upgrade netty version and enable epoll event loop (CASSANDRA-7761)
 * Don't duplicate sstables smaller than split size when using
   the sstablesplitter tool (CASSANDRA-7616)
 * Avoid re-parsing already prepared statements (CASSANDRA-7923)
 * Fix some Thrift slice deletions and updates of COMPACT STORAGE
   tables with some clustering columns omitted (CASSANDRA-7990)
 * Fix filtering for CONTAINS on sets (CASSANDRA-8033)
 * Properly track added size (CASSANDRA-7239)
 * Allow compilation in java 8 (CASSANDRA-7208)
 * Fix Assertion error on RangeTombstoneList diff (CASSANDRA-8013)
 * Release references to overlapping sstables during compaction (CASSANDRA-7819)
 * Send notification when opening compaction results early (CASSANDRA-8034)
 * Make native server start block until properly bound (CASSANDRA-7885)
 * (cqlsh) Fix IPv6 support (CASSANDRA-7988)
 * Ignore fat clients when checking for endpoint collision (CASSANDRA-7939)
 * Make sstablerepairedset take a list of files (CASSANDRA-7995)
 * (cqlsh) Tab completeion for indexes on map keys (CASSANDRA-7972)
 * (cqlsh) Fix UDT field selection in select clause (CASSANDRA-7891)
 * Fix resource leak in event of corrupt sstable
 * (cqlsh) Add command line option for cqlshrc file path (CASSANDRA-7131)
 * Provide visibility into prepared statements churn (CASSANDRA-7921, CASSANDRA-7930)
 * Invalidate prepared statements when their keyspace or table is
   dropped (CASSANDRA-7566)
 * cassandra-stress: fix support for NetworkTopologyStrategy (CASSANDRA-7945)
 * Fix saving caches when a table is dropped (CASSANDRA-7784)
 * Add better error checking of new stress profile (CASSANDRA-7716)
 * Use ThreadLocalRandom and remove FBUtilities.threadLocalRandom (CASSANDRA-7934)
 * Prevent operator mistakes due to simultaneous bootstrap (CASSANDRA-7069)
 * cassandra-stress supports whitelist mode for node config (CASSANDRA-7658)
 * GCInspector more closely tracks GC; cassandra-stress and nodetool report it (CASSANDRA-7916)
 * nodetool won't output bogus ownership info without a keyspace (CASSANDRA-7173)
 * Add human readable option to nodetool commands (CASSANDRA-5433)
 * Don't try to set repairedAt on old sstables (CASSANDRA-7913)
 * Add metrics for tracking PreparedStatement use (CASSANDRA-7719)
 * (cqlsh) tab-completion for triggers (CASSANDRA-7824)
 * (cqlsh) Support for query paging (CASSANDRA-7514)
 * (cqlsh) Show progress of COPY operations (CASSANDRA-7789)
 * Add syntax to remove multiple elements from a map (CASSANDRA-6599)
 * Support non-equals conditions in lightweight transactions (CASSANDRA-6839)
 * Add IF [NOT] EXISTS to create/drop triggers (CASSANDRA-7606)
 * (cqlsh) Display the current logged-in user (CASSANDRA-7785)
 * (cqlsh) Don't ignore CTRL-C during COPY FROM execution (CASSANDRA-7815)
 * (cqlsh) Order UDTs according to cross-type dependencies in DESCRIBE
   output (CASSANDRA-7659)
 * (cqlsh) Fix handling of CAS statement results (CASSANDRA-7671)
 * (cqlsh) COPY TO/FROM improvements (CASSANDRA-7405)
 * Support list index operations with conditions (CASSANDRA-7499)
 * Add max live/tombstoned cells to nodetool cfstats output (CASSANDRA-7731)
 * Validate IPv6 wildcard addresses properly (CASSANDRA-7680)
 * (cqlsh) Error when tracing query (CASSANDRA-7613)
 * Avoid IOOBE when building SyntaxError message snippet (CASSANDRA-7569)
 * SSTableExport uses correct validator to create string representation of partition
   keys (CASSANDRA-7498)
 * Avoid NPEs when receiving type changes for an unknown keyspace (CASSANDRA-7689)
 * Add support for custom 2i validation (CASSANDRA-7575)
 * Pig support for hadoop CqlInputFormat (CASSANDRA-6454)
 * Add duration mode to cassandra-stress (CASSANDRA-7468)
 * Add listen_interface and rpc_interface options (CASSANDRA-7417)
 * Improve schema merge performance (CASSANDRA-7444)
 * Adjust MT depth based on # of partition validating (CASSANDRA-5263)
 * Optimise NativeCell comparisons (CASSANDRA-6755)
 * Configurable client timeout for cqlsh (CASSANDRA-7516)
 * Include snippet of CQL query near syntax error in messages (CASSANDRA-7111)
 * Make repair -pr work with -local (CASSANDRA-7450)
 * Fix error in sstableloader with -cph > 1 (CASSANDRA-8007)
 * Fix snapshot repair error on indexed tables (CASSANDRA-8020)
 * Do not exit nodetool repair when receiving JMX NOTIF_LOST (CASSANDRA-7909)
 * Stream to private IP when available (CASSANDRA-8084)
Merged from 2.0:
 * Reject conditions on DELETE unless full PK is given (CASSANDRA-6430)
 * Properly reject the token function DELETE (CASSANDRA-7747)
 * Force batchlog replay before decommissioning a node (CASSANDRA-7446)
 * Fix hint replay with many accumulated expired hints (CASSANDRA-6998)
 * Fix duplicate results in DISTINCT queries on static columns with query
   paging (CASSANDRA-8108)
 * Add DateTieredCompactionStrategy (CASSANDRA-6602)
 * Properly validate ascii and utf8 string literals in CQL queries (CASSANDRA-8101)
 * (cqlsh) Fix autocompletion for alter keyspace (CASSANDRA-8021)
 * Create backup directories for commitlog archiving during startup (CASSANDRA-8111)
 * Reduce totalBlockFor() for LOCAL_* consistency levels (CASSANDRA-8058)
 * Fix merging schemas with re-dropped keyspaces (CASSANDRA-7256)
 * Fix counters in supercolumns during live upgrades from 1.2 (CASSANDRA-7188)
 * Notify DT subscribers when a column family is truncated (CASSANDRA-8088)
 * Add sanity check of $JAVA on startup (CASSANDRA-7676)
 * Schedule fat client schema pull on join (CASSANDRA-7993)
 * Don't reset nodes' versions when closing IncomingTcpConnections
   (CASSANDRA-7734)
 * Record the real messaging version in all cases in OutboundTcpConnection
   (CASSANDRA-8057)
 * SSL does not work in cassandra-cli (CASSANDRA-7899)
 * Fix potential exception when using ReversedType in DynamicCompositeType
   (CASSANDRA-7898)
 * Better validation of collection values (CASSANDRA-7833)
 * Track min/max timestamps correctly (CASSANDRA-7969)
 * Fix possible overflow while sorting CL segments for replay (CASSANDRA-7992)
 * Increase nodetool Xmx (CASSANDRA-7956)
 * Archive any commitlog segments present at startup (CASSANDRA-6904)
 * CrcCheckChance should adjust based on live CFMetadata not 
   sstable metadata (CASSANDRA-7978)
 * token() should only accept columns in the partitioning
   key order (CASSANDRA-6075)
 * Add method to invalidate permission cache via JMX (CASSANDRA-7977)
 * Allow propagating multiple gossip states atomically (CASSANDRA-6125)
 * Log exceptions related to unclean native protocol client disconnects
   at DEBUG or INFO (CASSANDRA-7849)
 * Allow permissions cache to be set via JMX (CASSANDRA-7698)
 * Include schema_triggers CF in readable system resources (CASSANDRA-7967)
 * Fix RowIndexEntry to report correct serializedSize (CASSANDRA-7948)
 * Make CQLSSTableWriter sync within partitions (CASSANDRA-7360)
 * Potentially use non-local replicas in CqlConfigHelper (CASSANDRA-7906)
 * Explicitly disallow mixing multi-column and single-column
   relations on clustering columns (CASSANDRA-7711)
 * Better error message when condition is set on PK column (CASSANDRA-7804)
 * Don't send schema change responses and events for no-op DDL
   statements (CASSANDRA-7600)
 * (Hadoop) fix cluster initialisation for a split fetching (CASSANDRA-7774)
 * Throw InvalidRequestException when queries contain relations on entire
   collection columns (CASSANDRA-7506)
 * (cqlsh) enable CTRL-R history search with libedit (CASSANDRA-7577)
 * (Hadoop) allow ACFRW to limit nodes to local DC (CASSANDRA-7252)
 * (cqlsh) cqlsh should automatically disable tracing when selecting
   from system_traces (CASSANDRA-7641)
 * (Hadoop) Add CqlOutputFormat (CASSANDRA-6927)
 * Don't depend on cassandra config for nodetool ring (CASSANDRA-7508)
 * (cqlsh) Fix failing cqlsh formatting tests (CASSANDRA-7703)
 * Fix IncompatibleClassChangeError from hadoop2 (CASSANDRA-7229)
 * Add 'nodetool sethintedhandoffthrottlekb' (CASSANDRA-7635)
 * (cqlsh) Add tab-completion for CREATE/DROP USER IF [NOT] EXISTS (CASSANDRA-7611)
 * Catch errors when the JVM pulls the rug out from GCInspector (CASSANDRA-5345)
 * cqlsh fails when version number parts are not int (CASSANDRA-7524)
 * Fix NPE when table dropped during streaming (CASSANDRA-7946)
 * Fix wrong progress when streaming uncompressed (CASSANDRA-7878)
 * Fix possible infinite loop in creating repair range (CASSANDRA-7983)
 * Fix unit in nodetool for streaming throughput (CASSANDRA-7375)
Merged from 1.2:
 * Don't index tombstones (CASSANDRA-7828)
 * Improve PasswordAuthenticator default super user setup (CASSANDRA-7788)


2.1.0
 * (cqlsh) Removed "ALTER TYPE <name> RENAME TO <name>" from tab-completion
   (CASSANDRA-7895)
 * Fixed IllegalStateException in anticompaction (CASSANDRA-7892)
 * cqlsh: DESCRIBE support for frozen UDTs, tuples (CASSANDRA-7863)
 * Avoid exposing internal classes over JMX (CASSANDRA-7879)
 * Add null check for keys when freezing collection (CASSANDRA-7869)
 * Improve stress workload realism (CASSANDRA-7519)
Merged from 2.0:
 * Configure system.paxos with LeveledCompactionStrategy (CASSANDRA-7753)
 * Fix ALTER clustering column type from DateType to TimestampType when
   using DESC clustering order (CASSANRDA-7797)
 * Throw EOFException if we run out of chunks in compressed datafile
   (CASSANDRA-7664)
 * Fix PRSI handling of CQL3 row markers for row cleanup (CASSANDRA-7787)
 * Fix dropping collection when it's the last regular column (CASSANDRA-7744)
 * Make StreamReceiveTask thread safe and gc friendly (CASSANDRA-7795)
 * Validate empty cell names from counter updates (CASSANDRA-7798)
Merged from 1.2:
 * Don't allow compacted sstables to be marked as compacting (CASSANDRA-7145)
 * Track expired tombstones (CASSANDRA-7810)


2.1.0-rc7
 * Add frozen keyword and require UDT to be frozen (CASSANDRA-7857)
 * Track added sstable size correctly (CASSANDRA-7239)
 * (cqlsh) Fix case insensitivity (CASSANDRA-7834)
 * Fix failure to stream ranges when moving (CASSANDRA-7836)
 * Correctly remove tmplink files (CASSANDRA-7803)
 * (cqlsh) Fix column name formatting for functions, CAS operations,
   and UDT field selections (CASSANDRA-7806)
 * (cqlsh) Fix COPY FROM handling of null/empty primary key
   values (CASSANDRA-7792)
 * Fix ordering of static cells (CASSANDRA-7763)
Merged from 2.0:
 * Forbid re-adding dropped counter columns (CASSANDRA-7831)
 * Fix CFMetaData#isThriftCompatible() for PK-only tables (CASSANDRA-7832)
 * Always reject inequality on the partition key without token()
   (CASSANDRA-7722)
 * Always send Paxos commit to all replicas (CASSANDRA-7479)
 * Make disruptor_thrift_server invocation pool configurable (CASSANDRA-7594)
 * Make repair no-op when RF=1 (CASSANDRA-7864)


2.1.0-rc6
 * Fix OOM issue from netty caching over time (CASSANDRA-7743)
 * json2sstable couldn't import JSON for CQL table (CASSANDRA-7477)
 * Invalidate all caches on table drop (CASSANDRA-7561)
 * Skip strict endpoint selection for ranges if RF == nodes (CASSANRA-7765)
 * Fix Thrift range filtering without 2ary index lookups (CASSANDRA-7741)
 * Add tracing entries about concurrent range requests (CASSANDRA-7599)
 * (cqlsh) Fix DESCRIBE for NTS keyspaces (CASSANDRA-7729)
 * Remove netty buffer ref-counting (CASSANDRA-7735)
 * Pass mutated cf to index updater for use by PRSI (CASSANDRA-7742)
 * Include stress yaml example in release and deb (CASSANDRA-7717)
 * workaround for netty issue causing corrupted data off the wire (CASSANDRA-7695)
 * cqlsh DESC CLUSTER fails retrieving ring information (CASSANDRA-7687)
 * Fix binding null values inside UDT (CASSANDRA-7685)
 * Fix UDT field selection with empty fields (CASSANDRA-7670)
 * Bogus deserialization of static cells from sstable (CASSANDRA-7684)
 * Fix NPE on compaction leftover cleanup for dropped table (CASSANDRA-7770)
Merged from 2.0:
 * Fix race condition in StreamTransferTask that could lead to
   infinite loops and premature sstable deletion (CASSANDRA-7704)
 * (cqlsh) Wait up to 10 sec for a tracing session (CASSANDRA-7222)
 * Fix NPE in FileCacheService.sizeInBytes (CASSANDRA-7756)
 * Remove duplicates from StorageService.getJoiningNodes (CASSANDRA-7478)
 * Clone token map outside of hot gossip loops (CASSANDRA-7758)
 * Fix MS expiring map timeout for Paxos messages (CASSANDRA-7752)
 * Do not flush on truncate if durable_writes is false (CASSANDRA-7750)
 * Give CRR a default input_cql Statement (CASSANDRA-7226)
 * Better error message when adding a collection with the same name
   than a previously dropped one (CASSANDRA-6276)
 * Fix validation when adding static columns (CASSANDRA-7730)
 * (Thrift) fix range deletion of supercolumns (CASSANDRA-7733)
 * Fix potential AssertionError in RangeTombstoneList (CASSANDRA-7700)
 * Validate arguments of blobAs* functions (CASSANDRA-7707)
 * Fix potential AssertionError with 2ndary indexes (CASSANDRA-6612)
 * Avoid logging CompactionInterrupted at ERROR (CASSANDRA-7694)
 * Minor leak in sstable2jon (CASSANDRA-7709)
 * Add cassandra.auto_bootstrap system property (CASSANDRA-7650)
 * Update java driver (for hadoop) (CASSANDRA-7618)
 * Remove CqlPagingRecordReader/CqlPagingInputFormat (CASSANDRA-7570)
 * Support connecting to ipv6 jmx with nodetool (CASSANDRA-7669)


2.1.0-rc5
 * Reject counters inside user types (CASSANDRA-7672)
 * Switch to notification-based GCInspector (CASSANDRA-7638)
 * (cqlsh) Handle nulls in UDTs and tuples correctly (CASSANDRA-7656)
 * Don't use strict consistency when replacing (CASSANDRA-7568)
 * Fix min/max cell name collection on 2.0 SSTables with range
   tombstones (CASSANDRA-7593)
 * Tolerate min/max cell names of different lengths (CASSANDRA-7651)
 * Filter cached results correctly (CASSANDRA-7636)
 * Fix tracing on the new SEPExecutor (CASSANDRA-7644)
 * Remove shuffle and taketoken (CASSANDRA-7601)
 * Clean up Windows batch scripts (CASSANDRA-7619)
 * Fix native protocol drop user type notification (CASSANDRA-7571)
 * Give read access to system.schema_usertypes to all authenticated users
   (CASSANDRA-7578)
 * (cqlsh) Fix cqlsh display when zero rows are returned (CASSANDRA-7580)
 * Get java version correctly when JAVA_TOOL_OPTIONS is set (CASSANDRA-7572)
 * Fix NPE when dropping index from non-existent keyspace, AssertionError when
   dropping non-existent index with IF EXISTS (CASSANDRA-7590)
 * Fix sstablelevelresetter hang (CASSANDRA-7614)
 * (cqlsh) Fix deserialization of blobs (CASSANDRA-7603)
 * Use "keyspace updated" schema change message for UDT changes in v1 and
   v2 protocols (CASSANDRA-7617)
 * Fix tracing of range slices and secondary index lookups that are local
   to the coordinator (CASSANDRA-7599)
 * Set -Dcassandra.storagedir for all tool shell scripts (CASSANDRA-7587)
 * Don't swap max/min col names when mutating sstable metadata (CASSANDRA-7596)
 * (cqlsh) Correctly handle paged result sets (CASSANDRA-7625)
 * (cqlsh) Improve waiting for a trace to complete (CASSANDRA-7626)
 * Fix tracing of concurrent range slices and 2ary index queries (CASSANDRA-7626)
 * Fix scrub against collection type (CASSANDRA-7665)
Merged from 2.0:
 * Set gc_grace_seconds to seven days for system schema tables (CASSANDRA-7668)
 * SimpleSeedProvider no longer caches seeds forever (CASSANDRA-7663)
 * Always flush on truncate (CASSANDRA-7511)
 * Fix ReversedType(DateType) mapping to native protocol (CASSANDRA-7576)
 * Always merge ranges owned by a single node (CASSANDRA-6930)
 * Track max/min timestamps for range tombstones (CASSANDRA-7647)
 * Fix NPE when listing saved caches dir (CASSANDRA-7632)


2.1.0-rc4
 * Fix word count hadoop example (CASSANDRA-7200)
 * Updated memtable_cleanup_threshold and memtable_flush_writers defaults 
   (CASSANDRA-7551)
 * (Windows) fix startup when WMI memory query fails (CASSANDRA-7505)
 * Anti-compaction proceeds if any part of the repair failed (CASSANDRA-7521)
 * Add missing table name to DROP INDEX responses and notifications (CASSANDRA-7539)
 * Bump CQL version to 3.2.0 and update CQL documentation (CASSANDRA-7527)
 * Fix configuration error message when running nodetool ring (CASSANDRA-7508)
 * Support conditional updates, tuple type, and the v3 protocol in cqlsh (CASSANDRA-7509)
 * Handle queries on multiple secondary index types (CASSANDRA-7525)
 * Fix cqlsh authentication with v3 native protocol (CASSANDRA-7564)
 * Fix NPE when unknown prepared statement ID is used (CASSANDRA-7454)
Merged from 2.0:
 * (Windows) force range-based repair to non-sequential mode (CASSANDRA-7541)
 * Fix range merging when DES scores are zero (CASSANDRA-7535)
 * Warn when SSL certificates have expired (CASSANDRA-7528)
 * Fix error when doing reversed queries with static columns (CASSANDRA-7490)
Merged from 1.2:
 * Set correct stream ID on responses when non-Exception Throwables
   are thrown while handling native protocol messages (CASSANDRA-7470)


2.1.0-rc3
 * Consider expiry when reconciling otherwise equal cells (CASSANDRA-7403)
 * Introduce CQL support for stress tool (CASSANDRA-6146)
 * Fix ClassCastException processing expired messages (CASSANDRA-7496)
 * Fix prepared marker for collections inside UDT (CASSANDRA-7472)
 * Remove left-over populate_io_cache_on_flush and replicate_on_write
   uses (CASSANDRA-7493)
 * (Windows) handle spaces in path names (CASSANDRA-7451)
 * Ensure writes have completed after dropping a table, before recycling
   commit log segments (CASSANDRA-7437)
 * Remove left-over rows_per_partition_to_cache (CASSANDRA-7493)
 * Fix error when CONTAINS is used with a bind marker (CASSANDRA-7502)
 * Properly reject unknown UDT field (CASSANDRA-7484)
Merged from 2.0:
 * Fix CC#collectTimeOrderedData() tombstone optimisations (CASSANDRA-7394)
 * Support DISTINCT for static columns and fix behaviour when DISTINC is
   not use (CASSANDRA-7305).
 * Workaround JVM NPE on JMX bind failure (CASSANDRA-7254)
 * Fix race in FileCacheService RemovalListener (CASSANDRA-7278)
 * Fix inconsistent use of consistencyForCommit that allowed LOCAL_QUORUM
   operations to incorrect become full QUORUM (CASSANDRA-7345)
 * Properly handle unrecognized opcodes and flags (CASSANDRA-7440)
 * (Hadoop) close CqlRecordWriter clients when finished (CASSANDRA-7459)
 * Commit disk failure policy (CASSANDRA-7429)
 * Make sure high level sstables get compacted (CASSANDRA-7414)
 * Fix AssertionError when using empty clustering columns and static columns
   (CASSANDRA-7455)
 * Add option to disable STCS in L0 (CASSANDRA-6621)
 * Upgrade to snappy-java 1.0.5.2 (CASSANDRA-7476)


2.1.0-rc2
 * Fix heap size calculation for CompoundSparseCellName and 
   CompoundSparseCellName.WithCollection (CASSANDRA-7421)
 * Allow counter mutations in UNLOGGED batches (CASSANDRA-7351)
 * Modify reconcile logic to always pick a tombstone over a counter cell
   (CASSANDRA-7346)
 * Avoid incremental compaction on Windows (CASSANDRA-7365)
 * Fix exception when querying a composite-keyed table with a collection index
   (CASSANDRA-7372)
 * Use node's host id in place of counter ids (CASSANDRA-7366)
 * Fix error when doing reversed queries with static columns (CASSANDRA-7490)
 * Backport CASSANDRA-6747 (CASSANDRA-7560)
 * Track max/min timestamps for range tombstones (CASSANDRA-7647)
 * Fix NPE when listing saved caches dir (CASSANDRA-7632)
 * Fix sstableloader unable to connect encrypted node (CASSANDRA-7585)
Merged from 1.2:
 * Clone token map outside of hot gossip loops (CASSANDRA-7758)
 * Add stop method to EmbeddedCassandraService (CASSANDRA-7595)
 * Support connecting to ipv6 jmx with nodetool (CASSANDRA-7669)
 * Set gc_grace_seconds to seven days for system schema tables (CASSANDRA-7668)
 * SimpleSeedProvider no longer caches seeds forever (CASSANDRA-7663)
 * Set correct stream ID on responses when non-Exception Throwables
   are thrown while handling native protocol messages (CASSANDRA-7470)
 * Fix row size miscalculation in LazilyCompactedRow (CASSANDRA-7543)
 * Fix race in background compaction check (CASSANDRA-7745)
 * Don't clear out range tombstones during compaction (CASSANDRA-7808)


2.1.0-rc1
 * Revert flush directory (CASSANDRA-6357)
 * More efficient executor service for fast operations (CASSANDRA-4718)
 * Move less common tools into a new cassandra-tools package (CASSANDRA-7160)
 * Support more concurrent requests in native protocol (CASSANDRA-7231)
 * Add tab-completion to debian nodetool packaging (CASSANDRA-6421)
 * Change concurrent_compactors defaults (CASSANDRA-7139)
 * Add PowerShell Windows launch scripts (CASSANDRA-7001)
 * Make commitlog archive+restore more robust (CASSANDRA-6974)
 * Fix marking commitlogsegments clean (CASSANDRA-6959)
 * Add snapshot "manifest" describing files included (CASSANDRA-6326)
 * Parallel streaming for sstableloader (CASSANDRA-3668)
 * Fix bugs in supercolumns handling (CASSANDRA-7138)
 * Fix ClassClassException on composite dense tables (CASSANDRA-7112)
 * Cleanup and optimize collation and slice iterators (CASSANDRA-7107)
 * Upgrade NBHM lib (CASSANDRA-7128)
 * Optimize netty server (CASSANDRA-6861)
 * Fix repair hang when given CF does not exist (CASSANDRA-7189)
 * Allow c* to be shutdown in an embedded mode (CASSANDRA-5635)
 * Add server side batching to native transport (CASSANDRA-5663)
 * Make batchlog replay asynchronous (CASSANDRA-6134)
 * remove unused classes (CASSANDRA-7197)
 * Limit user types to the keyspace they are defined in (CASSANDRA-6643)
 * Add validate method to CollectionType (CASSANDRA-7208)
 * New serialization format for UDT values (CASSANDRA-7209, CASSANDRA-7261)
 * Fix nodetool netstats (CASSANDRA-7270)
 * Fix potential ClassCastException in HintedHandoffManager (CASSANDRA-7284)
 * Use prepared statements internally (CASSANDRA-6975)
 * Fix broken paging state with prepared statement (CASSANDRA-7120)
 * Fix IllegalArgumentException in CqlStorage (CASSANDRA-7287)
 * Allow nulls/non-existant fields in UDT (CASSANDRA-7206)
 * Add Thrift MultiSliceRequest (CASSANDRA-6757, CASSANDRA-7027)
 * Handle overlapping MultiSlices (CASSANDRA-7279)
 * Fix DataOutputTest on Windows (CASSANDRA-7265)
 * Embedded sets in user defined data-types are not updating (CASSANDRA-7267)
 * Add tuple type to CQL/native protocol (CASSANDRA-7248)
 * Fix CqlPagingRecordReader on tables with few rows (CASSANDRA-7322)
Merged from 2.0:
 * Copy compaction options to make sure they are reloaded (CASSANDRA-7290)
 * Add option to do more aggressive tombstone compactions (CASSANDRA-6563)
 * Don't try to compact already-compacting files in HHOM (CASSANDRA-7288)
 * Always reallocate buffers in HSHA (CASSANDRA-6285)
 * (Hadoop) support authentication in CqlRecordReader (CASSANDRA-7221)
 * (Hadoop) Close java driver Cluster in CQLRR.close (CASSANDRA-7228)
 * Warn when 'USING TIMESTAMP' is used on a CAS BATCH (CASSANDRA-7067)
 * return all cpu values from BackgroundActivityMonitor.readAndCompute (CASSANDRA-7183)
 * Correctly delete scheduled range xfers (CASSANDRA-7143)
 * return all cpu values from BackgroundActivityMonitor.readAndCompute (CASSANDRA-7183)  
 * reduce garbage creation in calculatePendingRanges (CASSANDRA-7191)
 * fix c* launch issues on Russian os's due to output of linux 'free' cmd (CASSANDRA-6162)
 * Fix disabling autocompaction (CASSANDRA-7187)
 * Fix potential NumberFormatException when deserializing IntegerType (CASSANDRA-7088)
 * cqlsh can't tab-complete disabling compaction (CASSANDRA-7185)
 * cqlsh: Accept and execute CQL statement(s) from command-line parameter (CASSANDRA-7172)
 * Fix IllegalStateException in CqlPagingRecordReader (CASSANDRA-7198)
 * Fix the InvertedIndex trigger example (CASSANDRA-7211)
 * Add --resolve-ip option to 'nodetool ring' (CASSANDRA-7210)
 * reduce garbage on codec flag deserialization (CASSANDRA-7244) 
 * Fix duplicated error messages on directory creation error at startup (CASSANDRA-5818)
 * Proper null handle for IF with map element access (CASSANDRA-7155)
 * Improve compaction visibility (CASSANDRA-7242)
 * Correctly delete scheduled range xfers (CASSANDRA-7143)
 * Make batchlog replica selection rack-aware (CASSANDRA-6551)
 * Fix CFMetaData#getColumnDefinitionFromColumnName() (CASSANDRA-7074)
 * Fix writetime/ttl functions for static columns (CASSANDRA-7081)
 * Suggest CTRL-C or semicolon after three blank lines in cqlsh (CASSANDRA-7142)
 * Fix 2ndary index queries with DESC clustering order (CASSANDRA-6950)
 * Invalid key cache entries on DROP (CASSANDRA-6525)
 * Fix flapping RecoveryManagerTest (CASSANDRA-7084)
 * Add missing iso8601 patterns for date strings (CASSANDRA-6973)
 * Support selecting multiple rows in a partition using IN (CASSANDRA-6875)
 * Add authentication support to shuffle (CASSANDRA-6484)
 * Swap local and global default read repair chances (CASSANDRA-7320)
 * Add conditional CREATE/DROP USER support (CASSANDRA-7264)
 * Cqlsh counts non-empty lines for "Blank lines" warning (CASSANDRA-7325)
Merged from 1.2:
 * Add Cloudstack snitch (CASSANDRA-7147)
 * Update system.peers correctly when relocating tokens (CASSANDRA-7126)
 * Add Google Compute Engine snitch (CASSANDRA-7132)
 * remove duplicate query for local tokens (CASSANDRA-7182)
 * exit CQLSH with error status code if script fails (CASSANDRA-6344)
 * Fix bug with some IN queries missig results (CASSANDRA-7105)
 * Fix availability validation for LOCAL_ONE CL (CASSANDRA-7319)
 * Hint streaming can cause decommission to fail (CASSANDRA-7219)


2.1.0-beta2
 * Increase default CL space to 8GB (CASSANDRA-7031)
 * Add range tombstones to read repair digests (CASSANDRA-6863)
 * Fix BTree.clear for large updates (CASSANDRA-6943)
 * Fail write instead of logging a warning when unable to append to CL
   (CASSANDRA-6764)
 * Eliminate possibility of CL segment appearing twice in active list 
   (CASSANDRA-6557)
 * Apply DONTNEED fadvise to commitlog segments (CASSANDRA-6759)
 * Switch CRC component to Adler and include it for compressed sstables 
   (CASSANDRA-4165)
 * Allow cassandra-stress to set compaction strategy options (CASSANDRA-6451)
 * Add broadcast_rpc_address option to cassandra.yaml (CASSANDRA-5899)
 * Auto reload GossipingPropertyFileSnitch config (CASSANDRA-5897)
 * Fix overflow of memtable_total_space_in_mb (CASSANDRA-6573)
 * Fix ABTC NPE and apply update function correctly (CASSANDRA-6692)
 * Allow nodetool to use a file or prompt for password (CASSANDRA-6660)
 * Fix AIOOBE when concurrently accessing ABSC (CASSANDRA-6742)
 * Fix assertion error in ALTER TYPE RENAME (CASSANDRA-6705)
 * Scrub should not always clear out repaired status (CASSANDRA-5351)
 * Improve handling of range tombstone for wide partitions (CASSANDRA-6446)
 * Fix ClassCastException for compact table with composites (CASSANDRA-6738)
 * Fix potentially repairing with wrong nodes (CASSANDRA-6808)
 * Change caching option syntax (CASSANDRA-6745)
 * Fix stress to do proper counter reads (CASSANDRA-6835)
 * Fix help message for stress counter_write (CASSANDRA-6824)
 * Fix stress smart Thrift client to pick servers correctly (CASSANDRA-6848)
 * Add logging levels (minimal, normal or verbose) to stress tool (CASSANDRA-6849)
 * Fix race condition in Batch CLE (CASSANDRA-6860)
 * Improve cleanup/scrub/upgradesstables failure handling (CASSANDRA-6774)
 * ByteBuffer write() methods for serializing sstables (CASSANDRA-6781)
 * Proper compare function for CollectionType (CASSANDRA-6783)
 * Update native server to Netty 4 (CASSANDRA-6236)
 * Fix off-by-one error in stress (CASSANDRA-6883)
 * Make OpOrder AutoCloseable (CASSANDRA-6901)
 * Remove sync repair JMX interface (CASSANDRA-6900)
 * Add multiple memory allocation options for memtables (CASSANDRA-6689, 6694)
 * Remove adjusted op rate from stress output (CASSANDRA-6921)
 * Add optimized CF.hasColumns() implementations (CASSANDRA-6941)
 * Serialize batchlog mutations with the version of the target node
   (CASSANDRA-6931)
 * Optimize CounterColumn#reconcile() (CASSANDRA-6953)
 * Properly remove 1.2 sstable support in 2.1 (CASSANDRA-6869)
 * Lock counter cells, not partitions (CASSANDRA-6880)
 * Track presence of legacy counter shards in sstables (CASSANDRA-6888)
 * Ensure safe resource cleanup when replacing sstables (CASSANDRA-6912)
 * Add failure handler to async callback (CASSANDRA-6747)
 * Fix AE when closing SSTable without releasing reference (CASSANDRA-7000)
 * Clean up IndexInfo on keyspace/table drops (CASSANDRA-6924)
 * Only snapshot relative SSTables when sequential repair (CASSANDRA-7024)
 * Require nodetool rebuild_index to specify index names (CASSANDRA-7038)
 * fix cassandra stress errors on reads with native protocol (CASSANDRA-7033)
 * Use OpOrder to guard sstable references for reads (CASSANDRA-6919)
 * Preemptive opening of compaction result (CASSANDRA-6916)
 * Multi-threaded scrub/cleanup/upgradesstables (CASSANDRA-5547)
 * Optimize cellname comparison (CASSANDRA-6934)
 * Native protocol v3 (CASSANDRA-6855)
 * Optimize Cell liveness checks and clean up Cell (CASSANDRA-7119)
 * Support consistent range movements (CASSANDRA-2434)
 * Display min timestamp in sstablemetadata viewer (CASSANDRA-6767)
Merged from 2.0:
 * Avoid race-prone second "scrub" of system keyspace (CASSANDRA-6797)
 * Pool CqlRecordWriter clients by inetaddress rather than Range
   (CASSANDRA-6665)
 * Fix compaction_history timestamps (CASSANDRA-6784)
 * Compare scores of full replica ordering in DES (CASSANDRA-6683)
 * fix CME in SessionInfo updateProgress affecting netstats (CASSANDRA-6577)
 * Allow repairing between specific replicas (CASSANDRA-6440)
 * Allow per-dc enabling of hints (CASSANDRA-6157)
 * Add compatibility for Hadoop 0.2.x (CASSANDRA-5201)
 * Fix EstimatedHistogram races (CASSANDRA-6682)
 * Failure detector correctly converts initial value to nanos (CASSANDRA-6658)
 * Add nodetool taketoken to relocate vnodes (CASSANDRA-4445)
 * Expose bulk loading progress over JMX (CASSANDRA-4757)
 * Correctly handle null with IF conditions and TTL (CASSANDRA-6623)
 * Account for range/row tombstones in tombstone drop
   time histogram (CASSANDRA-6522)
 * Stop CommitLogSegment.close() from calling sync() (CASSANDRA-6652)
 * Make commitlog failure handling configurable (CASSANDRA-6364)
 * Avoid overlaps in LCS (CASSANDRA-6688)
 * Improve support for paginating over composites (CASSANDRA-4851)
 * Fix count(*) queries in a mixed cluster (CASSANDRA-6707)
 * Improve repair tasks(snapshot, differencing) concurrency (CASSANDRA-6566)
 * Fix replaying pre-2.0 commit logs (CASSANDRA-6714)
 * Add static columns to CQL3 (CASSANDRA-6561)
 * Optimize single partition batch statements (CASSANDRA-6737)
 * Disallow post-query re-ordering when paging (CASSANDRA-6722)
 * Fix potential paging bug with deleted columns (CASSANDRA-6748)
 * Fix NPE on BulkLoader caused by losing StreamEvent (CASSANDRA-6636)
 * Fix truncating compression metadata (CASSANDRA-6791)
 * Add CMSClassUnloadingEnabled JVM option (CASSANDRA-6541)
 * Catch memtable flush exceptions during shutdown (CASSANDRA-6735)
 * Fix upgradesstables NPE for non-CF-based indexes (CASSANDRA-6645)
 * Fix UPDATE updating PRIMARY KEY columns implicitly (CASSANDRA-6782)
 * Fix IllegalArgumentException when updating from 1.2 with SuperColumns
   (CASSANDRA-6733)
 * FBUtilities.singleton() should use the CF comparator (CASSANDRA-6778)
 * Fix CQLSStableWriter.addRow(Map<String, Object>) (CASSANDRA-6526)
 * Fix HSHA server introducing corrupt data (CASSANDRA-6285)
 * Fix CAS conditions for COMPACT STORAGE tables (CASSANDRA-6813)
 * Starting threads in OutboundTcpConnectionPool constructor causes race conditions (CASSANDRA-7177)
 * Allow overriding cassandra-rackdc.properties file (CASSANDRA-7072)
 * Set JMX RMI port to 7199 (CASSANDRA-7087)
 * Use LOCAL_QUORUM for data reads at LOCAL_SERIAL (CASSANDRA-6939)
 * Log a warning for large batches (CASSANDRA-6487)
 * Put nodes in hibernate when join_ring is false (CASSANDRA-6961)
 * Avoid early loading of non-system keyspaces before compaction-leftovers 
   cleanup at startup (CASSANDRA-6913)
 * Restrict Windows to parallel repairs (CASSANDRA-6907)
 * (Hadoop) Allow manually specifying start/end tokens in CFIF (CASSANDRA-6436)
 * Fix NPE in MeteredFlusher (CASSANDRA-6820)
 * Fix race processing range scan responses (CASSANDRA-6820)
 * Allow deleting snapshots from dropped keyspaces (CASSANDRA-6821)
 * Add uuid() function (CASSANDRA-6473)
 * Omit tombstones from schema digests (CASSANDRA-6862)
 * Include correct consistencyLevel in LWT timeout (CASSANDRA-6884)
 * Lower chances for losing new SSTables during nodetool refresh and
   ColumnFamilyStore.loadNewSSTables (CASSANDRA-6514)
 * Add support for DELETE ... IF EXISTS to CQL3 (CASSANDRA-5708)
 * Update hadoop_cql3_word_count example (CASSANDRA-6793)
 * Fix handling of RejectedExecution in sync Thrift server (CASSANDRA-6788)
 * Log more information when exceeding tombstone_warn_threshold (CASSANDRA-6865)
 * Fix truncate to not abort due to unreachable fat clients (CASSANDRA-6864)
 * Fix schema concurrency exceptions (CASSANDRA-6841)
 * Fix leaking validator FH in StreamWriter (CASSANDRA-6832)
 * Fix saving triggers to schema (CASSANDRA-6789)
 * Fix trigger mutations when base mutation list is immutable (CASSANDRA-6790)
 * Fix accounting in FileCacheService to allow re-using RAR (CASSANDRA-6838)
 * Fix static counter columns (CASSANDRA-6827)
 * Restore expiring->deleted (cell) compaction optimization (CASSANDRA-6844)
 * Fix CompactionManager.needsCleanup (CASSANDRA-6845)
 * Correctly compare BooleanType values other than 0 and 1 (CASSANDRA-6779)
 * Read message id as string from earlier versions (CASSANDRA-6840)
 * Properly use the Paxos consistency for (non-protocol) batch (CASSANDRA-6837)
 * Add paranoid disk failure option (CASSANDRA-6646)
 * Improve PerRowSecondaryIndex performance (CASSANDRA-6876)
 * Extend triggers to support CAS updates (CASSANDRA-6882)
 * Static columns with IF NOT EXISTS don't always work as expected (CASSANDRA-6873)
 * Fix paging with SELECT DISTINCT (CASSANDRA-6857)
 * Fix UnsupportedOperationException on CAS timeout (CASSANDRA-6923)
 * Improve MeteredFlusher handling of MF-unaffected column families
   (CASSANDRA-6867)
 * Add CqlRecordReader using native pagination (CASSANDRA-6311)
 * Add QueryHandler interface (CASSANDRA-6659)
 * Track liveRatio per-memtable, not per-CF (CASSANDRA-6945)
 * Make sure upgradesstables keeps sstable level (CASSANDRA-6958)
 * Fix LIMIT with static columns (CASSANDRA-6956)
 * Fix clash with CQL column name in thrift validation (CASSANDRA-6892)
 * Fix error with super columns in mixed 1.2-2.0 clusters (CASSANDRA-6966)
 * Fix bad skip of sstables on slice query with composite start/finish (CASSANDRA-6825)
 * Fix unintended update with conditional statement (CASSANDRA-6893)
 * Fix map element access in IF (CASSANDRA-6914)
 * Avoid costly range calculations for range queries on system keyspaces
   (CASSANDRA-6906)
 * Fix SSTable not released if stream session fails (CASSANDRA-6818)
 * Avoid build failure due to ANTLR timeout (CASSANDRA-6991)
 * Queries on compact tables can return more rows that requested (CASSANDRA-7052)
 * USING TIMESTAMP for batches does not work (CASSANDRA-7053)
 * Fix performance regression from CASSANDRA-5614 (CASSANDRA-6949)
 * Ensure that batchlog and hint timeouts do not produce hints (CASSANDRA-7058)
 * Merge groupable mutations in TriggerExecutor#execute() (CASSANDRA-7047)
 * Plug holes in resource release when wiring up StreamSession (CASSANDRA-7073)
 * Re-add parameter columns to tracing session (CASSANDRA-6942)
 * Preserves CQL metadata when updating table from thrift (CASSANDRA-6831)
Merged from 1.2:
 * Fix nodetool display with vnodes (CASSANDRA-7082)
 * Add UNLOGGED, COUNTER options to BATCH documentation (CASSANDRA-6816)
 * add extra SSL cipher suites (CASSANDRA-6613)
 * fix nodetool getsstables for blob PK (CASSANDRA-6803)
 * Fix BatchlogManager#deleteBatch() use of millisecond timestamps
   (CASSANDRA-6822)
 * Continue assassinating even if the endpoint vanishes (CASSANDRA-6787)
 * Schedule schema pulls on change (CASSANDRA-6971)
 * Non-droppable verbs shouldn't be dropped from OTC (CASSANDRA-6980)
 * Shutdown batchlog executor in SS#drain() (CASSANDRA-7025)
 * Fix batchlog to account for CF truncation records (CASSANDRA-6999)
 * Fix CQLSH parsing of functions and BLOB literals (CASSANDRA-7018)
 * Properly load trustore in the native protocol (CASSANDRA-6847)
 * Always clean up references in SerializingCache (CASSANDRA-6994)
 * Don't shut MessagingService down when replacing a node (CASSANDRA-6476)
 * fix npe when doing -Dcassandra.fd_initial_value_ms (CASSANDRA-6751)


2.1.0-beta1
 * Add flush directory distinct from compaction directories (CASSANDRA-6357)
 * Require JNA by default (CASSANDRA-6575)
 * add listsnapshots command to nodetool (CASSANDRA-5742)
 * Introduce AtomicBTreeColumns (CASSANDRA-6271, 6692)
 * Multithreaded commitlog (CASSANDRA-3578)
 * allocate fixed index summary memory pool and resample cold index summaries 
   to use less memory (CASSANDRA-5519)
 * Removed multithreaded compaction (CASSANDRA-6142)
 * Parallelize fetching rows for low-cardinality indexes (CASSANDRA-1337)
 * change logging from log4j to logback (CASSANDRA-5883)
 * switch to LZ4 compression for internode communication (CASSANDRA-5887)
 * Stop using Thrift-generated Index* classes internally (CASSANDRA-5971)
 * Remove 1.2 network compatibility code (CASSANDRA-5960)
 * Remove leveled json manifest migration code (CASSANDRA-5996)
 * Remove CFDefinition (CASSANDRA-6253)
 * Use AtomicIntegerFieldUpdater in RefCountedMemory (CASSANDRA-6278)
 * User-defined types for CQL3 (CASSANDRA-5590)
 * Use of o.a.c.metrics in nodetool (CASSANDRA-5871, 6406)
 * Batch read from OTC's queue and cleanup (CASSANDRA-1632)
 * Secondary index support for collections (CASSANDRA-4511, 6383)
 * SSTable metadata(Stats.db) format change (CASSANDRA-6356)
 * Push composites support in the storage engine
   (CASSANDRA-5417, CASSANDRA-6520)
 * Add snapshot space used to cfstats (CASSANDRA-6231)
 * Add cardinality estimator for key count estimation (CASSANDRA-5906)
 * CF id is changed to be non-deterministic. Data dir/key cache are created
   uniquely for CF id (CASSANDRA-5202)
 * New counters implementation (CASSANDRA-6504)
 * Replace UnsortedColumns, EmptyColumns, TreeMapBackedSortedColumns with new
   ArrayBackedSortedColumns (CASSANDRA-6630, CASSANDRA-6662, CASSANDRA-6690)
 * Add option to use row cache with a given amount of rows (CASSANDRA-5357)
 * Avoid repairing already repaired data (CASSANDRA-5351)
 * Reject counter updates with USING TTL/TIMESTAMP (CASSANDRA-6649)
 * Replace index_interval with min/max_index_interval (CASSANDRA-6379)
 * Lift limitation that order by columns must be selected for IN queries (CASSANDRA-4911)


2.0.5
 * Reduce garbage generated by bloom filter lookups (CASSANDRA-6609)
 * Add ks.cf names to tombstone logging (CASSANDRA-6597)
 * Use LOCAL_QUORUM for LWT operations at LOCAL_SERIAL (CASSANDRA-6495)
 * Wait for gossip to settle before accepting client connections (CASSANDRA-4288)
 * Delete unfinished compaction incrementally (CASSANDRA-6086)
 * Allow specifying custom secondary index options in CQL3 (CASSANDRA-6480)
 * Improve replica pinning for cache efficiency in DES (CASSANDRA-6485)
 * Fix LOCAL_SERIAL from thrift (CASSANDRA-6584)
 * Don't special case received counts in CAS timeout exceptions (CASSANDRA-6595)
 * Add support for 2.1 global counter shards (CASSANDRA-6505)
 * Fix NPE when streaming connection is not yet established (CASSANDRA-6210)
 * Avoid rare duplicate read repair triggering (CASSANDRA-6606)
 * Fix paging discardFirst (CASSANDRA-6555)
 * Fix ArrayIndexOutOfBoundsException in 2ndary index query (CASSANDRA-6470)
 * Release sstables upon rebuilding 2i (CASSANDRA-6635)
 * Add AbstractCompactionStrategy.startup() method (CASSANDRA-6637)
 * SSTableScanner may skip rows during cleanup (CASSANDRA-6638)
 * sstables from stalled repair sessions can resurrect deleted data (CASSANDRA-6503)
 * Switch stress to use ITransportFactory (CASSANDRA-6641)
 * Fix IllegalArgumentException during prepare (CASSANDRA-6592)
 * Fix possible loss of 2ndary index entries during compaction (CASSANDRA-6517)
 * Fix direct Memory on architectures that do not support unaligned long access
   (CASSANDRA-6628)
 * Let scrub optionally skip broken counter partitions (CASSANDRA-5930)
Merged from 1.2:
 * fsync compression metadata (CASSANDRA-6531)
 * Validate CF existence on execution for prepared statement (CASSANDRA-6535)
 * Add ability to throttle batchlog replay (CASSANDRA-6550)
 * Fix executing LOCAL_QUORUM with SimpleStrategy (CASSANDRA-6545)
 * Avoid StackOverflow when using large IN queries (CASSANDRA-6567)
 * Nodetool upgradesstables includes secondary indexes (CASSANDRA-6598)
 * Paginate batchlog replay (CASSANDRA-6569)
 * skip blocking on streaming during drain (CASSANDRA-6603)
 * Improve error message when schema doesn't match loaded sstable (CASSANDRA-6262)
 * Add properties to adjust FD initial value and max interval (CASSANDRA-4375)
 * Fix preparing with batch and delete from collection (CASSANDRA-6607)
 * Fix ABSC reverse iterator's remove() method (CASSANDRA-6629)
 * Handle host ID conflicts properly (CASSANDRA-6615)
 * Move handling of migration event source to solve bootstrap race. (CASSANDRA-6648)
 * Make sure compaction throughput value doesn't overflow with int math (CASSANDRA-6647)


2.0.4
 * Allow removing snapshots of no-longer-existing CFs (CASSANDRA-6418)
 * add StorageService.stopDaemon() (CASSANDRA-4268)
 * add IRE for invalid CF supplied to get_count (CASSANDRA-5701)
 * add client encryption support to sstableloader (CASSANDRA-6378)
 * Fix accept() loop for SSL sockets post-shutdown (CASSANDRA-6468)
 * Fix size-tiered compaction in LCS L0 (CASSANDRA-6496)
 * Fix assertion failure in filterColdSSTables (CASSANDRA-6483)
 * Fix row tombstones in larger-than-memory compactions (CASSANDRA-6008)
 * Fix cleanup ClassCastException (CASSANDRA-6462)
 * Reduce gossip memory use by interning VersionedValue strings (CASSANDRA-6410)
 * Allow specifying datacenters to participate in a repair (CASSANDRA-6218)
 * Fix divide-by-zero in PCI (CASSANDRA-6403)
 * Fix setting last compacted key in the wrong level for LCS (CASSANDRA-6284)
 * Add millisecond precision formats to the timestamp parser (CASSANDRA-6395)
 * Expose a total memtable size metric for a CF (CASSANDRA-6391)
 * cqlsh: handle symlinks properly (CASSANDRA-6425)
 * Fix potential infinite loop when paging query with IN (CASSANDRA-6464)
 * Fix assertion error in AbstractQueryPager.discardFirst (CASSANDRA-6447)
 * Fix streaming older SSTable yields unnecessary tombstones (CASSANDRA-6527)
Merged from 1.2:
 * Improved error message on bad properties in DDL queries (CASSANDRA-6453)
 * Randomize batchlog candidates selection (CASSANDRA-6481)
 * Fix thundering herd on endpoint cache invalidation (CASSANDRA-6345, 6485)
 * Improve batchlog write performance with vnodes (CASSANDRA-6488)
 * cqlsh: quote single quotes in strings inside collections (CASSANDRA-6172)
 * Improve gossip performance for typical messages (CASSANDRA-6409)
 * Throw IRE if a prepared statement has more markers than supported 
   (CASSANDRA-5598)
 * Expose Thread metrics for the native protocol server (CASSANDRA-6234)
 * Change snapshot response message verb to INTERNAL to avoid dropping it 
   (CASSANDRA-6415)
 * Warn when collection read has > 65K elements (CASSANDRA-5428)
 * Fix cache persistence when both row and key cache are enabled 
   (CASSANDRA-6413)
 * (Hadoop) add describe_local_ring (CASSANDRA-6268)
 * Fix handling of concurrent directory creation failure (CASSANDRA-6459)
 * Allow executing CREATE statements multiple times (CASSANDRA-6471)
 * Don't send confusing info with timeouts (CASSANDRA-6491)
 * Don't resubmit counter mutation runnables internally (CASSANDRA-6427)
 * Don't drop local mutations without a hint (CASSANDRA-6510)
 * Don't allow null max_hint_window_in_ms (CASSANDRA-6419)
 * Validate SliceRange start and finish lengths (CASSANDRA-6521)


2.0.3
 * Fix FD leak on slice read path (CASSANDRA-6275)
 * Cancel read meter task when closing SSTR (CASSANDRA-6358)
 * free off-heap IndexSummary during bulk (CASSANDRA-6359)
 * Recover from IOException in accept() thread (CASSANDRA-6349)
 * Improve Gossip tolerance of abnormally slow tasks (CASSANDRA-6338)
 * Fix trying to hint timed out counter writes (CASSANDRA-6322)
 * Allow restoring specific columnfamilies from archived CL (CASSANDRA-4809)
 * Avoid flushing compaction_history after each operation (CASSANDRA-6287)
 * Fix repair assertion error when tombstones expire (CASSANDRA-6277)
 * Skip loading corrupt key cache (CASSANDRA-6260)
 * Fixes for compacting larger-than-memory rows (CASSANDRA-6274)
 * Compact hottest sstables first and optionally omit coldest from
   compaction entirely (CASSANDRA-6109)
 * Fix modifying column_metadata from thrift (CASSANDRA-6182)
 * cqlsh: fix LIST USERS output (CASSANDRA-6242)
 * Add IRequestSink interface (CASSANDRA-6248)
 * Update memtable size while flushing (CASSANDRA-6249)
 * Provide hooks around CQL2/CQL3 statement execution (CASSANDRA-6252)
 * Require Permission.SELECT for CAS updates (CASSANDRA-6247)
 * New CQL-aware SSTableWriter (CASSANDRA-5894)
 * Reject CAS operation when the protocol v1 is used (CASSANDRA-6270)
 * Correctly throw error when frame too large (CASSANDRA-5981)
 * Fix serialization bug in PagedRange with 2ndary indexes (CASSANDRA-6299)
 * Fix CQL3 table validation in Thrift (CASSANDRA-6140)
 * Fix bug missing results with IN clauses (CASSANDRA-6327)
 * Fix paging with reversed slices (CASSANDRA-6343)
 * Set minTimestamp correctly to be able to drop expired sstables (CASSANDRA-6337)
 * Support NaN and Infinity as float literals (CASSANDRA-6003)
 * Remove RF from nodetool ring output (CASSANDRA-6289)
 * Fix attempting to flush empty rows (CASSANDRA-6374)
 * Fix potential out of bounds exception when paging (CASSANDRA-6333)
Merged from 1.2:
 * Optimize FD phi calculation (CASSANDRA-6386)
 * Improve initial FD phi estimate when starting up (CASSANDRA-6385)
 * Don't list CQL3 table in CLI describe even if named explicitely 
   (CASSANDRA-5750)
 * Invalidate row cache when dropping CF (CASSANDRA-6351)
 * add non-jamm path for cached statements (CASSANDRA-6293)
 * add windows bat files for shell commands (CASSANDRA-6145)
 * Require logging in for Thrift CQL2/3 statement preparation (CASSANDRA-6254)
 * restrict max_num_tokens to 1536 (CASSANDRA-6267)
 * Nodetool gets default JMX port from cassandra-env.sh (CASSANDRA-6273)
 * make calculatePendingRanges asynchronous (CASSANDRA-6244)
 * Remove blocking flushes in gossip thread (CASSANDRA-6297)
 * Fix potential socket leak in connectionpool creation (CASSANDRA-6308)
 * Allow LOCAL_ONE/LOCAL_QUORUM to work with SimpleStrategy (CASSANDRA-6238)
 * cqlsh: handle 'null' as session duration (CASSANDRA-6317)
 * Fix json2sstable handling of range tombstones (CASSANDRA-6316)
 * Fix missing one row in reverse query (CASSANDRA-6330)
 * Fix reading expired row value from row cache (CASSANDRA-6325)
 * Fix AssertionError when doing set element deletion (CASSANDRA-6341)
 * Make CL code for the native protocol match the one in C* 2.0
   (CASSANDRA-6347)
 * Disallow altering CQL3 table from thrift (CASSANDRA-6370)
 * Fix size computation of prepared statement (CASSANDRA-6369)


2.0.2
 * Update FailureDetector to use nanontime (CASSANDRA-4925)
 * Fix FileCacheService regressions (CASSANDRA-6149)
 * Never return WriteTimeout for CL.ANY (CASSANDRA-6132)
 * Fix race conditions in bulk loader (CASSANDRA-6129)
 * Add configurable metrics reporting (CASSANDRA-4430)
 * drop queries exceeding a configurable number of tombstones (CASSANDRA-6117)
 * Track and persist sstable read activity (CASSANDRA-5515)
 * Fixes for speculative retry (CASSANDRA-5932, CASSANDRA-6194)
 * Improve memory usage of metadata min/max column names (CASSANDRA-6077)
 * Fix thrift validation refusing row markers on CQL3 tables (CASSANDRA-6081)
 * Fix insertion of collections with CAS (CASSANDRA-6069)
 * Correctly send metadata on SELECT COUNT (CASSANDRA-6080)
 * Track clients' remote addresses in ClientState (CASSANDRA-6070)
 * Create snapshot dir if it does not exist when migrating
   leveled manifest (CASSANDRA-6093)
 * make sequential nodetool repair the default (CASSANDRA-5950)
 * Add more hooks for compaction strategy implementations (CASSANDRA-6111)
 * Fix potential NPE on composite 2ndary indexes (CASSANDRA-6098)
 * Delete can potentially be skipped in batch (CASSANDRA-6115)
 * Allow alter keyspace on system_traces (CASSANDRA-6016)
 * Disallow empty column names in cql (CASSANDRA-6136)
 * Use Java7 file-handling APIs and fix file moving on Windows (CASSANDRA-5383)
 * Save compaction history to system keyspace (CASSANDRA-5078)
 * Fix NPE if StorageService.getOperationMode() is executed before full startup (CASSANDRA-6166)
 * CQL3: support pre-epoch longs for TimestampType (CASSANDRA-6212)
 * Add reloadtriggers command to nodetool (CASSANDRA-4949)
 * cqlsh: ignore empty 'value alias' in DESCRIBE (CASSANDRA-6139)
 * Fix sstable loader (CASSANDRA-6205)
 * Reject bootstrapping if the node already exists in gossip (CASSANDRA-5571)
 * Fix NPE while loading paxos state (CASSANDRA-6211)
 * cqlsh: add SHOW SESSION <tracing-session> command (CASSANDRA-6228)
Merged from 1.2:
 * (Hadoop) Require CFRR batchSize to be at least 2 (CASSANDRA-6114)
 * Add a warning for small LCS sstable size (CASSANDRA-6191)
 * Add ability to list specific KS/CF combinations in nodetool cfstats (CASSANDRA-4191)
 * Mark CF clean if a mutation raced the drop and got it marked dirty (CASSANDRA-5946)
 * Add a LOCAL_ONE consistency level (CASSANDRA-6202)
 * Limit CQL prepared statement cache by size instead of count (CASSANDRA-6107)
 * Tracing should log write failure rather than raw exceptions (CASSANDRA-6133)
 * lock access to TM.endpointToHostIdMap (CASSANDRA-6103)
 * Allow estimated memtable size to exceed slab allocator size (CASSANDRA-6078)
 * Start MeteredFlusher earlier to prevent OOM during CL replay (CASSANDRA-6087)
 * Avoid sending Truncate command to fat clients (CASSANDRA-6088)
 * Allow where clause conditions to be in parenthesis (CASSANDRA-6037)
 * Do not open non-ssl storage port if encryption option is all (CASSANDRA-3916)
 * Move batchlog replay to its own executor (CASSANDRA-6079)
 * Add tombstone debug threshold and histogram (CASSANDRA-6042, 6057)
 * Enable tcp keepalive on incoming connections (CASSANDRA-4053)
 * Fix fat client schema pull NPE (CASSANDRA-6089)
 * Fix memtable flushing for indexed tables (CASSANDRA-6112)
 * Fix skipping columns with multiple slices (CASSANDRA-6119)
 * Expose connected thrift + native client counts (CASSANDRA-5084)
 * Optimize auth setup (CASSANDRA-6122)
 * Trace index selection (CASSANDRA-6001)
 * Update sstablesPerReadHistogram to use biased sampling (CASSANDRA-6164)
 * Log UnknownColumnfamilyException when closing socket (CASSANDRA-5725)
 * Properly error out on CREATE INDEX for counters table (CASSANDRA-6160)
 * Handle JMX notification failure for repair (CASSANDRA-6097)
 * (Hadoop) Fetch no more than 128 splits in parallel (CASSANDRA-6169)
 * stress: add username/password authentication support (CASSANDRA-6068)
 * Fix indexed queries with row cache enabled on parent table (CASSANDRA-5732)
 * Fix compaction race during columnfamily drop (CASSANDRA-5957)
 * Fix validation of empty column names for compact tables (CASSANDRA-6152)
 * Skip replaying mutations that pass CRC but fail to deserialize (CASSANDRA-6183)
 * Rework token replacement to use replace_address (CASSANDRA-5916)
 * Fix altering column types (CASSANDRA-6185)
 * cqlsh: fix CREATE/ALTER WITH completion (CASSANDRA-6196)
 * add windows bat files for shell commands (CASSANDRA-6145)
 * Fix potential stack overflow during range tombstones insertion (CASSANDRA-6181)
 * (Hadoop) Make LOCAL_ONE the default consistency level (CASSANDRA-6214)


2.0.1
 * Fix bug that could allow reading deleted data temporarily (CASSANDRA-6025)
 * Improve memory use defaults (CASSANDRA-6059)
 * Make ThriftServer more easlly extensible (CASSANDRA-6058)
 * Remove Hadoop dependency from ITransportFactory (CASSANDRA-6062)
 * add file_cache_size_in_mb setting (CASSANDRA-5661)
 * Improve error message when yaml contains invalid properties (CASSANDRA-5958)
 * Improve leveled compaction's ability to find non-overlapping L0 compactions
   to work on concurrently (CASSANDRA-5921)
 * Notify indexer of columns shadowed by range tombstones (CASSANDRA-5614)
 * Log Merkle tree stats (CASSANDRA-2698)
 * Switch from crc32 to adler32 for compressed sstable checksums (CASSANDRA-5862)
 * Improve offheap memcpy performance (CASSANDRA-5884)
 * Use a range aware scanner for cleanup (CASSANDRA-2524)
 * Cleanup doesn't need to inspect sstables that contain only local data
   (CASSANDRA-5722)
 * Add ability for CQL3 to list partition keys (CASSANDRA-4536)
 * Improve native protocol serialization (CASSANDRA-5664)
 * Upgrade Thrift to 0.9.1 (CASSANDRA-5923)
 * Require superuser status for adding triggers (CASSANDRA-5963)
 * Make standalone scrubber handle old and new style leveled manifest
   (CASSANDRA-6005)
 * Fix paxos bugs (CASSANDRA-6012, 6013, 6023)
 * Fix paged ranges with multiple replicas (CASSANDRA-6004)
 * Fix potential AssertionError during tracing (CASSANDRA-6041)
 * Fix NPE in sstablesplit (CASSANDRA-6027)
 * Migrate pre-2.0 key/value/column aliases to system.schema_columns
   (CASSANDRA-6009)
 * Paging filter empty rows too agressively (CASSANDRA-6040)
 * Support variadic parameters for IN clauses (CASSANDRA-4210)
 * cqlsh: return the result of CAS writes (CASSANDRA-5796)
 * Fix validation of IN clauses with 2ndary indexes (CASSANDRA-6050)
 * Support named bind variables in CQL (CASSANDRA-6033)
Merged from 1.2:
 * Allow cache-keys-to-save to be set at runtime (CASSANDRA-5980)
 * Avoid second-guessing out-of-space state (CASSANDRA-5605)
 * Tuning knobs for dealing with large blobs and many CFs (CASSANDRA-5982)
 * (Hadoop) Fix CQLRW for thrift tables (CASSANDRA-6002)
 * Fix possible divide-by-zero in HHOM (CASSANDRA-5990)
 * Allow local batchlog writes for CL.ANY (CASSANDRA-5967)
 * Upgrade metrics-core to version 2.2.0 (CASSANDRA-5947)
 * Fix CqlRecordWriter with composite keys (CASSANDRA-5949)
 * Add snitch, schema version, cluster, partitioner to JMX (CASSANDRA-5881)
 * Allow disabling SlabAllocator (CASSANDRA-5935)
 * Make user-defined compaction JMX blocking (CASSANDRA-4952)
 * Fix streaming does not transfer wrapped range (CASSANDRA-5948)
 * Fix loading index summary containing empty key (CASSANDRA-5965)
 * Correctly handle limits in CompositesSearcher (CASSANDRA-5975)
 * Pig: handle CQL collections (CASSANDRA-5867)
 * Pass the updated cf to the PRSI index() method (CASSANDRA-5999)
 * Allow empty CQL3 batches (as no-op) (CASSANDRA-5994)
 * Support null in CQL3 functions (CASSANDRA-5910)
 * Replace the deprecated MapMaker with CacheLoader (CASSANDRA-6007)
 * Add SSTableDeletingNotification to DataTracker (CASSANDRA-6010)
 * Fix snapshots in use get deleted during snapshot repair (CASSANDRA-6011)
 * Move hints and exception count to o.a.c.metrics (CASSANDRA-6017)
 * Fix memory leak in snapshot repair (CASSANDRA-6047)
 * Fix sstable2sjon for CQL3 tables (CASSANDRA-5852)


2.0.0
 * Fix thrift validation when inserting into CQL3 tables (CASSANDRA-5138)
 * Fix periodic memtable flushing behavior with clean memtables (CASSANDRA-5931)
 * Fix dateOf() function for pre-2.0 timestamp columns (CASSANDRA-5928)
 * Fix SSTable unintentionally loads BF when opened for batch (CASSANDRA-5938)
 * Add stream session progress to JMX (CASSANDRA-4757)
 * Fix NPE during CAS operation (CASSANDRA-5925)
Merged from 1.2:
 * Fix getBloomFilterDiskSpaceUsed for AlwaysPresentFilter (CASSANDRA-5900)
 * Don't announce schema version until we've loaded the changes locally
   (CASSANDRA-5904)
 * Fix to support off heap bloom filters size greater than 2 GB (CASSANDRA-5903)
 * Properly handle parsing huge map and set literals (CASSANDRA-5893)


2.0.0-rc2
 * enable vnodes by default (CASSANDRA-5869)
 * fix CAS contention timeout (CASSANDRA-5830)
 * fix HsHa to respect max frame size (CASSANDRA-4573)
 * Fix (some) 2i on composite components omissions (CASSANDRA-5851)
 * cqlsh: add DESCRIBE FULL SCHEMA variant (CASSANDRA-5880)
Merged from 1.2:
 * Correctly validate sparse composite cells in scrub (CASSANDRA-5855)
 * Add KeyCacheHitRate metric to CF metrics (CASSANDRA-5868)
 * cqlsh: add support for multiline comments (CASSANDRA-5798)
 * Handle CQL3 SELECT duplicate IN restrictions on clustering columns
   (CASSANDRA-5856)


2.0.0-rc1
 * improve DecimalSerializer performance (CASSANDRA-5837)
 * fix potential spurious wakeup in AsyncOneResponse (CASSANDRA-5690)
 * fix schema-related trigger issues (CASSANDRA-5774)
 * Better validation when accessing CQL3 table from thrift (CASSANDRA-5138)
 * Fix assertion error during repair (CASSANDRA-5801)
 * Fix range tombstone bug (CASSANDRA-5805)
 * DC-local CAS (CASSANDRA-5797)
 * Add a native_protocol_version column to the system.local table (CASSANRDA-5819)
 * Use index_interval from cassandra.yaml when upgraded (CASSANDRA-5822)
 * Fix buffer underflow on socket close (CASSANDRA-5792)
Merged from 1.2:
 * Fix reading DeletionTime from 1.1-format sstables (CASSANDRA-5814)
 * cqlsh: add collections support to COPY (CASSANDRA-5698)
 * retry important messages for any IOException (CASSANDRA-5804)
 * Allow empty IN relations in SELECT/UPDATE/DELETE statements (CASSANDRA-5626)
 * cqlsh: fix crashing on Windows due to libedit detection (CASSANDRA-5812)
 * fix bulk-loading compressed sstables (CASSANDRA-5820)
 * (Hadoop) fix quoting in CqlPagingRecordReader and CqlRecordWriter 
   (CASSANDRA-5824)
 * update default LCS sstable size to 160MB (CASSANDRA-5727)
 * Allow compacting 2Is via nodetool (CASSANDRA-5670)
 * Hex-encode non-String keys in OPP (CASSANDRA-5793)
 * nodetool history logging (CASSANDRA-5823)
 * (Hadoop) fix support for Thrift tables in CqlPagingRecordReader 
   (CASSANDRA-5752)
 * add "all time blocked" to StatusLogger output (CASSANDRA-5825)
 * Future-proof inter-major-version schema migrations (CASSANDRA-5845)
 * (Hadoop) add CqlPagingRecordReader support for ReversedType in Thrift table
   (CASSANDRA-5718)
 * Add -no-snapshot option to scrub (CASSANDRA-5891)
 * Fix to support off heap bloom filters size greater than 2 GB (CASSANDRA-5903)
 * Properly handle parsing huge map and set literals (CASSANDRA-5893)
 * Fix LCS L0 compaction may overlap in L1 (CASSANDRA-5907)
 * New sstablesplit tool to split large sstables offline (CASSANDRA-4766)
 * Fix potential deadlock in native protocol server (CASSANDRA-5926)
 * Disallow incompatible type change in CQL3 (CASSANDRA-5882)
Merged from 1.1:
 * Correctly validate sparse composite cells in scrub (CASSANDRA-5855)


2.0.0-beta2
 * Replace countPendingHints with Hints Created metric (CASSANDRA-5746)
 * Allow nodetool with no args, and with help to run without a server (CASSANDRA-5734)
 * Cleanup AbstractType/TypeSerializer classes (CASSANDRA-5744)
 * Remove unimplemented cli option schema-mwt (CASSANDRA-5754)
 * Support range tombstones in thrift (CASSANDRA-5435)
 * Normalize table-manipulating CQL3 statements' class names (CASSANDRA-5759)
 * cqlsh: add missing table options to DESCRIBE output (CASSANDRA-5749)
 * Fix assertion error during repair (CASSANDRA-5757)
 * Fix bulkloader (CASSANDRA-5542)
 * Add LZ4 compression to the native protocol (CASSANDRA-5765)
 * Fix bugs in the native protocol v2 (CASSANDRA-5770)
 * CAS on 'primary key only' table (CASSANDRA-5715)
 * Support streaming SSTables of old versions (CASSANDRA-5772)
 * Always respect protocol version in native protocol (CASSANDRA-5778)
 * Fix ConcurrentModificationException during streaming (CASSANDRA-5782)
 * Update deletion timestamp in Commit#updatesWithPaxosTime (CASSANDRA-5787)
 * Thrift cas() method crashes if input columns are not sorted (CASSANDRA-5786)
 * Order columns names correctly when querying for CAS (CASSANDRA-5788)
 * Fix streaming retry (CASSANDRA-5775)
Merged from 1.2:
 * if no seeds can be a reached a node won't start in a ring by itself (CASSANDRA-5768)
 * add cassandra.unsafesystem property (CASSANDRA-5704)
 * (Hadoop) quote identifiers in CqlPagingRecordReader (CASSANDRA-5763)
 * Add replace_node functionality for vnodes (CASSANDRA-5337)
 * Add timeout events to query traces (CASSANDRA-5520)
 * Fix serialization of the LEFT gossip value (CASSANDRA-5696)
 * Pig: support for cql3 tables (CASSANDRA-5234)
 * Fix skipping range tombstones with reverse queries (CASSANDRA-5712)
 * Expire entries out of ThriftSessionManager (CASSANDRA-5719)
 * Don't keep ancestor information in memory (CASSANDRA-5342)
 * Expose native protocol server status in nodetool info (CASSANDRA-5735)
 * Fix pathetic performance of range tombstones (CASSANDRA-5677)
 * Fix querying with an empty (impossible) range (CASSANDRA-5573)
 * cqlsh: handle CUSTOM 2i in DESCRIBE output (CASSANDRA-5760)
 * Fix minor bug in Range.intersects(Bound) (CASSANDRA-5771)
 * cqlsh: handle disabled compression in DESCRIBE output (CASSANDRA-5766)
 * Ensure all UP events are notified on the native protocol (CASSANDRA-5769)
 * Fix formatting of sstable2json with multiple -k arguments (CASSANDRA-5781)
 * Don't rely on row marker for queries in general to hide lost markers
   after TTL expires (CASSANDRA-5762)
 * Sort nodetool help output (CASSANDRA-5776)
 * Fix column expiring during 2 phases compaction (CASSANDRA-5799)
 * now() is being rejected in INSERTs when inside collections (CASSANDRA-5795)


2.0.0-beta1
 * Add support for indexing clustered columns (CASSANDRA-5125)
 * Removed on-heap row cache (CASSANDRA-5348)
 * use nanotime consistently for node-local timeouts (CASSANDRA-5581)
 * Avoid unnecessary second pass on name-based queries (CASSANDRA-5577)
 * Experimental triggers (CASSANDRA-1311)
 * JEMalloc support for off-heap allocation (CASSANDRA-3997)
 * Single-pass compaction (CASSANDRA-4180)
 * Removed token range bisection (CASSANDRA-5518)
 * Removed compatibility with pre-1.2.5 sstables and network messages
   (CASSANDRA-5511)
 * removed PBSPredictor (CASSANDRA-5455)
 * CAS support (CASSANDRA-5062, 5441, 5442, 5443, 5619, 5667)
 * Leveled compaction performs size-tiered compactions in L0 
   (CASSANDRA-5371, 5439)
 * Add yaml network topology snitch for mixed ec2/other envs (CASSANDRA-5339)
 * Log when a node is down longer than the hint window (CASSANDRA-4554)
 * Optimize tombstone creation for ExpiringColumns (CASSANDRA-4917)
 * Improve LeveledScanner work estimation (CASSANDRA-5250, 5407)
 * Replace compaction lock with runWithCompactionsDisabled (CASSANDRA-3430)
 * Change Message IDs to ints (CASSANDRA-5307)
 * Move sstable level information into the Stats component, removing the
   need for a separate Manifest file (CASSANDRA-4872)
 * avoid serializing to byte[] on commitlog append (CASSANDRA-5199)
 * make index_interval configurable per columnfamily (CASSANDRA-3961, CASSANDRA-5650)
 * add default_time_to_live (CASSANDRA-3974)
 * add memtable_flush_period_in_ms (CASSANDRA-4237)
 * replace supercolumns internally by composites (CASSANDRA-3237, 5123)
 * upgrade thrift to 0.9.0 (CASSANDRA-3719)
 * drop unnecessary keyspace parameter from user-defined compaction API 
   (CASSANDRA-5139)
 * more robust solution to incomplete compactions + counters (CASSANDRA-5151)
 * Change order of directory searching for c*.in.sh (CASSANDRA-3983)
 * Add tool to reset SSTable compaction level for LCS (CASSANDRA-5271)
 * Allow custom configuration loader (CASSANDRA-5045)
 * Remove memory emergency pressure valve logic (CASSANDRA-3534)
 * Reduce request latency with eager retry (CASSANDRA-4705)
 * cqlsh: Remove ASSUME command (CASSANDRA-5331)
 * Rebuild BF when loading sstables if bloom_filter_fp_chance
   has changed since compaction (CASSANDRA-5015)
 * remove row-level bloom filters (CASSANDRA-4885)
 * Change Kernel Page Cache skipping into row preheating (disabled by default)
   (CASSANDRA-4937)
 * Improve repair by deciding on a gcBefore before sending
   out TreeRequests (CASSANDRA-4932)
 * Add an official way to disable compactions (CASSANDRA-5074)
 * Reenable ALTER TABLE DROP with new semantics (CASSANDRA-3919)
 * Add binary protocol versioning (CASSANDRA-5436)
 * Swap THshaServer for TThreadedSelectorServer (CASSANDRA-5530)
 * Add alias support to SELECT statement (CASSANDRA-5075)
 * Don't create empty RowMutations in CommitLogReplayer (CASSANDRA-5541)
 * Use range tombstones when dropping cfs/columns from schema (CASSANDRA-5579)
 * cqlsh: drop CQL2/CQL3-beta support (CASSANDRA-5585)
 * Track max/min column names in sstables to be able to optimize slice
   queries (CASSANDRA-5514, CASSANDRA-5595, CASSANDRA-5600)
 * Binary protocol: allow batching already prepared statements (CASSANDRA-4693)
 * Allow preparing timestamp, ttl and limit in CQL3 queries (CASSANDRA-4450)
 * Support native link w/o JNA in Java7 (CASSANDRA-3734)
 * Use SASL authentication in binary protocol v2 (CASSANDRA-5545)
 * Replace Thrift HsHa with LMAX Disruptor based implementation (CASSANDRA-5582)
 * cqlsh: Add row count to SELECT output (CASSANDRA-5636)
 * Include a timestamp with all read commands to determine column expiration
   (CASSANDRA-5149)
 * Streaming 2.0 (CASSANDRA-5286, 5699)
 * Conditional create/drop ks/table/index statements in CQL3 (CASSANDRA-2737)
 * more pre-table creation property validation (CASSANDRA-5693)
 * Redesign repair messages (CASSANDRA-5426)
 * Fix ALTER RENAME post-5125 (CASSANDRA-5702)
 * Disallow renaming a 2ndary indexed column (CASSANDRA-5705)
 * Rename Table to Keyspace (CASSANDRA-5613)
 * Ensure changing column_index_size_in_kb on different nodes don't corrupt the
   sstable (CASSANDRA-5454)
 * Move resultset type information into prepare, not execute (CASSANDRA-5649)
 * Auto paging in binary protocol (CASSANDRA-4415, 5714)
 * Don't tie client side use of AbstractType to JDBC (CASSANDRA-4495)
 * Adds new TimestampType to replace DateType (CASSANDRA-5723, CASSANDRA-5729)
Merged from 1.2:
 * make starting native protocol server idempotent (CASSANDRA-5728)
 * Fix loading key cache when a saved entry is no longer valid (CASSANDRA-5706)
 * Fix serialization of the LEFT gossip value (CASSANDRA-5696)
 * cqlsh: Don't show 'null' in place of empty values (CASSANDRA-5675)
 * Race condition in detecting version on a mixed 1.1/1.2 cluster
   (CASSANDRA-5692)
 * Fix skipping range tombstones with reverse queries (CASSANDRA-5712)
 * Expire entries out of ThriftSessionManager (CASSANRDA-5719)
 * Don't keep ancestor information in memory (CASSANDRA-5342)
 * cqlsh: fix handling of semicolons inside BATCH queries (CASSANDRA-5697)


1.2.6
 * Fix tracing when operation completes before all responses arrive 
   (CASSANDRA-5668)
 * Fix cross-DC mutation forwarding (CASSANDRA-5632)
 * Reduce SSTableLoader memory usage (CASSANDRA-5555)
 * Scale hinted_handoff_throttle_in_kb to cluster size (CASSANDRA-5272)
 * (Hadoop) Add CQL3 input/output formats (CASSANDRA-4421, 5622)
 * (Hadoop) Fix InputKeyRange in CFIF (CASSANDRA-5536)
 * Fix dealing with ridiculously large max sstable sizes in LCS (CASSANDRA-5589)
 * Ignore pre-truncate hints (CASSANDRA-4655)
 * Move System.exit on OOM into a separate thread (CASSANDRA-5273)
 * Write row markers when serializing schema (CASSANDRA-5572)
 * Check only SSTables for the requested range when streaming (CASSANDRA-5569)
 * Improve batchlog replay behavior and hint ttl handling (CASSANDRA-5314)
 * Exclude localTimestamp from validation for tombstones (CASSANDRA-5398)
 * cqlsh: add custom prompt support (CASSANDRA-5539)
 * Reuse prepared statements in hot auth queries (CASSANDRA-5594)
 * cqlsh: add vertical output option (see EXPAND) (CASSANDRA-5597)
 * Add a rate limit option to stress (CASSANDRA-5004)
 * have BulkLoader ignore snapshots directories (CASSANDRA-5587) 
 * fix SnitchProperties logging context (CASSANDRA-5602)
 * Expose whether jna is enabled and memory is locked via JMX (CASSANDRA-5508)
 * cqlsh: fix COPY FROM with ReversedType (CASSANDRA-5610)
 * Allow creating CUSTOM indexes on collections (CASSANDRA-5615)
 * Evaluate now() function at execution time (CASSANDRA-5616)
 * Expose detailed read repair metrics (CASSANDRA-5618)
 * Correct blob literal + ReversedType parsing (CASSANDRA-5629)
 * Allow GPFS to prefer the internal IP like EC2MRS (CASSANDRA-5630)
 * fix help text for -tspw cassandra-cli (CASSANDRA-5643)
 * don't throw away initial causes exceptions for internode encryption issues 
   (CASSANDRA-5644)
 * Fix message spelling errors for cql select statements (CASSANDRA-5647)
 * Suppress custom exceptions thru jmx (CASSANDRA-5652)
 * Update CREATE CUSTOM INDEX syntax (CASSANDRA-5639)
 * Fix PermissionDetails.equals() method (CASSANDRA-5655)
 * Never allow partition key ranges in CQL3 without token() (CASSANDRA-5666)
 * Gossiper incorrectly drops AppState for an upgrading node (CASSANDRA-5660)
 * Connection thrashing during multi-region ec2 during upgrade, due to 
   messaging version (CASSANDRA-5669)
 * Avoid over reconnecting in EC2MRS (CASSANDRA-5678)
 * Fix ReadResponseSerializer.serializedSize() for digest reads (CASSANDRA-5476)
 * allow sstable2json on 2i CFs (CASSANDRA-5694)
Merged from 1.1:
 * Remove buggy thrift max message length option (CASSANDRA-5529)
 * Fix NPE in Pig's widerow mode (CASSANDRA-5488)
 * Add split size parameter to Pig and disable split combination (CASSANDRA-5544)


1.2.5
 * make BytesToken.toString only return hex bytes (CASSANDRA-5566)
 * Ensure that submitBackground enqueues at least one task (CASSANDRA-5554)
 * fix 2i updates with identical values and timestamps (CASSANDRA-5540)
 * fix compaction throttling bursty-ness (CASSANDRA-4316)
 * reduce memory consumption of IndexSummary (CASSANDRA-5506)
 * remove per-row column name bloom filters (CASSANDRA-5492)
 * Include fatal errors in trace events (CASSANDRA-5447)
 * Ensure that PerRowSecondaryIndex is notified of row-level deletes
   (CASSANDRA-5445)
 * Allow empty blob literals in CQL3 (CASSANDRA-5452)
 * Fix streaming RangeTombstones at column index boundary (CASSANDRA-5418)
 * Fix preparing statements when current keyspace is not set (CASSANDRA-5468)
 * Fix SemanticVersion.isSupportedBy minor/patch handling (CASSANDRA-5496)
 * Don't provide oldCfId for post-1.1 system cfs (CASSANDRA-5490)
 * Fix primary range ignores replication strategy (CASSANDRA-5424)
 * Fix shutdown of binary protocol server (CASSANDRA-5507)
 * Fix repair -snapshot not working (CASSANDRA-5512)
 * Set isRunning flag later in binary protocol server (CASSANDRA-5467)
 * Fix use of CQL3 functions with descending clustering order (CASSANDRA-5472)
 * Disallow renaming columns one at a time for thrift table in CQL3
   (CASSANDRA-5531)
 * cqlsh: add CLUSTERING ORDER BY support to DESCRIBE (CASSANDRA-5528)
 * Add custom secondary index support to CQL3 (CASSANDRA-5484)
 * Fix repair hanging silently on unexpected error (CASSANDRA-5229)
 * Fix Ec2Snitch regression introduced by CASSANDRA-5171 (CASSANDRA-5432)
 * Add nodetool enablebackup/disablebackup (CASSANDRA-5556)
 * cqlsh: fix DESCRIBE after case insensitive USE (CASSANDRA-5567)
Merged from 1.1
 * Add retry mechanism to OTC for non-droppable_verbs (CASSANDRA-5393)
 * Use allocator information to improve memtable memory usage estimate
   (CASSANDRA-5497)
 * Fix trying to load deleted row into row cache on startup (CASSANDRA-4463)
 * fsync leveled manifest to avoid corruption (CASSANDRA-5535)
 * Fix Bound intersection computation (CASSANDRA-5551)
 * sstablescrub now respects max memory size in cassandra.in.sh (CASSANDRA-5562)


1.2.4
 * Ensure that PerRowSecondaryIndex updates see the most recent values
   (CASSANDRA-5397)
 * avoid duplicate index entries ind PrecompactedRow and 
   ParallelCompactionIterable (CASSANDRA-5395)
 * remove the index entry on oldColumn when new column is a tombstone 
   (CASSANDRA-5395)
 * Change default stream throughput from 400 to 200 mbps (CASSANDRA-5036)
 * Gossiper logs DOWN for symmetry with UP (CASSANDRA-5187)
 * Fix mixing prepared statements between keyspaces (CASSANDRA-5352)
 * Fix consistency level during bootstrap - strike 3 (CASSANDRA-5354)
 * Fix transposed arguments in AlreadyExistsException (CASSANDRA-5362)
 * Improve asynchronous hint delivery (CASSANDRA-5179)
 * Fix Guava dependency version (12.0 -> 13.0.1) for Maven (CASSANDRA-5364)
 * Validate that provided CQL3 collection value are < 64K (CASSANDRA-5355)
 * Make upgradeSSTable skip current version sstables by default (CASSANDRA-5366)
 * Optimize min/max timestamp collection (CASSANDRA-5373)
 * Invalid streamId in cql binary protocol when using invalid CL 
   (CASSANDRA-5164)
 * Fix validation for IN where clauses with collections (CASSANDRA-5376)
 * Copy resultSet on count query to avoid ConcurrentModificationException 
   (CASSANDRA-5382)
 * Correctly typecheck in CQL3 even with ReversedType (CASSANDRA-5386)
 * Fix streaming compressed files when using encryption (CASSANDRA-5391)
 * cassandra-all 1.2.0 pom missing netty dependency (CASSANDRA-5392)
 * Fix writetime/ttl functions on null values (CASSANDRA-5341)
 * Fix NPE during cql3 select with token() (CASSANDRA-5404)
 * IndexHelper.skipBloomFilters won't skip non-SHA filters (CASSANDRA-5385)
 * cqlsh: Print maps ordered by key, sort sets (CASSANDRA-5413)
 * Add null syntax support in CQL3 for inserts (CASSANDRA-3783)
 * Allow unauthenticated set_keyspace() calls (CASSANDRA-5423)
 * Fix potential incremental backups race (CASSANDRA-5410)
 * Fix prepared BATCH statements with batch-level timestamps (CASSANDRA-5415)
 * Allow overriding superuser setup delay (CASSANDRA-5430)
 * cassandra-shuffle with JMX usernames and passwords (CASSANDRA-5431)
Merged from 1.1:
 * cli: Quote ks and cf names in schema output when needed (CASSANDRA-5052)
 * Fix bad default for min/max timestamp in SSTableMetadata (CASSANDRA-5372)
 * Fix cf name extraction from manifest in Directories.migrateFile() 
   (CASSANDRA-5242)
 * Support pluggable internode authentication (CASSANDRA-5401)


1.2.3
 * add check for sstable overlap within a level on startup (CASSANDRA-5327)
 * replace ipv6 colons in jmx object names (CASSANDRA-5298, 5328)
 * Avoid allocating SSTableBoundedScanner during repair when the range does 
   not intersect the sstable (CASSANDRA-5249)
 * Don't lowercase property map keys (this breaks NTS) (CASSANDRA-5292)
 * Fix composite comparator with super columns (CASSANDRA-5287)
 * Fix insufficient validation of UPDATE queries against counter cfs
   (CASSANDRA-5300)
 * Fix PropertyFileSnitch default DC/Rack behavior (CASSANDRA-5285)
 * Handle null values when executing prepared statement (CASSANDRA-5081)
 * Add netty to pom dependencies (CASSANDRA-5181)
 * Include type arguments in Thrift CQLPreparedResult (CASSANDRA-5311)
 * Fix compaction not removing columns when bf_fp_ratio is 1 (CASSANDRA-5182)
 * cli: Warn about missing CQL3 tables in schema descriptions (CASSANDRA-5309)
 * Re-enable unknown option in replication/compaction strategies option for
   backward compatibility (CASSANDRA-4795)
 * Add binary protocol support to stress (CASSANDRA-4993)
 * cqlsh: Fix COPY FROM value quoting and null handling (CASSANDRA-5305)
 * Fix repair -pr for vnodes (CASSANDRA-5329)
 * Relax CL for auth queries for non-default users (CASSANDRA-5310)
 * Fix AssertionError during repair (CASSANDRA-5245)
 * Don't announce migrations to pre-1.2 nodes (CASSANDRA-5334)
Merged from 1.1:
 * Update offline scrub for 1.0 -> 1.1 directory structure (CASSANDRA-5195)
 * add tmp flag to Descriptor hashcode (CASSANDRA-4021)
 * fix logging of "Found table data in data directories" when only system tables
   are present (CASSANDRA-5289)
 * cli: Add JMX authentication support (CASSANDRA-5080)
 * nodetool: ability to repair specific range (CASSANDRA-5280)
 * Fix possible assertion triggered in SliceFromReadCommand (CASSANDRA-5284)
 * cqlsh: Add inet type support on Windows (ipv4-only) (CASSANDRA-4801)
 * Fix race when initializing ColumnFamilyStore (CASSANDRA-5350)
 * Add UseTLAB JVM flag (CASSANDRA-5361)


1.2.2
 * fix potential for multiple concurrent compactions of the same sstables
   (CASSANDRA-5256)
 * avoid no-op caching of byte[] on commitlog append (CASSANDRA-5199)
 * fix symlinks under data dir not working (CASSANDRA-5185)
 * fix bug in compact storage metadata handling (CASSANDRA-5189)
 * Validate login for USE queries (CASSANDRA-5207)
 * cli: remove default username and password (CASSANDRA-5208)
 * configure populate_io_cache_on_flush per-CF (CASSANDRA-4694)
 * allow configuration of internode socket buffer (CASSANDRA-3378)
 * Make sstable directory picking blacklist-aware again (CASSANDRA-5193)
 * Correctly expire gossip states for edge cases (CASSANDRA-5216)
 * Improve handling of directory creation failures (CASSANDRA-5196)
 * Expose secondary indicies to the rest of nodetool (CASSANDRA-4464)
 * Binary protocol: avoid sending notification for 0.0.0.0 (CASSANDRA-5227)
 * add UseCondCardMark XX jvm settings on jdk 1.7 (CASSANDRA-4366)
 * CQL3 refactor to allow conversion function (CASSANDRA-5226)
 * Fix drop of sstables in some circumstance (CASSANDRA-5232)
 * Implement caching of authorization results (CASSANDRA-4295)
 * Add support for LZ4 compression (CASSANDRA-5038)
 * Fix missing columns in wide rows queries (CASSANDRA-5225)
 * Simplify auth setup and make system_auth ks alterable (CASSANDRA-5112)
 * Stop compactions from hanging during bootstrap (CASSANDRA-5244)
 * fix compressed streaming sending extra chunk (CASSANDRA-5105)
 * Add CQL3-based implementations of IAuthenticator and IAuthorizer
   (CASSANDRA-4898)
 * Fix timestamp-based tomstone removal logic (CASSANDRA-5248)
 * cli: Add JMX authentication support (CASSANDRA-5080)
 * Fix forceFlush behavior (CASSANDRA-5241)
 * cqlsh: Add username autocompletion (CASSANDRA-5231)
 * Fix CQL3 composite partition key error (CASSANDRA-5240)
 * Allow IN clause on last clustering key (CASSANDRA-5230)
Merged from 1.1:
 * fix start key/end token validation for wide row iteration (CASSANDRA-5168)
 * add ConfigHelper support for Thrift frame and max message sizes (CASSANDRA-5188)
 * fix nodetool repair not fail on node down (CASSANDRA-5203)
 * always collect tombstone hints (CASSANDRA-5068)
 * Fix error when sourcing file in cqlsh (CASSANDRA-5235)


1.2.1
 * stream undelivered hints on decommission (CASSANDRA-5128)
 * GossipingPropertyFileSnitch loads saved dc/rack info if needed (CASSANDRA-5133)
 * drain should flush system CFs too (CASSANDRA-4446)
 * add inter_dc_tcp_nodelay setting (CASSANDRA-5148)
 * re-allow wrapping ranges for start_token/end_token range pairitspwng (CASSANDRA-5106)
 * fix validation compaction of empty rows (CASSANDRA-5136)
 * nodetool methods to enable/disable hint storage/delivery (CASSANDRA-4750)
 * disallow bloom filter false positive chance of 0 (CASSANDRA-5013)
 * add threadpool size adjustment methods to JMXEnabledThreadPoolExecutor and 
   CompactionManagerMBean (CASSANDRA-5044)
 * fix hinting for dropped local writes (CASSANDRA-4753)
 * off-heap cache doesn't need mutable column container (CASSANDRA-5057)
 * apply disk_failure_policy to bad disks on initial directory creation 
   (CASSANDRA-4847)
 * Optimize name-based queries to use ArrayBackedSortedColumns (CASSANDRA-5043)
 * Fall back to old manifest if most recent is unparseable (CASSANDRA-5041)
 * pool [Compressed]RandomAccessReader objects on the partitioned read path
   (CASSANDRA-4942)
 * Add debug logging to list filenames processed by Directories.migrateFile 
   method (CASSANDRA-4939)
 * Expose black-listed directories via JMX (CASSANDRA-4848)
 * Log compaction merge counts (CASSANDRA-4894)
 * Minimize byte array allocation by AbstractData{Input,Output} (CASSANDRA-5090)
 * Add SSL support for the binary protocol (CASSANDRA-5031)
 * Allow non-schema system ks modification for shuffle to work (CASSANDRA-5097)
 * cqlsh: Add default limit to SELECT statements (CASSANDRA-4972)
 * cqlsh: fix DESCRIBE for 1.1 cfs in CQL3 (CASSANDRA-5101)
 * Correctly gossip with nodes >= 1.1.7 (CASSANDRA-5102)
 * Ensure CL guarantees on digest mismatch (CASSANDRA-5113)
 * Validate correctly selects on composite partition key (CASSANDRA-5122)
 * Fix exception when adding collection (CASSANDRA-5117)
 * Handle states for non-vnode clusters correctly (CASSANDRA-5127)
 * Refuse unrecognized replication and compaction strategy options (CASSANDRA-4795)
 * Pick the correct value validator in sstable2json for cql3 tables (CASSANDRA-5134)
 * Validate login for describe_keyspace, describe_keyspaces and set_keyspace
   (CASSANDRA-5144)
 * Fix inserting empty maps (CASSANDRA-5141)
 * Don't remove tokens from System table for node we know (CASSANDRA-5121)
 * fix streaming progress report for compresed files (CASSANDRA-5130)
 * Coverage analysis for low-CL queries (CASSANDRA-4858)
 * Stop interpreting dates as valid timeUUID value (CASSANDRA-4936)
 * Adds E notation for floating point numbers (CASSANDRA-4927)
 * Detect (and warn) unintentional use of the cql2 thrift methods when cql3 was
   intended (CASSANDRA-5172)
 * cli: Quote ks and cf names in schema output when needed (CASSANDRA-5052)
 * Fix cf name extraction from manifest in Directories.migrateFile() (CASSANDRA-5242)
 * Replace mistaken usage of commons-logging with slf4j (CASSANDRA-5464)
 * Ensure Jackson dependency matches lib (CASSANDRA-5126)
 * Expose droppable tombstone ratio stats over JMX (CASSANDRA-5159)
Merged from 1.1:
 * Simplify CompressedRandomAccessReader to work around JDK FD bug (CASSANDRA-5088)
 * Improve handling a changing target throttle rate mid-compaction (CASSANDRA-5087)
 * Pig: correctly decode row keys in widerow mode (CASSANDRA-5098)
 * nodetool repair command now prints progress (CASSANDRA-4767)
 * fix user defined compaction to run against 1.1 data directory (CASSANDRA-5118)
 * Fix CQL3 BATCH authorization caching (CASSANDRA-5145)
 * fix get_count returns incorrect value with TTL (CASSANDRA-5099)
 * better handling for mid-compaction failure (CASSANDRA-5137)
 * convert default marshallers list to map for better readability (CASSANDRA-5109)
 * fix ConcurrentModificationException in getBootstrapSource (CASSANDRA-5170)
 * fix sstable maxtimestamp for row deletes and pre-1.1.1 sstables (CASSANDRA-5153)
 * Fix thread growth on node removal (CASSANDRA-5175)
 * Make Ec2Region's datacenter name configurable (CASSANDRA-5155)


1.2.0
 * Disallow counters in collections (CASSANDRA-5082)
 * cqlsh: add unit tests (CASSANDRA-3920)
 * fix default bloom_filter_fp_chance for LeveledCompactionStrategy (CASSANDRA-5093)
Merged from 1.1:
 * add validation for get_range_slices with start_key and end_token (CASSANDRA-5089)


1.2.0-rc2
 * fix nodetool ownership display with vnodes (CASSANDRA-5065)
 * cqlsh: add DESCRIBE KEYSPACES command (CASSANDRA-5060)
 * Fix potential infinite loop when reloading CFS (CASSANDRA-5064)
 * Fix SimpleAuthorizer example (CASSANDRA-5072)
 * cqlsh: force CL.ONE for tracing and system.schema* queries (CASSANDRA-5070)
 * Includes cassandra-shuffle in the debian package (CASSANDRA-5058)
Merged from 1.1:
 * fix multithreaded compaction deadlock (CASSANDRA-4492)
 * fix temporarily missing schema after upgrade from pre-1.1.5 (CASSANDRA-5061)
 * Fix ALTER TABLE overriding compression options with defaults
   (CASSANDRA-4996, 5066)
 * fix specifying and altering crc_check_chance (CASSANDRA-5053)
 * fix Murmur3Partitioner ownership% calculation (CASSANDRA-5076)
 * Don't expire columns sooner than they should in 2ndary indexes (CASSANDRA-5079)


1.2-rc1
 * rename rpc_timeout settings to request_timeout (CASSANDRA-5027)
 * add BF with 0.1 FP to LCS by default (CASSANDRA-5029)
 * Fix preparing insert queries (CASSANDRA-5016)
 * Fix preparing queries with counter increment (CASSANDRA-5022)
 * Fix preparing updates with collections (CASSANDRA-5017)
 * Don't generate UUID based on other node address (CASSANDRA-5002)
 * Fix message when trying to alter a clustering key type (CASSANDRA-5012)
 * Update IAuthenticator to match the new IAuthorizer (CASSANDRA-5003)
 * Fix inserting only a key in CQL3 (CASSANDRA-5040)
 * Fix CQL3 token() function when used with strings (CASSANDRA-5050)
Merged from 1.1:
 * reduce log spam from invalid counter shards (CASSANDRA-5026)
 * Improve schema propagation performance (CASSANDRA-5025)
 * Fix for IndexHelper.IndexFor throws OOB Exception (CASSANDRA-5030)
 * cqlsh: make it possible to describe thrift CFs (CASSANDRA-4827)
 * cqlsh: fix timestamp formatting on some platforms (CASSANDRA-5046)


1.2-beta3
 * make consistency level configurable in cqlsh (CASSANDRA-4829)
 * fix cqlsh rendering of blob fields (CASSANDRA-4970)
 * fix cqlsh DESCRIBE command (CASSANDRA-4913)
 * save truncation position in system table (CASSANDRA-4906)
 * Move CompressionMetadata off-heap (CASSANDRA-4937)
 * allow CLI to GET cql3 columnfamily data (CASSANDRA-4924)
 * Fix rare race condition in getExpireTimeForEndpoint (CASSANDRA-4402)
 * acquire references to overlapping sstables during compaction so bloom filter
   doesn't get free'd prematurely (CASSANDRA-4934)
 * Don't share slice query filter in CQL3 SelectStatement (CASSANDRA-4928)
 * Separate tracing from Log4J (CASSANDRA-4861)
 * Exclude gcable tombstones from merkle-tree computation (CASSANDRA-4905)
 * Better printing of AbstractBounds for tracing (CASSANDRA-4931)
 * Optimize mostRecentTombstone check in CC.collectAllData (CASSANDRA-4883)
 * Change stream session ID to UUID to avoid collision from same node (CASSANDRA-4813)
 * Use Stats.db when bulk loading if present (CASSANDRA-4957)
 * Skip repair on system_trace and keyspaces with RF=1 (CASSANDRA-4956)
 * (cql3) Remove arbitrary SELECT limit (CASSANDRA-4918)
 * Correctly handle prepared operation on collections (CASSANDRA-4945)
 * Fix CQL3 LIMIT (CASSANDRA-4877)
 * Fix Stress for CQL3 (CASSANDRA-4979)
 * Remove cassandra specific exceptions from JMX interface (CASSANDRA-4893)
 * (CQL3) Force using ALLOW FILTERING on potentially inefficient queries (CASSANDRA-4915)
 * (cql3) Fix adding column when the table has collections (CASSANDRA-4982)
 * (cql3) Fix allowing collections with compact storage (CASSANDRA-4990)
 * (cql3) Refuse ttl/writetime function on collections (CASSANDRA-4992)
 * Replace IAuthority with new IAuthorizer (CASSANDRA-4874)
 * clqsh: fix KEY pseudocolumn escaping when describing Thrift tables
   in CQL3 mode (CASSANDRA-4955)
 * add basic authentication support for Pig CassandraStorage (CASSANDRA-3042)
 * fix CQL2 ALTER TABLE compaction_strategy_class altering (CASSANDRA-4965)
Merged from 1.1:
 * Fall back to old describe_splits if d_s_ex is not available (CASSANDRA-4803)
 * Improve error reporting when streaming ranges fail (CASSANDRA-5009)
 * Fix cqlsh timestamp formatting of timezone info (CASSANDRA-4746)
 * Fix assertion failure with leveled compaction (CASSANDRA-4799)
 * Check for null end_token in get_range_slice (CASSANDRA-4804)
 * Remove all remnants of removed nodes (CASSANDRA-4840)
 * Add aut-reloading of the log4j file in debian package (CASSANDRA-4855)
 * Fix estimated row cache entry size (CASSANDRA-4860)
 * reset getRangeSlice filter after finishing a row for get_paged_slice
   (CASSANDRA-4919)
 * expunge row cache post-truncate (CASSANDRA-4940)
 * Allow static CF definition with compact storage (CASSANDRA-4910)
 * Fix endless loop/compaction of schema_* CFs due to broken timestamps (CASSANDRA-4880)
 * Fix 'wrong class type' assertion in CounterColumn (CASSANDRA-4976)


1.2-beta2
 * fp rate of 1.0 disables BF entirely; LCS defaults to 1.0 (CASSANDRA-4876)
 * off-heap bloom filters for row keys (CASSANDRA_4865)
 * add extension point for sstable components (CASSANDRA-4049)
 * improve tracing output (CASSANDRA-4852, 4862)
 * make TRACE verb droppable (CASSANDRA-4672)
 * fix BulkLoader recognition of CQL3 columnfamilies (CASSANDRA-4755)
 * Sort commitlog segments for replay by id instead of mtime (CASSANDRA-4793)
 * Make hint delivery asynchronous (CASSANDRA-4761)
 * Pluggable Thrift transport factories for CLI and cqlsh (CASSANDRA-4609, 4610)
 * cassandra-cli: allow Double value type to be inserted to a column (CASSANDRA-4661)
 * Add ability to use custom TServerFactory implementations (CASSANDRA-4608)
 * optimize batchlog flushing to skip successful batches (CASSANDRA-4667)
 * include metadata for system keyspace itself in schema tables (CASSANDRA-4416)
 * add check to PropertyFileSnitch to verify presence of location for
   local node (CASSANDRA-4728)
 * add PBSPredictor consistency modeler (CASSANDRA-4261)
 * remove vestiges of Thrift unframed mode (CASSANDRA-4729)
 * optimize single-row PK lookups (CASSANDRA-4710)
 * adjust blockFor calculation to account for pending ranges due to node 
   movement (CASSANDRA-833)
 * Change CQL version to 3.0.0 and stop accepting 3.0.0-beta1 (CASSANDRA-4649)
 * (CQL3) Make prepared statement global instead of per connection 
   (CASSANDRA-4449)
 * Fix scrubbing of CQL3 created tables (CASSANDRA-4685)
 * (CQL3) Fix validation when using counter and regular columns in the same 
   table (CASSANDRA-4706)
 * Fix bug starting Cassandra with simple authentication (CASSANDRA-4648)
 * Add support for batchlog in CQL3 (CASSANDRA-4545, 4738)
 * Add support for multiple column family outputs in CFOF (CASSANDRA-4208)
 * Support repairing only the local DC nodes (CASSANDRA-4747)
 * Use rpc_address for binary protocol and change default port (CASSANDRA-4751)
 * Fix use of collections in prepared statements (CASSANDRA-4739)
 * Store more information into peers table (CASSANDRA-4351, 4814)
 * Configurable bucket size for size tiered compaction (CASSANDRA-4704)
 * Run leveled compaction in parallel (CASSANDRA-4310)
 * Fix potential NPE during CFS reload (CASSANDRA-4786)
 * Composite indexes may miss results (CASSANDRA-4796)
 * Move consistency level to the protocol level (CASSANDRA-4734, 4824)
 * Fix Subcolumn slice ends not respected (CASSANDRA-4826)
 * Fix Assertion error in cql3 select (CASSANDRA-4783)
 * Fix list prepend logic (CQL3) (CASSANDRA-4835)
 * Add booleans as literals in CQL3 (CASSANDRA-4776)
 * Allow renaming PK columns in CQL3 (CASSANDRA-4822)
 * Fix binary protocol NEW_NODE event (CASSANDRA-4679)
 * Fix potential infinite loop in tombstone compaction (CASSANDRA-4781)
 * Remove system tables accounting from schema (CASSANDRA-4850)
 * (cql3) Force provided columns in clustering key order in 
   'CLUSTERING ORDER BY' (CASSANDRA-4881)
 * Fix composite index bug (CASSANDRA-4884)
 * Fix short read protection for CQL3 (CASSANDRA-4882)
 * Add tracing support to the binary protocol (CASSANDRA-4699)
 * (cql3) Don't allow prepared marker inside collections (CASSANDRA-4890)
 * Re-allow order by on non-selected columns (CASSANDRA-4645)
 * Bug when composite index is created in a table having collections (CASSANDRA-4909)
 * log index scan subject in CompositesSearcher (CASSANDRA-4904)
Merged from 1.1:
 * add get[Row|Key]CacheEntries to CacheServiceMBean (CASSANDRA-4859)
 * fix get_paged_slice to wrap to next row correctly (CASSANDRA-4816)
 * fix indexing empty column values (CASSANDRA-4832)
 * allow JdbcDate to compose null Date objects (CASSANDRA-4830)
 * fix possible stackoverflow when compacting 1000s of sstables
   (CASSANDRA-4765)
 * fix wrong leveled compaction progress calculation (CASSANDRA-4807)
 * add a close() method to CRAR to prevent leaking file descriptors (CASSANDRA-4820)
 * fix potential infinite loop in get_count (CASSANDRA-4833)
 * fix compositeType.{get/from}String methods (CASSANDRA-4842)
 * (CQL) fix CREATE COLUMNFAMILY permissions check (CASSANDRA-4864)
 * Fix DynamicCompositeType same type comparison (CASSANDRA-4711)
 * Fix duplicate SSTable reference when stream session failed (CASSANDRA-3306)
 * Allow static CF definition with compact storage (CASSANDRA-4910)
 * Fix endless loop/compaction of schema_* CFs due to broken timestamps (CASSANDRA-4880)
 * Fix 'wrong class type' assertion in CounterColumn (CASSANDRA-4976)


1.2-beta1
 * add atomic_batch_mutate (CASSANDRA-4542, -4635)
 * increase default max_hint_window_in_ms to 3h (CASSANDRA-4632)
 * include message initiation time to replicas so they can more
   accurately drop timed-out requests (CASSANDRA-2858)
 * fix clientutil.jar dependencies (CASSANDRA-4566)
 * optimize WriteResponse (CASSANDRA-4548)
 * new metrics (CASSANDRA-4009)
 * redesign KEYS indexes to avoid read-before-write (CASSANDRA-2897)
 * debug tracing (CASSANDRA-1123)
 * parallelize row cache loading (CASSANDRA-4282)
 * Make compaction, flush JBOD-aware (CASSANDRA-4292)
 * run local range scans on the read stage (CASSANDRA-3687)
 * clean up ioexceptions (CASSANDRA-2116)
 * add disk_failure_policy (CASSANDRA-2118)
 * Introduce new json format with row level deletion (CASSANDRA-4054)
 * remove redundant "name" column from schema_keyspaces (CASSANDRA-4433)
 * improve "nodetool ring" handling of multi-dc clusters (CASSANDRA-3047)
 * update NTS calculateNaturalEndpoints to be O(N log N) (CASSANDRA-3881)
 * split up rpc timeout by operation type (CASSANDRA-2819)
 * rewrite key cache save/load to use only sequential i/o (CASSANDRA-3762)
 * update MS protocol with a version handshake + broadcast address id
   (CASSANDRA-4311)
 * multithreaded hint replay (CASSANDRA-4189)
 * add inter-node message compression (CASSANDRA-3127)
 * remove COPP (CASSANDRA-2479)
 * Track tombstone expiration and compact when tombstone content is
   higher than a configurable threshold, default 20% (CASSANDRA-3442, 4234)
 * update MurmurHash to version 3 (CASSANDRA-2975)
 * (CLI) track elapsed time for `delete' operation (CASSANDRA-4060)
 * (CLI) jline version is bumped to 1.0 to properly  support
   'delete' key function (CASSANDRA-4132)
 * Save IndexSummary into new SSTable 'Summary' component (CASSANDRA-2392, 4289)
 * Add support for range tombstones (CASSANDRA-3708)
 * Improve MessagingService efficiency (CASSANDRA-3617)
 * Avoid ID conflicts from concurrent schema changes (CASSANDRA-3794)
 * Set thrift HSHA server thread limit to unlimited by default (CASSANDRA-4277)
 * Avoids double serialization of CF id in RowMutation messages
   (CASSANDRA-4293)
 * stream compressed sstables directly with java nio (CASSANDRA-4297)
 * Support multiple ranges in SliceQueryFilter (CASSANDRA-3885)
 * Add column metadata to system column families (CASSANDRA-4018)
 * (cql3) Always use composite types by default (CASSANDRA-4329)
 * (cql3) Add support for set, map and list (CASSANDRA-3647)
 * Validate date type correctly (CASSANDRA-4441)
 * (cql3) Allow definitions with only a PK (CASSANDRA-4361)
 * (cql3) Add support for row key composites (CASSANDRA-4179)
 * improve DynamicEndpointSnitch by using reservoir sampling (CASSANDRA-4038)
 * (cql3) Add support for 2ndary indexes (CASSANDRA-3680)
 * (cql3) fix defining more than one PK to be invalid (CASSANDRA-4477)
 * remove schema agreement checking from all external APIs (Thrift, CQL and CQL3) (CASSANDRA-4487)
 * add Murmur3Partitioner and make it default for new installations (CASSANDRA-3772, 4621)
 * (cql3) update pseudo-map syntax to use map syntax (CASSANDRA-4497)
 * Finer grained exceptions hierarchy and provides error code with exceptions (CASSANDRA-3979)
 * Adds events push to binary protocol (CASSANDRA-4480)
 * Rewrite nodetool help (CASSANDRA-2293)
 * Make CQL3 the default for CQL (CASSANDRA-4640)
 * update stress tool to be able to use CQL3 (CASSANDRA-4406)
 * Accept all thrift update on CQL3 cf but don't expose their metadata (CASSANDRA-4377)
 * Replace Throttle with Guava's RateLimiter for HintedHandOff (CASSANDRA-4541)
 * fix counter add/get using CQL2 and CQL3 in stress tool (CASSANDRA-4633)
 * Add sstable count per level to cfstats (CASSANDRA-4537)
 * (cql3) Add ALTER KEYSPACE statement (CASSANDRA-4611)
 * (cql3) Allow defining default consistency levels (CASSANDRA-4448)
 * (cql3) Fix queries using LIMIT missing results (CASSANDRA-4579)
 * fix cross-version gossip messaging (CASSANDRA-4576)
 * added inet data type (CASSANDRA-4627)


1.1.6
 * Wait for writes on synchronous read digest mismatch (CASSANDRA-4792)
 * fix commitlog replay for nanotime-infected sstables (CASSANDRA-4782)
 * preflight check ttl for maximum of 20 years (CASSANDRA-4771)
 * (Pig) fix widerow input with single column rows (CASSANDRA-4789)
 * Fix HH to compact with correct gcBefore, which avoids wiping out
   undelivered hints (CASSANDRA-4772)
 * LCS will merge up to 32 L0 sstables as intended (CASSANDRA-4778)
 * NTS will default unconfigured DC replicas to zero (CASSANDRA-4675)
 * use default consistency level in counter validation if none is
   explicitly provide (CASSANDRA-4700)
 * Improve IAuthority interface by introducing fine-grained
   access permissions and grant/revoke commands (CASSANDRA-4490, 4644)
 * fix assumption error in CLI when updating/describing keyspace 
   (CASSANDRA-4322)
 * Adds offline sstablescrub to debian packaging (CASSANDRA-4642)
 * Automatic fixing of overlapping leveled sstables (CASSANDRA-4644)
 * fix error when using ORDER BY with extended selections (CASSANDRA-4689)
 * (CQL3) Fix validation for IN queries for non-PK cols (CASSANDRA-4709)
 * fix re-created keyspace disappering after 1.1.5 upgrade 
   (CASSANDRA-4698, 4752)
 * (CLI) display elapsed time in 2 fraction digits (CASSANDRA-3460)
 * add authentication support to sstableloader (CASSANDRA-4712)
 * Fix CQL3 'is reversed' logic (CASSANDRA-4716, 4759)
 * (CQL3) Don't return ReversedType in result set metadata (CASSANDRA-4717)
 * Backport adding AlterKeyspace statement (CASSANDRA-4611)
 * (CQL3) Correcty accept upper-case data types (CASSANDRA-4770)
 * Add binary protocol events for schema changes (CASSANDRA-4684)
Merged from 1.0:
 * Switch from NBHM to CHM in MessagingService's callback map, which
   prevents OOM in long-running instances (CASSANDRA-4708)


1.1.5
 * add SecondaryIndex.reload API (CASSANDRA-4581)
 * use millis + atomicint for commitlog segment creation instead of
   nanotime, which has issues under some hypervisors (CASSANDRA-4601)
 * fix FD leak in slice queries (CASSANDRA-4571)
 * avoid recursion in leveled compaction (CASSANDRA-4587)
 * increase stack size under Java7 to 180K
 * Log(info) schema changes (CASSANDRA-4547)
 * Change nodetool setcachecapcity to manipulate global caches (CASSANDRA-4563)
 * (cql3) fix setting compaction strategy (CASSANDRA-4597)
 * fix broken system.schema_* timestamps on system startup (CASSANDRA-4561)
 * fix wrong skip of cache saving (CASSANDRA-4533)
 * Avoid NPE when lost+found is in data dir (CASSANDRA-4572)
 * Respect five-minute flush moratorium after initial CL replay (CASSANDRA-4474)
 * Adds ntp as recommended in debian packaging (CASSANDRA-4606)
 * Configurable transport in CF Record{Reader|Writer} (CASSANDRA-4558)
 * (cql3) fix potential NPE with both equal and unequal restriction (CASSANDRA-4532)
 * (cql3) improves ORDER BY validation (CASSANDRA-4624)
 * Fix potential deadlock during counter writes (CASSANDRA-4578)
 * Fix cql error with ORDER BY when using IN (CASSANDRA-4612)
Merged from 1.0:
 * increase Xss to 160k to accomodate latest 1.6 JVMs (CASSANDRA-4602)
 * fix toString of hint destination tokens (CASSANDRA-4568)
 * Fix multiple values for CurrentLocal NodeID (CASSANDRA-4626)


1.1.4
 * fix offline scrub to catch >= out of order rows (CASSANDRA-4411)
 * fix cassandra-env.sh on RHEL and other non-dash-based systems 
   (CASSANDRA-4494)
Merged from 1.0:
 * (Hadoop) fix setting key length for old-style mapred api (CASSANDRA-4534)
 * (Hadoop) fix iterating through a resultset consisting entirely
   of tombstoned rows (CASSANDRA-4466)


1.1.3
 * (cqlsh) add COPY TO (CASSANDRA-4434)
 * munmap commitlog segments before rename (CASSANDRA-4337)
 * (JMX) rename getRangeKeySample to sampleKeyRange to avoid returning
   multi-MB results as an attribute (CASSANDRA-4452)
 * flush based on data size, not throughput; overwritten columns no 
   longer artificially inflate liveRatio (CASSANDRA-4399)
 * update default commitlog segment size to 32MB and total commitlog
   size to 32/1024 MB for 32/64 bit JVMs, respectively (CASSANDRA-4422)
 * avoid using global partitioner to estimate ranges in index sstables
   (CASSANDRA-4403)
 * restore pre-CASSANDRA-3862 approach to removing expired tombstones
   from row cache during compaction (CASSANDRA-4364)
 * (stress) support for CQL prepared statements (CASSANDRA-3633)
 * Correctly catch exception when Snappy cannot be loaded (CASSANDRA-4400)
 * (cql3) Support ORDER BY when IN condition is given in WHERE clause (CASSANDRA-4327)
 * (cql3) delete "component_index" column on DROP TABLE call (CASSANDRA-4420)
 * change nanoTime() to currentTimeInMillis() in schema related code (CASSANDRA-4432)
 * add a token generation tool (CASSANDRA-3709)
 * Fix LCS bug with sstable containing only 1 row (CASSANDRA-4411)
 * fix "Can't Modify Index Name" problem on CF update (CASSANDRA-4439)
 * Fix assertion error in getOverlappingSSTables during repair (CASSANDRA-4456)
 * fix nodetool's setcompactionthreshold command (CASSANDRA-4455)
 * Ensure compacted files are never used, to avoid counter overcount (CASSANDRA-4436)
Merged from 1.0:
 * Push the validation of secondary index values to the SecondaryIndexManager (CASSANDRA-4240)
 * allow dropping columns shadowed by not-yet-expired supercolumn or row
   tombstones in PrecompactedRow (CASSANDRA-4396)


1.1.2
 * Fix cleanup not deleting index entries (CASSANDRA-4379)
 * Use correct partitioner when saving + loading caches (CASSANDRA-4331)
 * Check schema before trying to export sstable (CASSANDRA-2760)
 * Raise a meaningful exception instead of NPE when PFS encounters
   an unconfigured node + no default (CASSANDRA-4349)
 * fix bug in sstable blacklisting with LCS (CASSANDRA-4343)
 * LCS no longer promotes tiny sstables out of L0 (CASSANDRA-4341)
 * skip tombstones during hint replay (CASSANDRA-4320)
 * fix NPE in compactionstats (CASSANDRA-4318)
 * enforce 1m min keycache for auto (CASSANDRA-4306)
 * Have DeletedColumn.isMFD always return true (CASSANDRA-4307)
 * (cql3) exeption message for ORDER BY constraints said primary filter can be
    an IN clause, which is misleading (CASSANDRA-4319)
 * (cql3) Reject (not yet supported) creation of 2ndardy indexes on tables with
   composite primary keys (CASSANDRA-4328)
 * Set JVM stack size to 160k for java 7 (CASSANDRA-4275)
 * cqlsh: add COPY command to load data from CSV flat files (CASSANDRA-4012)
 * CFMetaData.fromThrift to throw ConfigurationException upon error (CASSANDRA-4353)
 * Use CF comparator to sort indexed columns in SecondaryIndexManager
   (CASSANDRA-4365)
 * add strategy_options to the KSMetaData.toString() output (CASSANDRA-4248)
 * (cql3) fix range queries containing unqueried results (CASSANDRA-4372)
 * (cql3) allow updating column_alias types (CASSANDRA-4041)
 * (cql3) Fix deletion bug (CASSANDRA-4193)
 * Fix computation of overlapping sstable for leveled compaction (CASSANDRA-4321)
 * Improve scrub and allow to run it offline (CASSANDRA-4321)
 * Fix assertionError in StorageService.bulkLoad (CASSANDRA-4368)
 * (cqlsh) add option to authenticate to a keyspace at startup (CASSANDRA-4108)
 * (cqlsh) fix ASSUME functionality (CASSANDRA-4352)
 * Fix ColumnFamilyRecordReader to not return progress > 100% (CASSANDRA-3942)
Merged from 1.0:
 * Set gc_grace on index CF to 0 (CASSANDRA-4314)


1.1.1
 * add populate_io_cache_on_flush option (CASSANDRA-2635)
 * allow larger cache capacities than 2GB (CASSANDRA-4150)
 * add getsstables command to nodetool (CASSANDRA-4199)
 * apply parent CF compaction settings to secondary index CFs (CASSANDRA-4280)
 * preserve commitlog size cap when recycling segments at startup
   (CASSANDRA-4201)
 * (Hadoop) fix split generation regression (CASSANDRA-4259)
 * ignore min/max compactions settings in LCS, while preserving
   behavior that min=max=0 disables autocompaction (CASSANDRA-4233)
 * log number of rows read from saved cache (CASSANDRA-4249)
 * calculate exact size required for cleanup operations (CASSANDRA-1404)
 * avoid blocking additional writes during flush when the commitlog
   gets behind temporarily (CASSANDRA-1991)
 * enable caching on index CFs based on data CF cache setting (CASSANDRA-4197)
 * warn on invalid replication strategy creation options (CASSANDRA-4046)
 * remove [Freeable]Memory finalizers (CASSANDRA-4222)
 * include tombstone size in ColumnFamily.size, which can prevent OOM
   during sudden mass delete operations by yielding a nonzero liveRatio
   (CASSANDRA-3741)
 * Open 1 sstableScanner per level for leveled compaction (CASSANDRA-4142)
 * Optimize reads when row deletion timestamps allow us to restrict
   the set of sstables we check (CASSANDRA-4116)
 * add support for commitlog archiving and point-in-time recovery
   (CASSANDRA-3690)
 * avoid generating redundant compaction tasks during streaming
   (CASSANDRA-4174)
 * add -cf option to nodetool snapshot, and takeColumnFamilySnapshot to
   StorageService mbean (CASSANDRA-556)
 * optimize cleanup to drop entire sstables where possible (CASSANDRA-4079)
 * optimize truncate when autosnapshot is disabled (CASSANDRA-4153)
 * update caches to use byte[] keys to reduce memory overhead (CASSANDRA-3966)
 * add column limit to cli (CASSANDRA-3012, 4098)
 * clean up and optimize DataOutputBuffer, used by CQL compression and
   CompositeType (CASSANDRA-4072)
 * optimize commitlog checksumming (CASSANDRA-3610)
 * identify and blacklist corrupted SSTables from future compactions 
   (CASSANDRA-2261)
 * Move CfDef and KsDef validation out of thrift (CASSANDRA-4037)
 * Expose API to repair a user provided range (CASSANDRA-3912)
 * Add way to force the cassandra-cli to refresh its schema (CASSANDRA-4052)
 * Avoid having replicate on write tasks stacking up at CL.ONE (CASSANDRA-2889)
 * (cql3) Backwards compatibility for composite comparators in non-cql3-aware
   clients (CASSANDRA-4093)
 * (cql3) Fix order by for reversed queries (CASSANDRA-4160)
 * (cql3) Add ReversedType support (CASSANDRA-4004)
 * (cql3) Add timeuuid type (CASSANDRA-4194)
 * (cql3) Minor fixes (CASSANDRA-4185)
 * (cql3) Fix prepared statement in BATCH (CASSANDRA-4202)
 * (cql3) Reduce the list of reserved keywords (CASSANDRA-4186)
 * (cql3) Move max/min compaction thresholds to compaction strategy options
   (CASSANDRA-4187)
 * Fix exception during move when localhost is the only source (CASSANDRA-4200)
 * (cql3) Allow paging through non-ordered partitioner results (CASSANDRA-3771)
 * (cql3) Fix drop index (CASSANDRA-4192)
 * (cql3) Don't return range ghosts anymore (CASSANDRA-3982)
 * fix re-creating Keyspaces/ColumnFamilies with the same name as dropped
   ones (CASSANDRA-4219)
 * fix SecondaryIndex LeveledManifest save upon snapshot (CASSANDRA-4230)
 * fix missing arrayOffset in FBUtilities.hash (CASSANDRA-4250)
 * (cql3) Add name of parameters in CqlResultSet (CASSANDRA-4242)
 * (cql3) Correctly validate order by queries (CASSANDRA-4246)
 * rename stress to cassandra-stress for saner packaging (CASSANDRA-4256)
 * Fix exception on colum metadata with non-string comparator (CASSANDRA-4269)
 * Check for unknown/invalid compression options (CASSANDRA-4266)
 * (cql3) Adds simple access to column timestamp and ttl (CASSANDRA-4217)
 * (cql3) Fix range queries with secondary indexes (CASSANDRA-4257)
 * Better error messages from improper input in cli (CASSANDRA-3865)
 * Try to stop all compaction upon Keyspace or ColumnFamily drop (CASSANDRA-4221)
 * (cql3) Allow keyspace properties to contain hyphens (CASSANDRA-4278)
 * (cql3) Correctly validate keyspace access in create table (CASSANDRA-4296)
 * Avoid deadlock in migration stage (CASSANDRA-3882)
 * Take supercolumn names and deletion info into account in memtable throughput
   (CASSANDRA-4264)
 * Add back backward compatibility for old style replication factor (CASSANDRA-4294)
 * Preserve compatibility with pre-1.1 index queries (CASSANDRA-4262)
Merged from 1.0:
 * Fix super columns bug where cache is not updated (CASSANDRA-4190)
 * fix maxTimestamp to include row tombstones (CASSANDRA-4116)
 * (CLI) properly handle quotes in create/update keyspace commands (CASSANDRA-4129)
 * Avoids possible deadlock during bootstrap (CASSANDRA-4159)
 * fix stress tool that hangs forever on timeout or error (CASSANDRA-4128)
 * stress tool to return appropriate exit code on failure (CASSANDRA-4188)
 * fix compaction NPE when out of disk space and assertions disabled
   (CASSANDRA-3985)
 * synchronize LCS getEstimatedTasks to avoid CME (CASSANDRA-4255)
 * ensure unique streaming session id's (CASSANDRA-4223)
 * kick off background compaction when min/max thresholds change 
   (CASSANDRA-4279)
 * improve ability of STCS.getBuckets to deal with 100s of 1000s of
   sstables, such as when convertinb back from LCS (CASSANDRA-4287)
 * Oversize integer in CQL throws NumberFormatException (CASSANDRA-4291)
 * fix 1.0.x node join to mixed version cluster, other nodes >= 1.1 (CASSANDRA-4195)
 * Fix LCS splitting sstable base on uncompressed size (CASSANDRA-4419)
 * Push the validation of secondary index values to the SecondaryIndexManager (CASSANDRA-4240)
 * Don't purge columns during upgradesstables (CASSANDRA-4462)
 * Make cqlsh work with piping (CASSANDRA-4113)
 * Validate arguments for nodetool decommission (CASSANDRA-4061)
 * Report thrift status in nodetool info (CASSANDRA-4010)


1.1.0-final
 * average a reduced liveRatio estimate with the previous one (CASSANDRA-4065)
 * Allow KS and CF names up to 48 characters (CASSANDRA-4157)
 * fix stress build (CASSANDRA-4140)
 * add time remaining estimate to nodetool compactionstats (CASSANDRA-4167)
 * (cql) fix NPE in cql3 ALTER TABLE (CASSANDRA-4163)
 * (cql) Add support for CL.TWO and CL.THREE in CQL (CASSANDRA-4156)
 * (cql) Fix type in CQL3 ALTER TABLE preventing update (CASSANDRA-4170)
 * (cql) Throw invalid exception from CQL3 on obsolete options (CASSANDRA-4171)
 * (cqlsh) fix recognizing uppercase SELECT keyword (CASSANDRA-4161)
 * Pig: wide row support (CASSANDRA-3909)
Merged from 1.0:
 * avoid streaming empty files with bulk loader if sstablewriter errors out
   (CASSANDRA-3946)


1.1-rc1
 * Include stress tool in binary builds (CASSANDRA-4103)
 * (Hadoop) fix wide row iteration when last row read was deleted
   (CASSANDRA-4154)
 * fix read_repair_chance to really default to 0.1 in the cli (CASSANDRA-4114)
 * Adds caching and bloomFilterFpChange to CQL options (CASSANDRA-4042)
 * Adds posibility to autoconfigure size of the KeyCache (CASSANDRA-4087)
 * fix KEYS index from skipping results (CASSANDRA-3996)
 * Remove sliced_buffer_size_in_kb dead option (CASSANDRA-4076)
 * make loadNewSStable preserve sstable version (CASSANDRA-4077)
 * Respect 1.0 cache settings as much as possible when upgrading 
   (CASSANDRA-4088)
 * relax path length requirement for sstable files when upgrading on 
   non-Windows platforms (CASSANDRA-4110)
 * fix terminination of the stress.java when errors were encountered
   (CASSANDRA-4128)
 * Move CfDef and KsDef validation out of thrift (CASSANDRA-4037)
 * Fix get_paged_slice (CASSANDRA-4136)
 * CQL3: Support slice with exclusive start and stop (CASSANDRA-3785)
Merged from 1.0:
 * support PropertyFileSnitch in bulk loader (CASSANDRA-4145)
 * add auto_snapshot option allowing disabling snapshot before drop/truncate
   (CASSANDRA-3710)
 * allow short snitch names (CASSANDRA-4130)


1.1-beta2
 * rename loaded sstables to avoid conflicts with local snapshots
   (CASSANDRA-3967)
 * start hint replay as soon as FD notifies that the target is back up
   (CASSANDRA-3958)
 * avoid unproductive deserializing of cached rows during compaction
   (CASSANDRA-3921)
 * fix concurrency issues with CQL keyspace creation (CASSANDRA-3903)
 * Show Effective Owership via Nodetool ring <keyspace> (CASSANDRA-3412)
 * Update ORDER BY syntax for CQL3 (CASSANDRA-3925)
 * Fix BulkRecordWriter to not throw NPE if reducer gets no map data from Hadoop (CASSANDRA-3944)
 * Fix bug with counters in super columns (CASSANDRA-3821)
 * Remove deprecated merge_shard_chance (CASSANDRA-3940)
 * add a convenient way to reset a node's schema (CASSANDRA-2963)
 * fix for intermittent SchemaDisagreementException (CASSANDRA-3884)
 * CLI `list <CF>` to limit number of columns and their order (CASSANDRA-3012)
 * ignore deprecated KsDef/CfDef/ColumnDef fields in native schema (CASSANDRA-3963)
 * CLI to report when unsupported column_metadata pair was given (CASSANDRA-3959)
 * reincarnate removed and deprecated KsDef/CfDef attributes (CASSANDRA-3953)
 * Fix race between writes and read for cache (CASSANDRA-3862)
 * perform static initialization of StorageProxy on start-up (CASSANDRA-3797)
 * support trickling fsync() on writes (CASSANDRA-3950)
 * expose counters for unavailable/timeout exceptions given to thrift clients (CASSANDRA-3671)
 * avoid quadratic startup time in LeveledManifest (CASSANDRA-3952)
 * Add type information to new schema_ columnfamilies and remove thrift
   serialization for schema (CASSANDRA-3792)
 * add missing column validator options to the CLI help (CASSANDRA-3926)
 * skip reading saved key cache if CF's caching strategy is NONE or ROWS_ONLY (CASSANDRA-3954)
 * Unify migration code (CASSANDRA-4017)
Merged from 1.0:
 * cqlsh: guess correct version of Python for Arch Linux (CASSANDRA-4090)
 * (CLI) properly handle quotes in create/update keyspace commands (CASSANDRA-4129)
 * Avoids possible deadlock during bootstrap (CASSANDRA-4159)
 * fix stress tool that hangs forever on timeout or error (CASSANDRA-4128)
 * Fix super columns bug where cache is not updated (CASSANDRA-4190)
 * stress tool to return appropriate exit code on failure (CASSANDRA-4188)


1.0.9
 * improve index sampling performance (CASSANDRA-4023)
 * always compact away deleted hints immediately after handoff (CASSANDRA-3955)
 * delete hints from dropped ColumnFamilies on handoff instead of
   erroring out (CASSANDRA-3975)
 * add CompositeType ref to the CLI doc for create/update column family (CASSANDRA-3980)
 * Pig: support Counter ColumnFamilies (CASSANDRA-3973)
 * Pig: Composite column support (CASSANDRA-3684)
 * Avoid NPE during repair when a keyspace has no CFs (CASSANDRA-3988)
 * Fix division-by-zero error on get_slice (CASSANDRA-4000)
 * don't change manifest level for cleanup, scrub, and upgradesstables
   operations under LeveledCompactionStrategy (CASSANDRA-3989, 4112)
 * fix race leading to super columns assertion failure (CASSANDRA-3957)
 * fix NPE on invalid CQL delete command (CASSANDRA-3755)
 * allow custom types in CLI's assume command (CASSANDRA-4081)
 * fix totalBytes count for parallel compactions (CASSANDRA-3758)
 * fix intermittent NPE in get_slice (CASSANDRA-4095)
 * remove unnecessary asserts in native code interfaces (CASSANDRA-4096)
 * Validate blank keys in CQL to avoid assertion errors (CASSANDRA-3612)
 * cqlsh: fix bad decoding of some column names (CASSANDRA-4003)
 * cqlsh: fix incorrect padding with unicode chars (CASSANDRA-4033)
 * Fix EC2 snitch incorrectly reporting region (CASSANDRA-4026)
 * Shut down thrift during decommission (CASSANDRA-4086)
 * Expose nodetool cfhistograms for 2ndary indexes (CASSANDRA-4063)
Merged from 0.8:
 * Fix ConcurrentModificationException in gossiper (CASSANDRA-4019)


1.1-beta1
 * (cqlsh)
   + add SOURCE and CAPTURE commands, and --file option (CASSANDRA-3479)
   + add ALTER COLUMNFAMILY WITH (CASSANDRA-3523)
   + bundle Python dependencies with Cassandra (CASSANDRA-3507)
   + added to Debian package (CASSANDRA-3458)
   + display byte data instead of erroring out on decode failure 
     (CASSANDRA-3874)
 * add nodetool rebuild_index (CASSANDRA-3583)
 * add nodetool rangekeysample (CASSANDRA-2917)
 * Fix streaming too much data during move operations (CASSANDRA-3639)
 * Nodetool and CLI connect to localhost by default (CASSANDRA-3568)
 * Reduce memory used by primary index sample (CASSANDRA-3743)
 * (Hadoop) separate input/output configurations (CASSANDRA-3197, 3765)
 * avoid returning internal Cassandra classes over JMX (CASSANDRA-2805)
 * add row-level isolation via SnapTree (CASSANDRA-2893)
 * Optimize key count estimation when opening sstable on startup
   (CASSANDRA-2988)
 * multi-dc replication optimization supporting CL > ONE (CASSANDRA-3577)
 * add command to stop compactions (CASSANDRA-1740, 3566, 3582)
 * multithreaded streaming (CASSANDRA-3494)
 * removed in-tree redhat spec (CASSANDRA-3567)
 * "defragment" rows for name-based queries under STCS, again (CASSANDRA-2503)
 * Recycle commitlog segments for improved performance 
   (CASSANDRA-3411, 3543, 3557, 3615)
 * update size-tiered compaction to prioritize small tiers (CASSANDRA-2407)
 * add message expiration logic to OutboundTcpConnection (CASSANDRA-3005)
 * off-heap cache to use sun.misc.Unsafe instead of JNA (CASSANDRA-3271)
 * EACH_QUORUM is only supported for writes (CASSANDRA-3272)
 * replace compactionlock use in schema migration by checking CFS.isValid
   (CASSANDRA-3116)
 * recognize that "SELECT first ... *" isn't really "SELECT *" (CASSANDRA-3445)
 * Use faster bytes comparison (CASSANDRA-3434)
 * Bulk loader is no longer a fat client, (HADOOP) bulk load output format
   (CASSANDRA-3045)
 * (Hadoop) add support for KeyRange.filter
 * remove assumption that keys and token are in bijection
   (CASSANDRA-1034, 3574, 3604)
 * always remove endpoints from delevery queue in HH (CASSANDRA-3546)
 * fix race between cf flush and its 2ndary indexes flush (CASSANDRA-3547)
 * fix potential race in AES when a repair fails (CASSANDRA-3548)
 * Remove columns shadowed by a deleted container even when we cannot purge
   (CASSANDRA-3538)
 * Improve memtable slice iteration performance (CASSANDRA-3545)
 * more efficient allocation of small bloom filters (CASSANDRA-3618)
 * Use separate writer thread in SSTableSimpleUnsortedWriter (CASSANDRA-3619)
 * fsync the directory after new sstable or commitlog segment are created (CASSANDRA-3250)
 * fix minor issues reported by FindBugs (CASSANDRA-3658)
 * global key/row caches (CASSANDRA-3143, 3849)
 * optimize memtable iteration during range scan (CASSANDRA-3638)
 * introduce 'crc_check_chance' in CompressionParameters to support
   a checksum percentage checking chance similarly to read-repair (CASSANDRA-3611)
 * a way to deactivate global key/row cache on per-CF basis (CASSANDRA-3667)
 * fix LeveledCompactionStrategy broken because of generation pre-allocation
   in LeveledManifest (CASSANDRA-3691)
 * finer-grained control over data directories (CASSANDRA-2749)
 * Fix ClassCastException during hinted handoff (CASSANDRA-3694)
 * Upgrade Thrift to 0.7 (CASSANDRA-3213)
 * Make stress.java insert operation to use microseconds (CASSANDRA-3725)
 * Allows (internally) doing a range query with a limit of columns instead of
   rows (CASSANDRA-3742)
 * Allow rangeSlice queries to be start/end inclusive/exclusive (CASSANDRA-3749)
 * Fix BulkLoader to support new SSTable layout and add stream
   throttling to prevent an NPE when there is no yaml config (CASSANDRA-3752)
 * Allow concurrent schema migrations (CASSANDRA-1391, 3832)
 * Add SnapshotCommand to trigger snapshot on remote node (CASSANDRA-3721)
 * Make CFMetaData conversions to/from thrift/native schema inverses
   (CASSANDRA_3559)
 * Add initial code for CQL 3.0-beta (CASSANDRA-2474, 3781, 3753)
 * Add wide row support for ColumnFamilyInputFormat (CASSANDRA-3264)
 * Allow extending CompositeType comparator (CASSANDRA-3657)
 * Avoids over-paging during get_count (CASSANDRA-3798)
 * Add new command to rebuild a node without (repair) merkle tree calculations
   (CASSANDRA-3483, 3922)
 * respect not only row cache capacity but caching mode when
   trying to read data (CASSANDRA-3812)
 * fix system tests (CASSANDRA-3827)
 * CQL support for altering row key type in ALTER TABLE (CASSANDRA-3781)
 * turn compression on by default (CASSANDRA-3871)
 * make hexToBytes refuse invalid input (CASSANDRA-2851)
 * Make secondary indexes CF inherit compression and compaction from their
   parent CF (CASSANDRA-3877)
 * Finish cleanup up tombstone purge code (CASSANDRA-3872)
 * Avoid NPE on aboarted stream-out sessions (CASSANDRA-3904)
 * BulkRecordWriter throws NPE for counter columns (CASSANDRA-3906)
 * Support compression using BulkWriter (CASSANDRA-3907)


1.0.8
 * fix race between cleanup and flush on secondary index CFSes (CASSANDRA-3712)
 * avoid including non-queried nodes in rangeslice read repair
   (CASSANDRA-3843)
 * Only snapshot CF being compacted for snapshot_before_compaction 
   (CASSANDRA-3803)
 * Log active compactions in StatusLogger (CASSANDRA-3703)
 * Compute more accurate compaction score per level (CASSANDRA-3790)
 * Return InvalidRequest when using a keyspace that doesn't exist
   (CASSANDRA-3764)
 * disallow user modification of System keyspace (CASSANDRA-3738)
 * allow using sstable2json on secondary index data (CASSANDRA-3738)
 * (cqlsh) add DESCRIBE COLUMNFAMILIES (CASSANDRA-3586)
 * (cqlsh) format blobs correctly and use colors to improve output
   readability (CASSANDRA-3726)
 * synchronize BiMap of bootstrapping tokens (CASSANDRA-3417)
 * show index options in CLI (CASSANDRA-3809)
 * add optional socket timeout for streaming (CASSANDRA-3838)
 * fix truncate not to leave behind non-CFS backed secondary indexes
   (CASSANDRA-3844)
 * make CLI `show schema` to use output stream directly instead
   of StringBuilder (CASSANDRA-3842)
 * remove the wait on hint future during write (CASSANDRA-3870)
 * (cqlsh) ignore missing CfDef opts (CASSANDRA-3933)
 * (cqlsh) look for cqlshlib relative to realpath (CASSANDRA-3767)
 * Fix short read protection (CASSANDRA-3934)
 * Make sure infered and actual schema match (CASSANDRA-3371)
 * Fix NPE during HH delivery (CASSANDRA-3677)
 * Don't put boostrapping node in 'hibernate' status (CASSANDRA-3737)
 * Fix double quotes in windows bat files (CASSANDRA-3744)
 * Fix bad validator lookup (CASSANDRA-3789)
 * Fix soft reset in EC2MultiRegionSnitch (CASSANDRA-3835)
 * Don't leave zombie connections with THSHA thrift server (CASSANDRA-3867)
 * (cqlsh) fix deserialization of data (CASSANDRA-3874)
 * Fix removetoken force causing an inconsistent state (CASSANDRA-3876)
 * Fix ahndling of some types with Pig (CASSANDRA-3886)
 * Don't allow to drop the system keyspace (CASSANDRA-3759)
 * Make Pig deletes disabled by default and configurable (CASSANDRA-3628)
Merged from 0.8:
 * (Pig) fix CassandraStorage to use correct comparator in Super ColumnFamily
   case (CASSANDRA-3251)
 * fix thread safety issues in commitlog replay, primarily affecting
   systems with many (100s) of CF definitions (CASSANDRA-3751)
 * Fix relevant tombstone ignored with super columns (CASSANDRA-3875)


1.0.7
 * fix regression in HH page size calculation (CASSANDRA-3624)
 * retry failed stream on IOException (CASSANDRA-3686)
 * allow configuring bloom_filter_fp_chance (CASSANDRA-3497)
 * attempt hint delivery every ten minutes, or when failure detector
   notifies us that a node is back up, whichever comes first.  hint
   handoff throttle delay default changed to 1ms, from 50 (CASSANDRA-3554)
 * add nodetool setstreamthroughput (CASSANDRA-3571)
 * fix assertion when dropping a columnfamily with no sstables (CASSANDRA-3614)
 * more efficient allocation of small bloom filters (CASSANDRA-3618)
 * CLibrary.createHardLinkWithExec() to check for errors (CASSANDRA-3101)
 * Avoid creating empty and non cleaned writer during compaction (CASSANDRA-3616)
 * stop thrift service in shutdown hook so we can quiesce MessagingService
   (CASSANDRA-3335)
 * (CQL) compaction_strategy_options and compression_parameters for
   CREATE COLUMNFAMILY statement (CASSANDRA-3374)
 * Reset min/max compaction threshold when creating size tiered compaction
   strategy (CASSANDRA-3666)
 * Don't ignore IOException during compaction (CASSANDRA-3655)
 * Fix assertion error for CF with gc_grace=0 (CASSANDRA-3579)
 * Shutdown ParallelCompaction reducer executor after use (CASSANDRA-3711)
 * Avoid < 0 value for pending tasks in leveled compaction (CASSANDRA-3693)
 * (Hadoop) Support TimeUUID in Pig CassandraStorage (CASSANDRA-3327)
 * Check schema is ready before continuing boostrapping (CASSANDRA-3629)
 * Catch overflows during parsing of chunk_length_kb (CASSANDRA-3644)
 * Improve stream protocol mismatch errors (CASSANDRA-3652)
 * Avoid multiple thread doing HH to the same target (CASSANDRA-3681)
 * Add JMX property for rp_timeout_in_ms (CASSANDRA-2940)
 * Allow DynamicCompositeType to compare component of different types
   (CASSANDRA-3625)
 * Flush non-cfs backed secondary indexes (CASSANDRA-3659)
 * Secondary Indexes should report memory consumption (CASSANDRA-3155)
 * fix for SelectStatement start/end key are not set correctly
   when a key alias is involved (CASSANDRA-3700)
 * fix CLI `show schema` command insert of an extra comma in
   column_metadata (CASSANDRA-3714)
Merged from 0.8:
 * avoid logging (harmless) exception when GC takes < 1ms (CASSANDRA-3656)
 * prevent new nodes from thinking down nodes are up forever (CASSANDRA-3626)
 * use correct list of replicas for LOCAL_QUORUM reads when read repair
   is disabled (CASSANDRA-3696)
 * block on flush before compacting hints (may prevent OOM) (CASSANDRA-3733)


1.0.6
 * (CQL) fix cqlsh support for replicate_on_write (CASSANDRA-3596)
 * fix adding to leveled manifest after streaming (CASSANDRA-3536)
 * filter out unavailable cipher suites when using encryption (CASSANDRA-3178)
 * (HADOOP) add old-style api support for CFIF and CFRR (CASSANDRA-2799)
 * Support TimeUUIDType column names in Stress.java tool (CASSANDRA-3541)
 * (CQL) INSERT/UPDATE/DELETE/TRUNCATE commands should allow CF names to
   be qualified by keyspace (CASSANDRA-3419)
 * always remove endpoints from delevery queue in HH (CASSANDRA-3546)
 * fix race between cf flush and its 2ndary indexes flush (CASSANDRA-3547)
 * fix potential race in AES when a repair fails (CASSANDRA-3548)
 * fix default value validation usage in CLI SET command (CASSANDRA-3553)
 * Optimize componentsFor method for compaction and startup time
   (CASSANDRA-3532)
 * (CQL) Proper ColumnFamily metadata validation on CREATE COLUMNFAMILY 
   (CASSANDRA-3565)
 * fix compression "chunk_length_kb" option to set correct kb value for 
   thrift/avro (CASSANDRA-3558)
 * fix missing response during range slice repair (CASSANDRA-3551)
 * 'describe ring' moved from CLI to nodetool and available through JMX (CASSANDRA-3220)
 * add back partitioner to sstable metadata (CASSANDRA-3540)
 * fix NPE in get_count for counters (CASSANDRA-3601)
Merged from 0.8:
 * remove invalid assertion that table was opened before dropping it
   (CASSANDRA-3580)
 * range and index scans now only send requests to enough replicas to
   satisfy requested CL + RR (CASSANDRA-3598)
 * use cannonical host for local node in nodetool info (CASSANDRA-3556)
 * remove nonlocal DC write optimization since it only worked with
   CL.ONE or CL.LOCAL_QUORUM (CASSANDRA-3577, 3585)
 * detect misuses of CounterColumnType (CASSANDRA-3422)
 * turn off string interning in json2sstable, take 2 (CASSANDRA-2189)
 * validate compression parameters on add/update of the ColumnFamily 
   (CASSANDRA-3573)
 * Check for 0.0.0.0 is incorrect in CFIF (CASSANDRA-3584)
 * Increase vm.max_map_count in debian packaging (CASSANDRA-3563)
 * gossiper will never add itself to saved endpoints (CASSANDRA-3485)


1.0.5
 * revert CASSANDRA-3407 (see CASSANDRA-3540)
 * fix assertion error while forwarding writes to local nodes (CASSANDRA-3539)


1.0.4
 * fix self-hinting of timed out read repair updates and make hinted handoff
   less prone to OOMing a coordinator (CASSANDRA-3440)
 * expose bloom filter sizes via JMX (CASSANDRA-3495)
 * enforce RP tokens 0..2**127 (CASSANDRA-3501)
 * canonicalize paths exposed through JMX (CASSANDRA-3504)
 * fix "liveSize" stat when sstables are removed (CASSANDRA-3496)
 * add bloom filter FP rates to nodetool cfstats (CASSANDRA-3347)
 * record partitioner in sstable metadata component (CASSANDRA-3407)
 * add new upgradesstables nodetool command (CASSANDRA-3406)
 * skip --debug requirement to see common exceptions in CLI (CASSANDRA-3508)
 * fix incorrect query results due to invalid max timestamp (CASSANDRA-3510)
 * make sstableloader recognize compressed sstables (CASSANDRA-3521)
 * avoids race in OutboundTcpConnection in multi-DC setups (CASSANDRA-3530)
 * use SETLOCAL in cassandra.bat (CASSANDRA-3506)
 * fix ConcurrentModificationException in Table.all() (CASSANDRA-3529)
Merged from 0.8:
 * fix concurrence issue in the FailureDetector (CASSANDRA-3519)
 * fix array out of bounds error in counter shard removal (CASSANDRA-3514)
 * avoid dropping tombstones when they might still be needed to shadow
   data in a different sstable (CASSANDRA-2786)


1.0.3
 * revert name-based query defragmentation aka CASSANDRA-2503 (CASSANDRA-3491)
 * fix invalidate-related test failures (CASSANDRA-3437)
 * add next-gen cqlsh to bin/ (CASSANDRA-3188, 3131, 3493)
 * (CQL) fix handling of rows with no columns (CASSANDRA-3424, 3473)
 * fix querying supercolumns by name returning only a subset of
   subcolumns or old subcolumn versions (CASSANDRA-3446)
 * automatically compute sha1 sum for uncompressed data files (CASSANDRA-3456)
 * fix reading metadata/statistics component for version < h (CASSANDRA-3474)
 * add sstable forward-compatibility (CASSANDRA-3478)
 * report compression ratio in CFSMBean (CASSANDRA-3393)
 * fix incorrect size exception during streaming of counters (CASSANDRA-3481)
 * (CQL) fix for counter decrement syntax (CASSANDRA-3418)
 * Fix race introduced by CASSANDRA-2503 (CASSANDRA-3482)
 * Fix incomplete deletion of delivered hints (CASSANDRA-3466)
 * Avoid rescheduling compactions when no compaction was executed 
   (CASSANDRA-3484)
 * fix handling of the chunk_length_kb compression options (CASSANDRA-3492)
Merged from 0.8:
 * fix updating CF row_cache_provider (CASSANDRA-3414)
 * CFMetaData.convertToThrift method to set RowCacheProvider (CASSANDRA-3405)
 * acquire compactionlock during truncate (CASSANDRA-3399)
 * fix displaying cfdef entries for super columnfamilies (CASSANDRA-3415)
 * Make counter shard merging thread safe (CASSANDRA-3178)
 * Revert CASSANDRA-2855
 * Fix bug preventing the use of efficient cross-DC writes (CASSANDRA-3472)
 * `describe ring` command for CLI (CASSANDRA-3220)
 * (Hadoop) skip empty rows when entire row is requested, redux (CASSANDRA-2855)


1.0.2
 * "defragment" rows for name-based queries under STCS (CASSANDRA-2503)
 * Add timing information to cassandra-cli GET/SET/LIST queries (CASSANDRA-3326)
 * Only create one CompressionMetadata object per sstable (CASSANDRA-3427)
 * cleanup usage of StorageService.setMode() (CASSANDRA-3388)
 * Avoid large array allocation for compressed chunk offsets (CASSANDRA-3432)
 * fix DecimalType bytebuffer marshalling (CASSANDRA-3421)
 * fix bug that caused first column in per row indexes to be ignored 
   (CASSANDRA-3441)
 * add JMX call to clean (failed) repair sessions (CASSANDRA-3316)
 * fix sstableloader reference acquisition bug (CASSANDRA-3438)
 * fix estimated row size regression (CASSANDRA-3451)
 * make sure we don't return more columns than asked (CASSANDRA-3303, 3395)
Merged from 0.8:
 * acquire compactionlock during truncate (CASSANDRA-3399)
 * fix displaying cfdef entries for super columnfamilies (CASSANDRA-3415)


1.0.1
 * acquire references during index build to prevent delete problems
   on Windows (CASSANDRA-3314)
 * describe_ring should include datacenter/topology information (CASSANDRA-2882)
 * Thrift sockets are not properly buffered (CASSANDRA-3261)
 * performance improvement for bytebufferutil compare function (CASSANDRA-3286)
 * add system.versions ColumnFamily (CASSANDRA-3140)
 * reduce network copies (CASSANDRA-3333, 3373)
 * limit nodetool to 32MB of heap (CASSANDRA-3124)
 * (CQL) update parser to accept "timestamp" instead of "date" (CASSANDRA-3149)
 * Fix CLI `show schema` to include "compression_options" (CASSANDRA-3368)
 * Snapshot to include manifest under LeveledCompactionStrategy (CASSANDRA-3359)
 * (CQL) SELECT query should allow CF name to be qualified by keyspace (CASSANDRA-3130)
 * (CQL) Fix internal application error specifying 'using consistency ...'
   in lower case (CASSANDRA-3366)
 * fix Deflate compression when compression actually makes the data bigger
   (CASSANDRA-3370)
 * optimize UUIDGen to avoid lock contention on InetAddress.getLocalHost 
   (CASSANDRA-3387)
 * tolerate index being dropped mid-mutation (CASSANDRA-3334, 3313)
 * CompactionManager is now responsible for checking for new candidates
   post-task execution, enabling more consistent leveled compaction 
   (CASSANDRA-3391)
 * Cache HSHA threads (CASSANDRA-3372)
 * use CF/KS names as snapshot prefix for drop + truncate operations
   (CASSANDRA-2997)
 * Break bloom filters up to avoid heap fragmentation (CASSANDRA-2466)
 * fix cassandra hanging on jsvc stop (CASSANDRA-3302)
 * Avoid leveled compaction getting blocked on errors (CASSANDRA-3408)
 * Make reloading the compaction strategy safe (CASSANDRA-3409)
 * ignore 0.8 hints even if compaction begins before we try to purge
   them (CASSANDRA-3385)
 * remove procrun (bin\daemon) from Cassandra source tree and 
   artifacts (CASSANDRA-3331)
 * make cassandra compile under JDK7 (CASSANDRA-3275)
 * remove dependency of clientutil.jar to FBUtilities (CASSANDRA-3299)
 * avoid truncation errors by using long math on long values (CASSANDRA-3364)
 * avoid clock drift on some Windows machine (CASSANDRA-3375)
 * display cache provider in cli 'describe keyspace' command (CASSANDRA-3384)
 * fix incomplete topology information in describe_ring (CASSANDRA-3403)
 * expire dead gossip states based on time (CASSANDRA-2961)
 * improve CompactionTask extensibility (CASSANDRA-3330)
 * Allow one leveled compaction task to kick off another (CASSANDRA-3363)
 * allow encryption only between datacenters (CASSANDRA-2802)
Merged from 0.8:
 * fix truncate allowing data to be replayed post-restart (CASSANDRA-3297)
 * make iwriter final in IndexWriter to avoid NPE (CASSANDRA-2863)
 * (CQL) update grammar to require key clause in DELETE statement
   (CASSANDRA-3349)
 * (CQL) allow numeric keyspace names in USE statement (CASSANDRA-3350)
 * (Hadoop) skip empty rows when slicing the entire row (CASSANDRA-2855)
 * Fix handling of tombstone by SSTableExport/Import (CASSANDRA-3357)
 * fix ColumnIndexer to use long offsets (CASSANDRA-3358)
 * Improved CLI exceptions (CASSANDRA-3312)
 * Fix handling of tombstone by SSTableExport/Import (CASSANDRA-3357)
 * Only count compaction as active (for throttling) when they have
   successfully acquired the compaction lock (CASSANDRA-3344)
 * Display CLI version string on startup (CASSANDRA-3196)
 * (Hadoop) make CFIF try rpc_address or fallback to listen_address
   (CASSANDRA-3214)
 * (Hadoop) accept comma delimited lists of initial thrift connections
   (CASSANDRA-3185)
 * ColumnFamily min_compaction_threshold should be >= 2 (CASSANDRA-3342)
 * (Pig) add 0.8+ types and key validation type in schema (CASSANDRA-3280)
 * Fix completely removing column metadata using CLI (CASSANDRA-3126)
 * CLI `describe cluster;` output should be on separate lines for separate versions
   (CASSANDRA-3170)
 * fix changing durable_writes keyspace option during CF creation
   (CASSANDRA-3292)
 * avoid locking on update when no indexes are involved (CASSANDRA-3386)
 * fix assertionError during repair with ordered partitioners (CASSANDRA-3369)
 * correctly serialize key_validation_class for avro (CASSANDRA-3391)
 * don't expire counter tombstone after streaming (CASSANDRA-3394)
 * prevent nodes that failed to join from hanging around forever 
   (CASSANDRA-3351)
 * remove incorrect optimization from slice read path (CASSANDRA-3390)
 * Fix race in AntiEntropyService (CASSANDRA-3400)


1.0.0-final
 * close scrubbed sstable fd before deleting it (CASSANDRA-3318)
 * fix bug preventing obsolete commitlog segments from being removed
   (CASSANDRA-3269)
 * tolerate whitespace in seed CDL (CASSANDRA-3263)
 * Change default heap thresholds to max(min(1/2 ram, 1G), min(1/4 ram, 8GB))
   (CASSANDRA-3295)
 * Fix broken CompressedRandomAccessReaderTest (CASSANDRA-3298)
 * (CQL) fix type information returned for wildcard queries (CASSANDRA-3311)
 * add estimated tasks to LeveledCompactionStrategy (CASSANDRA-3322)
 * avoid including compaction cache-warming in keycache stats (CASSANDRA-3325)
 * run compaction and hinted handoff threads at MIN_PRIORITY (CASSANDRA-3308)
 * default hsha thrift server to cpu core count in rpc pool (CASSANDRA-3329)
 * add bin\daemon to binary tarball for Windows service (CASSANDRA-3331)
 * Fix places where uncompressed size of sstables was use in place of the
   compressed one (CASSANDRA-3338)
 * Fix hsha thrift server (CASSANDRA-3346)
 * Make sure repair only stream needed sstables (CASSANDRA-3345)


1.0.0-rc2
 * Log a meaningful warning when a node receives a message for a repair session
   that doesn't exist anymore (CASSANDRA-3256)
 * test for NUMA policy support as well as numactl presence (CASSANDRA-3245)
 * Fix FD leak when internode encryption is enabled (CASSANDRA-3257)
 * Remove incorrect assertion in mergeIterator (CASSANDRA-3260)
 * FBUtilities.hexToBytes(String) to throw NumberFormatException when string
   contains non-hex characters (CASSANDRA-3231)
 * Keep SimpleSnitch proximity ordering unchanged from what the Strategy
   generates, as intended (CASSANDRA-3262)
 * remove Scrub from compactionstats when finished (CASSANDRA-3255)
 * fix counter entry in jdbc TypesMap (CASSANDRA-3268)
 * fix full queue scenario for ParallelCompactionIterator (CASSANDRA-3270)
 * fix bootstrap process (CASSANDRA-3285)
 * don't try delivering hints if when there isn't any (CASSANDRA-3176)
 * CLI documentation change for ColumnFamily `compression_options` (CASSANDRA-3282)
 * ignore any CF ids sent by client for adding CF/KS (CASSANDRA-3288)
 * remove obsolete hints on first startup (CASSANDRA-3291)
 * use correct ISortedColumns for time-optimized reads (CASSANDRA-3289)
 * Evict gossip state immediately when a token is taken over by a new IP 
   (CASSANDRA-3259)


1.0.0-rc1
 * Update CQL to generate microsecond timestamps by default (CASSANDRA-3227)
 * Fix counting CFMetadata towards Memtable liveRatio (CASSANDRA-3023)
 * Kill server on wrapped OOME such as from FileChannel.map (CASSANDRA-3201)
 * remove unnecessary copy when adding to row cache (CASSANDRA-3223)
 * Log message when a full repair operation completes (CASSANDRA-3207)
 * Fix streamOutSession keeping sstables references forever if the remote end
   dies (CASSANDRA-3216)
 * Remove dynamic_snitch boolean from example configuration (defaulting to 
   true) and set default badness threshold to 0.1 (CASSANDRA-3229)
 * Base choice of random or "balanced" token on bootstrap on whether
   schema definitions were found (CASSANDRA-3219)
 * Fixes for LeveledCompactionStrategy score computation, prioritization,
   scheduling, and performance (CASSANDRA-3224, 3234)
 * parallelize sstable open at server startup (CASSANDRA-2988)
 * fix handling of exceptions writing to OutboundTcpConnection (CASSANDRA-3235)
 * Allow using quotes in "USE <keyspace>;" CLI command (CASSANDRA-3208)
 * Don't allow any cache loading exceptions to halt startup (CASSANDRA-3218)
 * Fix sstableloader --ignores option (CASSANDRA-3247)
 * File descriptor limit increased in packaging (CASSANDRA-3206)
 * Fix deadlock in commit log during flush (CASSANDRA-3253) 


1.0.0-beta1
 * removed binarymemtable (CASSANDRA-2692)
 * add commitlog_total_space_in_mb to prevent fragmented logs (CASSANDRA-2427)
 * removed commitlog_rotation_threshold_in_mb configuration (CASSANDRA-2771)
 * make AbstractBounds.normalize de-overlapp overlapping ranges (CASSANDRA-2641)
 * replace CollatingIterator, ReducingIterator with MergeIterator 
   (CASSANDRA-2062)
 * Fixed the ability to set compaction strategy in cli using create column 
   family command (CASSANDRA-2778)
 * clean up tmp files after failed compaction (CASSANDRA-2468)
 * restrict repair streaming to specific columnfamilies (CASSANDRA-2280)
 * don't bother persisting columns shadowed by a row tombstone (CASSANDRA-2589)
 * reset CF and SC deletion times after gc_grace (CASSANDRA-2317)
 * optimize away seek when compacting wide rows (CASSANDRA-2879)
 * single-pass streaming (CASSANDRA-2677, 2906, 2916, 3003)
 * use reference counting for deleting sstables instead of relying on GC
   (CASSANDRA-2521, 3179)
 * store hints as serialized mutations instead of pointers to data row
   (CASSANDRA-2045)
 * store hints in the coordinator node instead of in the closest replica 
   (CASSANDRA-2914)
 * add row_cache_keys_to_save CF option (CASSANDRA-1966)
 * check column family validity in nodetool repair (CASSANDRA-2933)
 * use lazy initialization instead of class initialization in NodeId
   (CASSANDRA-2953)
 * add paging to get_count (CASSANDRA-2894)
 * fix "short reads" in [multi]get (CASSANDRA-2643, 3157, 3192)
 * add optional compression for sstables (CASSANDRA-47, 2994, 3001, 3128)
 * add scheduler JMX metrics (CASSANDRA-2962)
 * add block level checksum for compressed data (CASSANDRA-1717)
 * make column family backed column map pluggable and introduce unsynchronized
   ArrayList backed one to speedup reads (CASSANDRA-2843, 3165, 3205)
 * refactoring of the secondary index api (CASSANDRA-2982)
 * make CL > ONE reads wait for digest reconciliation before returning
   (CASSANDRA-2494)
 * fix missing logging for some exceptions (CASSANDRA-2061)
 * refactor and optimize ColumnFamilyStore.files(...) and Descriptor.fromFilename(String)
   and few other places responsible for work with SSTable files (CASSANDRA-3040)
 * Stop reading from sstables once we know we have the most recent columns,
   for query-by-name requests (CASSANDRA-2498)
 * Add query-by-column mode to stress.java (CASSANDRA-3064)
 * Add "install" command to cassandra.bat (CASSANDRA-292)
 * clean up KSMetadata, CFMetadata from unnecessary
   Thrift<->Avro conversion methods (CASSANDRA-3032)
 * Add timeouts to client request schedulers (CASSANDRA-3079, 3096)
 * Cli to use hashes rather than array of hashes for strategy options (CASSANDRA-3081)
 * LeveledCompactionStrategy (CASSANDRA-1608, 3085, 3110, 3087, 3145, 3154, 3182)
 * Improvements of the CLI `describe` command (CASSANDRA-2630)
 * reduce window where dropped CF sstables may not be deleted (CASSANDRA-2942)
 * Expose gossip/FD info to JMX (CASSANDRA-2806)
 * Fix streaming over SSL when compressed SSTable involved (CASSANDRA-3051)
 * Add support for pluggable secondary index implementations (CASSANDRA-3078)
 * remove compaction_thread_priority setting (CASSANDRA-3104)
 * generate hints for replicas that timeout, not just replicas that are known
   to be down before starting (CASSANDRA-2034)
 * Add throttling for internode streaming (CASSANDRA-3080)
 * make the repair of a range repair all replica (CASSANDRA-2610, 3194)
 * expose the ability to repair the first range (as returned by the
   partitioner) of a node (CASSANDRA-2606)
 * Streams Compression (CASSANDRA-3015)
 * add ability to use multiple threads during a single compaction
   (CASSANDRA-2901)
 * make AbstractBounds.normalize support overlapping ranges (CASSANDRA-2641)
 * fix of the CQL count() behavior (CASSANDRA-3068)
 * use TreeMap backed column families for the SSTable simple writers
   (CASSANDRA-3148)
 * fix inconsistency of the CLI syntax when {} should be used instead of [{}]
   (CASSANDRA-3119)
 * rename CQL type names to match expected SQL behavior (CASSANDRA-3149, 3031)
 * Arena-based allocation for memtables (CASSANDRA-2252, 3162, 3163, 3168)
 * Default RR chance to 0.1 (CASSANDRA-3169)
 * Add RowLevel support to secondary index API (CASSANDRA-3147)
 * Make SerializingCacheProvider the default if JNA is available (CASSANDRA-3183)
 * Fix backwards compatibilty for CQL memtable properties (CASSANDRA-3190)
 * Add five-minute delay before starting compactions on a restarted server
   (CASSANDRA-3181)
 * Reduce copies done for intra-host messages (CASSANDRA-1788, 3144)
 * support of compaction strategy option for stress.java (CASSANDRA-3204)
 * make memtable throughput and column count thresholds no-ops (CASSANDRA-2449)
 * Return schema information along with the resultSet in CQL (CASSANDRA-2734)
 * Add new DecimalType (CASSANDRA-2883)
 * Fix assertion error in RowRepairResolver (CASSANDRA-3156)
 * Reduce unnecessary high buffer sizes (CASSANDRA-3171)
 * Pluggable compaction strategy (CASSANDRA-1610)
 * Add new broadcast_address config option (CASSANDRA-2491)


0.8.7
 * Kill server on wrapped OOME such as from FileChannel.map (CASSANDRA-3201)
 * Allow using quotes in "USE <keyspace>;" CLI command (CASSANDRA-3208)
 * Log message when a full repair operation completes (CASSANDRA-3207)
 * Don't allow any cache loading exceptions to halt startup (CASSANDRA-3218)
 * Fix sstableloader --ignores option (CASSANDRA-3247)
 * File descriptor limit increased in packaging (CASSANDRA-3206)
 * Log a meaningfull warning when a node receive a message for a repair session
   that doesn't exist anymore (CASSANDRA-3256)
 * Fix FD leak when internode encryption is enabled (CASSANDRA-3257)
 * FBUtilities.hexToBytes(String) to throw NumberFormatException when string
   contains non-hex characters (CASSANDRA-3231)
 * Keep SimpleSnitch proximity ordering unchanged from what the Strategy
   generates, as intended (CASSANDRA-3262)
 * remove Scrub from compactionstats when finished (CASSANDRA-3255)
 * Fix tool .bat files when CASSANDRA_HOME contains spaces (CASSANDRA-3258)
 * Force flush of status table when removing/updating token (CASSANDRA-3243)
 * Evict gossip state immediately when a token is taken over by a new IP (CASSANDRA-3259)
 * Fix bug where the failure detector can take too long to mark a host
   down (CASSANDRA-3273)
 * (Hadoop) allow wrapping ranges in queries (CASSANDRA-3137)
 * (Hadoop) check all interfaces for a match with split location
   before falling back to random replica (CASSANDRA-3211)
 * (Hadoop) Make Pig storage handle implements LoadMetadata (CASSANDRA-2777)
 * (Hadoop) Fix exception during PIG 'dump' (CASSANDRA-2810)
 * Fix stress COUNTER_GET option (CASSANDRA-3301)
 * Fix missing fields in CLI `show schema` output (CASSANDRA-3304)
 * Nodetool no longer leaks threads and closes JMX connections (CASSANDRA-3309)
 * fix truncate allowing data to be replayed post-restart (CASSANDRA-3297)
 * Move SimpleAuthority and SimpleAuthenticator to examples (CASSANDRA-2922)
 * Fix handling of tombstone by SSTableExport/Import (CASSANDRA-3357)
 * Fix transposition in cfHistograms (CASSANDRA-3222)
 * Allow using number as DC name when creating keyspace in CQL (CASSANDRA-3239)
 * Force flush of system table after updating/removing a token (CASSANDRA-3243)


0.8.6
 * revert CASSANDRA-2388
 * change TokenRange.endpoints back to listen/broadcast address to match
   pre-1777 behavior, and add TokenRange.rpc_endpoints instead (CASSANDRA-3187)
 * avoid trying to watch cassandra-topology.properties when loaded from jar
   (CASSANDRA-3138)
 * prevent users from creating keyspaces with LocalStrategy replication
   (CASSANDRA-3139)
 * fix CLI `show schema;` to output correct keyspace definition statement
   (CASSANDRA-3129)
 * CustomTThreadPoolServer to log TTransportException at DEBUG level
   (CASSANDRA-3142)
 * allow topology sort to work with non-unique rack names between 
   datacenters (CASSANDRA-3152)
 * Improve caching of same-version Messages on digest and repair paths
   (CASSANDRA-3158)
 * Randomize choice of first replica for counter increment (CASSANDRA-2890)
 * Fix using read_repair_chance instead of merge_shard_change (CASSANDRA-3202)
 * Avoid streaming data to nodes that already have it, on move as well as
   decommission (CASSANDRA-3041)
 * Fix divide by zero error in GCInspector (CASSANDRA-3164)
 * allow quoting of the ColumnFamily name in CLI `create column family`
   statement (CASSANDRA-3195)
 * Fix rolling upgrade from 0.7 to 0.8 problem (CASSANDRA-3166)
 * Accomodate missing encryption_options in IncomingTcpConnection.stream
   (CASSANDRA-3212)


0.8.5
 * fix NPE when encryption_options is unspecified (CASSANDRA-3007)
 * include column name in validation failure exceptions (CASSANDRA-2849)
 * make sure truncate clears out the commitlog so replay won't re-
   populate with truncated data (CASSANDRA-2950)
 * fix NPE when debug logging is enabled and dropped CF is present
   in a commitlog segment (CASSANDRA-3021)
 * fix cassandra.bat when CASSANDRA_HOME contains spaces (CASSANDRA-2952)
 * fix to SSTableSimpleUnsortedWriter bufferSize calculation (CASSANDRA-3027)
 * make cleanup and normal compaction able to skip empty rows
   (rows containing nothing but expired tombstones) (CASSANDRA-3039)
 * work around native memory leak in com.sun.management.GarbageCollectorMXBean
   (CASSANDRA-2868)
 * validate that column names in column_metadata are not equal to key_alias
   on create/update of the ColumnFamily and CQL 'ALTER' statement (CASSANDRA-3036)
 * return an InvalidRequestException if an indexed column is assigned
   a value larger than 64KB (CASSANDRA-3057)
 * fix of numeric-only and string column names handling in CLI "drop index" 
   (CASSANDRA-3054)
 * prune index scan resultset back to original request for lazy
   resultset expansion case (CASSANDRA-2964)
 * (Hadoop) fail jobs when Cassandra node has failed but TaskTracker
   has not (CASSANDRA-2388)
 * fix dynamic snitch ignoring nodes when read_repair_chance is zero
   (CASSANDRA-2662)
 * avoid retaining references to dropped CFS objects in 
   CompactionManager.estimatedCompactions (CASSANDRA-2708)
 * expose rpc timeouts per host in MessagingServiceMBean (CASSANDRA-2941)
 * avoid including cwd in classpath for deb and rpm packages (CASSANDRA-2881)
 * remove gossip state when a new IP takes over a token (CASSANDRA-3071)
 * allow sstable2json to work on index sstable files (CASSANDRA-3059)
 * always hint counters (CASSANDRA-3099)
 * fix log4j initialization in EmbeddedCassandraService (CASSANDRA-2857)
 * remove gossip state when a new IP takes over a token (CASSANDRA-3071)
 * work around native memory leak in com.sun.management.GarbageCollectorMXBean
    (CASSANDRA-2868)
 * fix UnavailableException with writes at CL.EACH_QUORM (CASSANDRA-3084)
 * fix parsing of the Keyspace and ColumnFamily names in numeric
   and string representations in CLI (CASSANDRA-3075)
 * fix corner cases in Range.differenceToFetch (CASSANDRA-3084)
 * fix ip address String representation in the ring cache (CASSANDRA-3044)
 * fix ring cache compatibility when mixing pre-0.8.4 nodes with post-
   in the same cluster (CASSANDRA-3023)
 * make repair report failure when a node participating dies (instead of
   hanging forever) (CASSANDRA-2433)
 * fix handling of the empty byte buffer by ReversedType (CASSANDRA-3111)
 * Add validation that Keyspace names are case-insensitively unique (CASSANDRA-3066)
 * catch invalid key_validation_class before instantiating UpdateColumnFamily (CASSANDRA-3102)
 * make Range and Bounds objects client-safe (CASSANDRA-3108)
 * optionally skip log4j configuration (CASSANDRA-3061)
 * bundle sstableloader with the debian package (CASSANDRA-3113)
 * don't try to build secondary indexes when there is none (CASSANDRA-3123)
 * improve SSTableSimpleUnsortedWriter speed for large rows (CASSANDRA-3122)
 * handle keyspace arguments correctly in nodetool snapshot (CASSANDRA-3038)
 * Fix SSTableImportTest on windows (CASSANDRA-3043)
 * expose compactionThroughputMbPerSec through JMX (CASSANDRA-3117)
 * log keyspace and CF of large rows being compacted


0.8.4
 * change TokenRing.endpoints to be a list of rpc addresses instead of 
   listen/broadcast addresses (CASSANDRA-1777)
 * include files-to-be-streamed in StreamInSession.getSources (CASSANDRA-2972)
 * use JAVA env var in cassandra-env.sh (CASSANDRA-2785, 2992)
 * avoid doing read for no-op replicate-on-write at CL=1 (CASSANDRA-2892)
 * refuse counter write for CL.ANY (CASSANDRA-2990)
 * switch back to only logging recent dropped messages (CASSANDRA-3004)
 * always deserialize RowMutation for counters (CASSANDRA-3006)
 * ignore saved replication_factor strategy_option for NTS (CASSANDRA-3011)
 * make sure pre-truncate CL segments are discarded (CASSANDRA-2950)


0.8.3
 * add ability to drop local reads/writes that are going to timeout
   (CASSANDRA-2943)
 * revamp token removal process, keep gossip states for 3 days (CASSANDRA-2496)
 * don't accept extra args for 0-arg nodetool commands (CASSANDRA-2740)
 * log unavailableexception details at debug level (CASSANDRA-2856)
 * expose data_dir though jmx (CASSANDRA-2770)
 * don't include tmp files as sstable when create cfs (CASSANDRA-2929)
 * log Java classpath on startup (CASSANDRA-2895)
 * keep gossipped version in sync with actual on migration coordinator 
   (CASSANDRA-2946)
 * use lazy initialization instead of class initialization in NodeId
   (CASSANDRA-2953)
 * check column family validity in nodetool repair (CASSANDRA-2933)
 * speedup bytes to hex conversions dramatically (CASSANDRA-2850)
 * Flush memtables on shutdown when durable writes are disabled 
   (CASSANDRA-2958)
 * improved POSIX compatibility of start scripts (CASsANDRA-2965)
 * add counter support to Hadoop InputFormat (CASSANDRA-2981)
 * fix bug where dirty commitlog segments were removed (and avoid keeping 
   segments with no post-flush activity permanently dirty) (CASSANDRA-2829)
 * fix throwing exception with batch mutation of counter super columns
   (CASSANDRA-2949)
 * ignore system tables during repair (CASSANDRA-2979)
 * throw exception when NTS is given replication_factor as an option
   (CASSANDRA-2960)
 * fix assertion error during compaction of counter CFs (CASSANDRA-2968)
 * avoid trying to create index names, when no index exists (CASSANDRA-2867)
 * don't sample the system table when choosing a bootstrap token
   (CASSANDRA-2825)
 * gossiper notifies of local state changes (CASSANDRA-2948)
 * add asynchronous and half-sync/half-async (hsha) thrift servers 
   (CASSANDRA-1405)
 * fix potential use of free'd native memory in SerializingCache 
   (CASSANDRA-2951)
 * prune index scan resultset back to original request for lazy
   resultset expansion case (CASSANDRA-2964)
 * (Hadoop) fail jobs when Cassandra node has failed but TaskTracker
    has not (CASSANDRA-2388)


0.8.2
 * CQL: 
   - include only one row per unique key for IN queries (CASSANDRA-2717)
   - respect client timestamp on full row deletions (CASSANDRA-2912)
 * improve thread-safety in StreamOutSession (CASSANDRA-2792)
 * allow deleting a row and updating indexed columns in it in the
   same mutation (CASSANDRA-2773)
 * Expose number of threads blocked on submitting memtable to flush
   in JMX (CASSANDRA-2817)
 * add ability to return "endpoints" to nodetool (CASSANDRA-2776)
 * Add support for multiple (comma-delimited) coordinator addresses
   to ColumnFamilyInputFormat (CASSANDRA-2807)
 * fix potential NPE while scheduling read repair for range slice
   (CASSANDRA-2823)
 * Fix race in SystemTable.getCurrentLocalNodeId (CASSANDRA-2824)
 * Correctly set default for replicate_on_write (CASSANDRA-2835)
 * improve nodetool compactionstats formatting (CASSANDRA-2844)
 * fix index-building status display (CASSANDRA-2853)
 * fix CLI perpetuating obsolete KsDef.replication_factor (CASSANDRA-2846)
 * improve cli treatment of multiline comments (CASSANDRA-2852)
 * handle row tombstones correctly in EchoedRow (CASSANDRA-2786)
 * add MessagingService.get[Recently]DroppedMessages and
   StorageService.getExceptionCount (CASSANDRA-2804)
 * fix possibility of spurious UnavailableException for LOCAL_QUORUM
   reads with dynamic snitch + read repair disabled (CASSANDRA-2870)
 * add ant-optional as dependence for the debian package (CASSANDRA-2164)
 * add option to specify limit for get_slice in the CLI (CASSANDRA-2646)
 * decrease HH page size (CASSANDRA-2832)
 * reset cli keyspace after dropping the current one (CASSANDRA-2763)
 * add KeyRange option to Hadoop inputformat (CASSANDRA-1125)
 * fix protocol versioning (CASSANDRA-2818, 2860)
 * support spaces in path to log4j configuration (CASSANDRA-2383)
 * avoid including inferred types in CF update (CASSANDRA-2809)
 * fix JMX bulkload call (CASSANDRA-2908)
 * fix updating KS with durable_writes=false (CASSANDRA-2907)
 * add simplified facade to SSTableWriter for bulk loading use
   (CASSANDRA-2911)
 * fix re-using index CF sstable names after drop/recreate (CASSANDRA-2872)
 * prepend CF to default index names (CASSANDRA-2903)
 * fix hint replay (CASSANDRA-2928)
 * Properly synchronize repair's merkle tree computation (CASSANDRA-2816)


0.8.1
 * CQL:
   - support for insert, delete in BATCH (CASSANDRA-2537)
   - support for IN to SELECT, UPDATE (CASSANDRA-2553)
   - timestamp support for INSERT, UPDATE, and BATCH (CASSANDRA-2555)
   - TTL support (CASSANDRA-2476)
   - counter support (CASSANDRA-2473)
   - ALTER COLUMNFAMILY (CASSANDRA-1709)
   - DROP INDEX (CASSANDRA-2617)
   - add SCHEMA/TABLE as aliases for KS/CF (CASSANDRA-2743)
   - server handles wait-for-schema-agreement (CASSANDRA-2756)
   - key alias support (CASSANDRA-2480)
 * add support for comparator parameters and a generic ReverseType
   (CASSANDRA-2355)
 * add CompositeType and DynamicCompositeType (CASSANDRA-2231)
 * optimize batches containing multiple updates to the same row
   (CASSANDRA-2583)
 * adjust hinted handoff page size to avoid OOM with large columns 
   (CASSANDRA-2652)
 * mark BRAF buffer invalid post-flush so we don't re-flush partial
   buffers again, especially on CL writes (CASSANDRA-2660)
 * add DROP INDEX support to CLI (CASSANDRA-2616)
 * don't perform HH to client-mode [storageproxy] nodes (CASSANDRA-2668)
 * Improve forceDeserialize/getCompactedRow encapsulation (CASSANDRA-2659)
 * Don't write CounterUpdateColumn to disk in tests (CASSANDRA-2650)
 * Add sstable bulk loading utility (CASSANDRA-1278)
 * avoid replaying hints to dropped columnfamilies (CASSANDRA-2685)
 * add placeholders for missing rows in range query pseudo-RR (CASSANDRA-2680)
 * remove no-op HHOM.renameHints (CASSANDRA-2693)
 * clone super columns to avoid modifying them during flush (CASSANDRA-2675)
 * allow writes to bypass the commitlog for certain keyspaces (CASSANDRA-2683)
 * avoid NPE when bypassing commitlog during memtable flush (CASSANDRA-2781)
 * Added support for making bootstrap retry if nodes flap (CASSANDRA-2644)
 * Added statusthrift to nodetool to report if thrift server is running (CASSANDRA-2722)
 * Fixed rows being cached if they do not exist (CASSANDRA-2723)
 * Support passing tableName and cfName to RowCacheProviders (CASSANDRA-2702)
 * close scrub file handles (CASSANDRA-2669)
 * throttle migration replay (CASSANDRA-2714)
 * optimize column serializer creation (CASSANDRA-2716)
 * Added support for making bootstrap retry if nodes flap (CASSANDRA-2644)
 * Added statusthrift to nodetool to report if thrift server is running
   (CASSANDRA-2722)
 * Fixed rows being cached if they do not exist (CASSANDRA-2723)
 * fix truncate/compaction race (CASSANDRA-2673)
 * workaround large resultsets causing large allocation retention
   by nio sockets (CASSANDRA-2654)
 * fix nodetool ring use with Ec2Snitch (CASSANDRA-2733)
 * fix removing columns and subcolumns that are supressed by a row or
   supercolumn tombstone during replica resolution (CASSANDRA-2590)
 * support sstable2json against snapshot sstables (CASSANDRA-2386)
 * remove active-pull schema requests (CASSANDRA-2715)
 * avoid marking entire list of sstables as actively being compacted
   in multithreaded compaction (CASSANDRA-2765)
 * seek back after deserializing a row to update cache with (CASSANDRA-2752)
 * avoid skipping rows in scrub for counter column family (CASSANDRA-2759)
 * fix ConcurrentModificationException in repair when dealing with 0.7 node
   (CASSANDRA-2767)
 * use threadsafe collections for StreamInSession (CASSANDRA-2766)
 * avoid infinite loop when creating merkle tree (CASSANDRA-2758)
 * avoids unmarking compacting sstable prematurely in cleanup (CASSANDRA-2769)
 * fix NPE when the commit log is bypassed (CASSANDRA-2718)
 * don't throw an exception in SS.isRPCServerRunning (CASSANDRA-2721)
 * make stress.jar executable (CASSANDRA-2744)
 * add daemon mode to java stress (CASSANDRA-2267)
 * expose the DC and rack of a node through JMX and nodetool ring (CASSANDRA-2531)
 * fix cache mbean getSize (CASSANDRA-2781)
 * Add Date, Float, Double, and Boolean types (CASSANDRA-2530)
 * Add startup flag to renew counter node id (CASSANDRA-2788)
 * add jamm agent to cassandra.bat (CASSANDRA-2787)
 * fix repair hanging if a neighbor has nothing to send (CASSANDRA-2797)
 * purge tombstone even if row is in only one sstable (CASSANDRA-2801)
 * Fix wrong purge of deleted cf during compaction (CASSANDRA-2786)
 * fix race that could result in Hadoop writer failing to throw an
   exception encountered after close() (CASSANDRA-2755)
 * fix scan wrongly throwing assertion error (CASSANDRA-2653)
 * Always use even distribution for merkle tree with RandomPartitionner
   (CASSANDRA-2841)
 * fix describeOwnership for OPP (CASSANDRA-2800)
 * ensure that string tokens do not contain commas (CASSANDRA-2762)


0.8.0-final
 * fix CQL grammar warning and cqlsh regression from CASSANDRA-2622
 * add ant generate-cql-html target (CASSANDRA-2526)
 * update CQL consistency levels (CASSANDRA-2566)
 * debian packaging fixes (CASSANDRA-2481, 2647)
 * fix UUIDType, IntegerType for direct buffers (CASSANDRA-2682, 2684)
 * switch to native Thrift for Hadoop map/reduce (CASSANDRA-2667)
 * fix StackOverflowError when building from eclipse (CASSANDRA-2687)
 * only provide replication_factor to strategy_options "help" for
   SimpleStrategy, OldNetworkTopologyStrategy (CASSANDRA-2678, 2713)
 * fix exception adding validators to non-string columns (CASSANDRA-2696)
 * avoid instantiating DatabaseDescriptor in JDBC (CASSANDRA-2694)
 * fix potential stack overflow during compaction (CASSANDRA-2626)
 * clone super columns to avoid modifying them during flush (CASSANDRA-2675)
 * reset underlying iterator in EchoedRow constructor (CASSANDRA-2653)


0.8.0-rc1
 * faster flushes and compaction from fixing excessively pessimistic 
   rebuffering in BRAF (CASSANDRA-2581)
 * fix returning null column values in the python cql driver (CASSANDRA-2593)
 * fix merkle tree splitting exiting early (CASSANDRA-2605)
 * snapshot_before_compaction directory name fix (CASSANDRA-2598)
 * Disable compaction throttling during bootstrap (CASSANDRA-2612) 
 * fix CQL treatment of > and < operators in range slices (CASSANDRA-2592)
 * fix potential double-application of counter updates on commitlog replay
   by moving replay position from header to sstable metadata (CASSANDRA-2419)
 * JDBC CQL driver exposes getColumn for access to timestamp
 * JDBC ResultSetMetadata properties added to AbstractType
 * r/m clustertool (CASSANDRA-2607)
 * add support for presenting row key as a column in CQL result sets 
   (CASSANDRA-2622)
 * Don't allow {LOCAL|EACH}_QUORUM unless strategy is NTS (CASSANDRA-2627)
 * validate keyspace strategy_options during CQL create (CASSANDRA-2624)
 * fix empty Result with secondary index when limit=1 (CASSANDRA-2628)
 * Fix regression where bootstrapping a node with no schema fails
   (CASSANDRA-2625)
 * Allow removing LocationInfo sstables (CASSANDRA-2632)
 * avoid attempting to replay mutations from dropped keyspaces (CASSANDRA-2631)
 * avoid using cached position of a key when GT is requested (CASSANDRA-2633)
 * fix counting bloom filter true positives (CASSANDRA-2637)
 * initialize local ep state prior to gossip startup if needed (CASSANDRA-2638)
 * fix counter increment lost after restart (CASSANDRA-2642)
 * add quote-escaping via backslash to CLI (CASSANDRA-2623)
 * fix pig example script (CASSANDRA-2487)
 * fix dynamic snitch race in adding latencies (CASSANDRA-2618)
 * Start/stop cassandra after more important services such as mdadm in
   debian packaging (CASSANDRA-2481)


0.8.0-beta2
 * fix NPE compacting index CFs (CASSANDRA-2528)
 * Remove checking all column families on startup for compaction candidates 
   (CASSANDRA-2444)
 * validate CQL create keyspace options (CASSANDRA-2525)
 * fix nodetool setcompactionthroughput (CASSANDRA-2550)
 * move	gossip heartbeat back to its own thread (CASSANDRA-2554)
 * validate cql TRUNCATE columnfamily before truncating (CASSANDRA-2570)
 * fix batch_mutate for mixed standard-counter mutations (CASSANDRA-2457)
 * disallow making schema changes to system keyspace (CASSANDRA-2563)
 * fix sending mutation messages multiple times (CASSANDRA-2557)
 * fix incorrect use of NBHM.size in ReadCallback that could cause
   reads to time out even when responses were received (CASSANDRA-2552)
 * trigger read repair correctly for LOCAL_QUORUM reads (CASSANDRA-2556)
 * Allow configuring the number of compaction thread (CASSANDRA-2558)
 * forceUserDefinedCompaction will attempt to compact what it is given
   even if the pessimistic estimate is that there is not enough disk space;
   automatic compactions will only compact 2 or more sstables (CASSANDRA-2575)
 * refuse to apply migrations with older timestamps than the current 
   schema (CASSANDRA-2536)
 * remove unframed Thrift transport option
 * include indexes in snapshots (CASSANDRA-2596)
 * improve ignoring of obsolete mutations in index maintenance (CASSANDRA-2401)
 * recognize attempt to drop just the index while leaving the column
   definition alone (CASSANDRA-2619)
  

0.8.0-beta1
 * remove Avro RPC support (CASSANDRA-926)
 * support for columns that act as incr/decr counters 
   (CASSANDRA-1072, 1937, 1944, 1936, 2101, 2093, 2288, 2105, 2384, 2236, 2342,
   2454)
 * CQL (CASSANDRA-1703, 1704, 1705, 1706, 1707, 1708, 1710, 1711, 1940, 
   2124, 2302, 2277, 2493)
 * avoid double RowMutation serialization on write path (CASSANDRA-1800)
 * make NetworkTopologyStrategy the default (CASSANDRA-1960)
 * configurable internode encryption (CASSANDRA-1567, 2152)
 * human readable column names in sstable2json output (CASSANDRA-1933)
 * change default JMX port to 7199 (CASSANDRA-2027)
 * backwards compatible internal messaging (CASSANDRA-1015)
 * atomic switch of memtables and sstables (CASSANDRA-2284)
 * add pluggable SeedProvider (CASSANDRA-1669)
 * Fix clustertool to not throw exception when calling get_endpoints (CASSANDRA-2437)
 * upgrade to thrift 0.6 (CASSANDRA-2412) 
 * repair works on a token range instead of full ring (CASSANDRA-2324)
 * purge tombstones from row cache (CASSANDRA-2305)
 * push replication_factor into strategy_options (CASSANDRA-1263)
 * give snapshots the same name on each node (CASSANDRA-1791)
 * remove "nodetool loadbalance" (CASSANDRA-2448)
 * multithreaded compaction (CASSANDRA-2191)
 * compaction throttling (CASSANDRA-2156)
 * add key type information and alias (CASSANDRA-2311, 2396)
 * cli no longer divides read_repair_chance by 100 (CASSANDRA-2458)
 * made CompactionInfo.getTaskType return an enum (CASSANDRA-2482)
 * add a server-wide cap on measured memtable memory usage and aggressively
   flush to keep under that threshold (CASSANDRA-2006)
 * add unified UUIDType (CASSANDRA-2233)
 * add off-heap row cache support (CASSANDRA-1969)


0.7.5
 * improvements/fixes to PIG driver (CASSANDRA-1618, CASSANDRA-2387,
   CASSANDRA-2465, CASSANDRA-2484)
 * validate index names (CASSANDRA-1761)
 * reduce contention on Table.flusherLock (CASSANDRA-1954)
 * try harder to detect failures during streaming, cleaning up temporary
   files more reliably (CASSANDRA-2088)
 * shut down server for OOM on a Thrift thread (CASSANDRA-2269)
 * fix tombstone handling in repair and sstable2json (CASSANDRA-2279)
 * preserve version when streaming data from old sstables (CASSANDRA-2283)
 * don't start repair if a neighboring node is marked as dead (CASSANDRA-2290)
 * purge tombstones from row cache (CASSANDRA-2305)
 * Avoid seeking when sstable2json exports the entire file (CASSANDRA-2318)
 * clear Built flag in system table when dropping an index (CASSANDRA-2320)
 * don't allow arbitrary argument for stress.java (CASSANDRA-2323)
 * validate values for index predicates in get_indexed_slice (CASSANDRA-2328)
 * queue secondary indexes for flush before the parent (CASSANDRA-2330)
 * allow job configuration to set the CL used in Hadoop jobs (CASSANDRA-2331)
 * add memtable_flush_queue_size defaulting to 4 (CASSANDRA-2333)
 * Allow overriding of initial_token, storage_port and rpc_port from system
   properties (CASSANDRA-2343)
 * fix comparator used for non-indexed secondary expressions in index scan
   (CASSANDRA-2347)
 * ensure size calculation and write phase of large-row compaction use
   the same threshold for TTL expiration (CASSANDRA-2349)
 * fix race when iterating CFs during add/drop (CASSANDRA-2350)
 * add ConsistencyLevel command to CLI (CASSANDRA-2354)
 * allow negative numbers in the cli (CASSANDRA-2358)
 * hard code serialVersionUID for tokens class (CASSANDRA-2361)
 * fix potential infinite loop in ByteBufferUtil.inputStream (CASSANDRA-2365)
 * fix encoding bugs in HintedHandoffManager, SystemTable when default
   charset is not UTF8 (CASSANDRA-2367)
 * avoids having removed node reappearing in Gossip (CASSANDRA-2371)
 * fix incorrect truncation of long to int when reading columns via block
   index (CASSANDRA-2376)
 * fix NPE during stream session (CASSANDRA-2377)
 * fix race condition that could leave orphaned data files when dropping CF or
   KS (CASSANDRA-2381)
 * fsync statistics component on write (CASSANDRA-2382)
 * fix duplicate results from CFS.scan (CASSANDRA-2406)
 * add IntegerType to CLI help (CASSANDRA-2414)
 * avoid caching token-only decoratedkeys (CASSANDRA-2416)
 * convert mmap assertion to if/throw so scrub can catch it (CASSANDRA-2417)
 * don't overwrite gc log (CASSANDR-2418)
 * invalidate row cache for streamed row to avoid inconsitencies
   (CASSANDRA-2420)
 * avoid copies in range/index scans (CASSANDRA-2425)
 * make sure we don't wipe data during cleanup if the node has not join
   the ring (CASSANDRA-2428)
 * Try harder to close files after compaction (CASSANDRA-2431)
 * re-set bootstrapped flag after move finishes (CASSANDRA-2435)
 * display validation_class in CLI 'describe keyspace' (CASSANDRA-2442)
 * make cleanup compactions cleanup the row cache (CASSANDRA-2451)
 * add column fields validation to scrub (CASSANDRA-2460)
 * use 64KB flush buffer instead of in_memory_compaction_limit (CASSANDRA-2463)
 * fix backslash substitutions in CLI (CASSANDRA-2492)
 * disable cache saving for system CFS (CASSANDRA-2502)
 * fixes for verifying destination availability under hinted conditions
   so UE can be thrown intead of timing out (CASSANDRA-2514)
 * fix update of validation class in column metadata (CASSANDRA-2512)
 * support LOCAL_QUORUM, EACH_QUORUM CLs outside of NTS (CASSANDRA-2516)
 * preserve version when streaming data from old sstables (CASSANDRA-2283)
 * fix backslash substitutions in CLI (CASSANDRA-2492)
 * count a row deletion as one operation towards memtable threshold 
   (CASSANDRA-2519)
 * support LOCAL_QUORUM, EACH_QUORUM CLs outside of NTS (CASSANDRA-2516)


0.7.4
 * add nodetool join command (CASSANDRA-2160)
 * fix secondary indexes on pre-existing or streamed data (CASSANDRA-2244)
 * initialize endpoint in gossiper earlier (CASSANDRA-2228)
 * add ability to write to Cassandra from Pig (CASSANDRA-1828)
 * add rpc_[min|max]_threads (CASSANDRA-2176)
 * add CL.TWO, CL.THREE (CASSANDRA-2013)
 * avoid exporting an un-requested row in sstable2json, when exporting 
   a key that does not exist (CASSANDRA-2168)
 * add incremental_backups option (CASSANDRA-1872)
 * add configurable row limit to Pig loadfunc (CASSANDRA-2276)
 * validate column values in batches as well as single-Column inserts
   (CASSANDRA-2259)
 * move sample schema from cassandra.yaml to schema-sample.txt,
   a cli scripts (CASSANDRA-2007)
 * avoid writing empty rows when scrubbing tombstoned rows (CASSANDRA-2296)
 * fix assertion error in range and index scans for CL < ALL
   (CASSANDRA-2282)
 * fix commitlog replay when flush position refers to data that didn't
   get synced before server died (CASSANDRA-2285)
 * fix fd leak in sstable2json with non-mmap'd i/o (CASSANDRA-2304)
 * reduce memory use during streaming of multiple sstables (CASSANDRA-2301)
 * purge tombstoned rows from cache after GCGraceSeconds (CASSANDRA-2305)
 * allow zero replicas in a NTS datacenter (CASSANDRA-1924)
 * make range queries respect snitch for local replicas (CASSANDRA-2286)
 * fix HH delivery when column index is larger than 2GB (CASSANDRA-2297)
 * make 2ary indexes use parent CF flush thresholds during initial build
   (CASSANDRA-2294)
 * update memtable_throughput to be a long (CASSANDRA-2158)


0.7.3
 * Keep endpoint state until aVeryLongTime (CASSANDRA-2115)
 * lower-latency read repair (CASSANDRA-2069)
 * add hinted_handoff_throttle_delay_in_ms option (CASSANDRA-2161)
 * fixes for cache save/load (CASSANDRA-2172, -2174)
 * Handle whole-row deletions in CFOutputFormat (CASSANDRA-2014)
 * Make memtable_flush_writers flush in parallel (CASSANDRA-2178)
 * Add compaction_preheat_key_cache option (CASSANDRA-2175)
 * refactor stress.py to have only one copy of the format string 
   used for creating row keys (CASSANDRA-2108)
 * validate index names for \w+ (CASSANDRA-2196)
 * Fix Cassandra cli to respect timeout if schema does not settle 
   (CASSANDRA-2187)
 * fix for compaction and cleanup writing old-format data into new-version 
   sstable (CASSANDRA-2211, -2216)
 * add nodetool scrub (CASSANDRA-2217, -2240)
 * fix sstable2json large-row pagination (CASSANDRA-2188)
 * fix EOFing on requests for the last bytes in a file (CASSANDRA-2213)
 * fix BufferedRandomAccessFile bugs (CASSANDRA-2218, -2241)
 * check for memtable flush_after_mins exceeded every 10s (CASSANDRA-2183)
 * fix cache saving on Windows (CASSANDRA-2207)
 * add validateSchemaAgreement call + synchronization to schema
   modification operations (CASSANDRA-2222)
 * fix for reversed slice queries on large rows (CASSANDRA-2212)
 * fat clients were writing local data (CASSANDRA-2223)
 * set DEFAULT_MEMTABLE_LIFETIME_IN_MINS to 24h
 * improve detection and cleanup of partially-written sstables 
   (CASSANDRA-2206)
 * fix supercolumn de/serialization when subcolumn comparator is different
   from supercolumn's (CASSANDRA-2104)
 * fix starting up on Windows when CASSANDRA_HOME contains whitespace
   (CASSANDRA-2237)
 * add [get|set][row|key]cacheSavePeriod to JMX (CASSANDRA-2100)
 * fix Hadoop ColumnFamilyOutputFormat dropping of mutations
   when batch fills up (CASSANDRA-2255)
 * move file deletions off of scheduledtasks executor (CASSANDRA-2253)


0.7.2
 * copy DecoratedKey.key when inserting into caches to avoid retaining
   a reference to the underlying buffer (CASSANDRA-2102)
 * format subcolumn names with subcomparator (CASSANDRA-2136)
 * fix column bloom filter deserialization (CASSANDRA-2165)


0.7.1
 * refactor MessageDigest creation code. (CASSANDRA-2107)
 * buffer network stack to avoid inefficient small TCP messages while avoiding
   the nagle/delayed ack problem (CASSANDRA-1896)
 * check log4j configuration for changes every 10s (CASSANDRA-1525, 1907)
 * more-efficient cross-DC replication (CASSANDRA-1530, -2051, -2138)
 * avoid polluting page cache with commitlog or sstable writes
   and seq scan operations (CASSANDRA-1470)
 * add RMI authentication options to nodetool (CASSANDRA-1921)
 * make snitches configurable at runtime (CASSANDRA-1374)
 * retry hadoop split requests on connection failure (CASSANDRA-1927)
 * implement describeOwnership for BOP, COPP (CASSANDRA-1928)
 * make read repair behave as expected for ConsistencyLevel > ONE
   (CASSANDRA-982, 2038)
 * distributed test harness (CASSANDRA-1859, 1964)
 * reduce flush lock contention (CASSANDRA-1930)
 * optimize supercolumn deserialization (CASSANDRA-1891)
 * fix CFMetaData.apply to only compare objects of the same class 
   (CASSANDRA-1962)
 * allow specifying specific SSTables to compact from JMX (CASSANDRA-1963)
 * fix race condition in MessagingService.targets (CASSANDRA-1959, 2094, 2081)
 * refuse to open sstables from a future version (CASSANDRA-1935)
 * zero-copy reads (CASSANDRA-1714)
 * fix copy bounds for word Text in wordcount demo (CASSANDRA-1993)
 * fixes for contrib/javautils (CASSANDRA-1979)
 * check more frequently for memtable expiration (CASSANDRA-2000)
 * fix writing SSTable column count statistics (CASSANDRA-1976)
 * fix streaming of multiple CFs during bootstrap (CASSANDRA-1992)
 * explicitly set JVM GC new generation size with -Xmn (CASSANDRA-1968)
 * add short options for CLI flags (CASSANDRA-1565)
 * make keyspace argument to "describe keyspace" in CLI optional
   when authenticated to keyspace already (CASSANDRA-2029)
 * added option to specify -Dcassandra.join_ring=false on startup
   to allow "warm spare" nodes or performing JMX maintenance before
   joining the ring (CASSANDRA-526)
 * log migrations at INFO (CASSANDRA-2028)
 * add CLI verbose option in file mode (CASSANDRA-2030)
 * add single-line "--" comments to CLI (CASSANDRA-2032)
 * message serialization tests (CASSANDRA-1923)
 * switch from ivy to maven-ant-tasks (CASSANDRA-2017)
 * CLI attempts to block for new schema to propagate (CASSANDRA-2044)
 * fix potential overflow in nodetool cfstats (CASSANDRA-2057)
 * add JVM shutdownhook to sync commitlog (CASSANDRA-1919)
 * allow nodes to be up without being part of  normal traffic (CASSANDRA-1951)
 * fix CLI "show keyspaces" with null options on NTS (CASSANDRA-2049)
 * fix possible ByteBuffer race conditions (CASSANDRA-2066)
 * reduce garbage generated by MessagingService to prevent load spikes
   (CASSANDRA-2058)
 * fix math in RandomPartitioner.describeOwnership (CASSANDRA-2071)
 * fix deletion of sstable non-data components (CASSANDRA-2059)
 * avoid blocking gossip while deleting handoff hints (CASSANDRA-2073)
 * ignore messages from newer versions, keep track of nodes in gossip 
   regardless of version (CASSANDRA-1970)
 * cache writing moved to CompactionManager to reduce i/o contention and
   updated to use non-cache-polluting writes (CASSANDRA-2053)
 * page through large rows when exporting to JSON (CASSANDRA-2041)
 * add flush_largest_memtables_at and reduce_cache_sizes_at options
   (CASSANDRA-2142)
 * add cli 'describe cluster' command (CASSANDRA-2127)
 * add cli support for setting username/password at 'connect' command 
   (CASSANDRA-2111)
 * add -D option to Stress.java to allow reading hosts from a file 
   (CASSANDRA-2149)
 * bound hints CF throughput between 32M and 256M (CASSANDRA-2148)
 * continue starting when invalid saved cache entries are encountered
   (CASSANDRA-2076)
 * add max_hint_window_in_ms option (CASSANDRA-1459)


0.7.0-final
 * fix offsets to ByteBuffer.get (CASSANDRA-1939)


0.7.0-rc4
 * fix cli crash after backgrounding (CASSANDRA-1875)
 * count timeouts in storageproxy latencies, and include latency 
   histograms in StorageProxyMBean (CASSANDRA-1893)
 * fix CLI get recognition of supercolumns (CASSANDRA-1899)
 * enable keepalive on intra-cluster sockets (CASSANDRA-1766)
 * count timeouts towards dynamicsnitch latencies (CASSANDRA-1905)
 * Expose index-building status in JMX + cli schema description
   (CASSANDRA-1871)
 * allow [LOCAL|EACH]_QUORUM to be used with non-NetworkTopology 
   replication Strategies
 * increased amount of index locks for faster commitlog replay
 * collect secondary index tombstones immediately (CASSANDRA-1914)
 * revert commitlog changes from #1780 (CASSANDRA-1917)
 * change RandomPartitioner min token to -1 to avoid collision w/
   tokens on actual nodes (CASSANDRA-1901)
 * examine the right nibble when validating TimeUUID (CASSANDRA-1910)
 * include secondary indexes in cleanup (CASSANDRA-1916)
 * CFS.scrubDataDirectories should also cleanup invalid secondary indexes
   (CASSANDRA-1904)
 * ability to disable/enable gossip on nodes to force them down
   (CASSANDRA-1108)


0.7.0-rc3
 * expose getNaturalEndpoints in StorageServiceMBean taking byte[]
   key; RMI cannot serialize ByteBuffer (CASSANDRA-1833)
 * infer org.apache.cassandra.locator for replication strategy classes
   when not otherwise specified
 * validation that generates less garbage (CASSANDRA-1814)
 * add TTL support to CLI (CASSANDRA-1838)
 * cli defaults to bytestype for subcomparator when creating
   column families (CASSANDRA-1835)
 * unregister index MBeans when index is dropped (CASSANDRA-1843)
 * make ByteBufferUtil.clone thread-safe (CASSANDRA-1847)
 * change exception for read requests during bootstrap from 
   InvalidRequest to Unavailable (CASSANDRA-1862)
 * respect row-level tombstones post-flush in range scans
   (CASSANDRA-1837)
 * ReadResponseResolver check digests against each other (CASSANDRA-1830)
 * return InvalidRequest when remove of subcolumn without supercolumn
   is requested (CASSANDRA-1866)
 * flush before repair (CASSANDRA-1748)
 * SSTableExport validates key order (CASSANDRA-1884)
 * large row support for SSTableExport (CASSANDRA-1867)
 * Re-cache hot keys post-compaction without hitting disk (CASSANDRA-1878)
 * manage read repair in coordinator instead of data source, to
   provide latency information to dynamic snitch (CASSANDRA-1873)


0.7.0-rc2
 * fix live-column-count of slice ranges including tombstoned supercolumn 
   with live subcolumn (CASSANDRA-1591)
 * rename o.a.c.internal.AntientropyStage -> AntiEntropyStage,
   o.a.c.request.Request_responseStage -> RequestResponseStage,
   o.a.c.internal.Internal_responseStage -> InternalResponseStage
 * add AbstractType.fromString (CASSANDRA-1767)
 * require index_type to be present when specifying index_name
   on ColumnDef (CASSANDRA-1759)
 * fix add/remove index bugs in CFMetadata (CASSANDRA-1768)
 * rebuild Strategy during system_update_keyspace (CASSANDRA-1762)
 * cli updates prompt to ... in continuation lines (CASSANDRA-1770)
 * support multiple Mutations per key in hadoop ColumnFamilyOutputFormat
   (CASSANDRA-1774)
 * improvements to Debian init script (CASSANDRA-1772)
 * use local classloader to check for version.properties (CASSANDRA-1778)
 * Validate that column names in column_metadata are valid for the
   defined comparator, and decode properly in cli (CASSANDRA-1773)
 * use cross-platform newlines in cli (CASSANDRA-1786)
 * add ExpiringColumn support to sstable import/export (CASSANDRA-1754)
 * add flush for each append to periodic commitlog mode; added
   periodic_without_flush option to disable this (CASSANDRA-1780)
 * close file handle used for post-flush truncate (CASSANDRA-1790)
 * various code cleanup (CASSANDRA-1793, -1794, -1795)
 * fix range queries against wrapped range (CASSANDRA-1781)
 * fix consistencylevel calculations for NetworkTopologyStrategy
   (CASSANDRA-1804)
 * cli support index type enum names (CASSANDRA-1810)
 * improved validation of column_metadata (CASSANDRA-1813)
 * reads at ConsistencyLevel > 1 throw UnavailableException
   immediately if insufficient live nodes exist (CASSANDRA-1803)
 * copy bytebuffers for local writes to avoid retaining the entire
   Thrift frame (CASSANDRA-1801)
 * fix NPE adding index to column w/o prior metadata (CASSANDRA-1764)
 * reduce fat client timeout (CASSANDRA-1730)
 * fix botched merge of CASSANDRA-1316


0.7.0-rc1
 * fix compaction and flush races with schema updates (CASSANDRA-1715)
 * add clustertool, config-converter, sstablekeys, and schematool 
   Windows .bat files (CASSANDRA-1723)
 * reject range queries received during bootstrap (CASSANDRA-1739)
 * fix wrapping-range queries on non-minimum token (CASSANDRA-1700)
 * add nodetool cfhistogram (CASSANDRA-1698)
 * limit repaired ranges to what the nodes have in common (CASSANDRA-1674)
 * index scan treats missing columns as not matching secondary
   expressions (CASSANDRA-1745)
 * Fix misuse of DataOutputBuffer.getData in AntiEntropyService
   (CASSANDRA-1729)
 * detect and warn when obsolete version of JNA is present (CASSANDRA-1760)
 * reduce fat client timeout (CASSANDRA-1730)
 * cleanup smallest CFs first to increase free temp space for larger ones
   (CASSANDRA-1811)
 * Update windows .bat files to work outside of main Cassandra
   directory (CASSANDRA-1713)
 * fix read repair regression from 0.6.7 (CASSANDRA-1727)
 * more-efficient read repair (CASSANDRA-1719)
 * fix hinted handoff replay (CASSANDRA-1656)
 * log type of dropped messages (CASSANDRA-1677)
 * upgrade to SLF4J 1.6.1
 * fix ByteBuffer bug in ExpiringColumn.updateDigest (CASSANDRA-1679)
 * fix IntegerType.getString (CASSANDRA-1681)
 * make -Djava.net.preferIPv4Stack=true the default (CASSANDRA-628)
 * add INTERNAL_RESPONSE verb to differentiate from responses related
   to client requests (CASSANDRA-1685)
 * log tpstats when dropping messages (CASSANDRA-1660)
 * include unreachable nodes in describeSchemaVersions (CASSANDRA-1678)
 * Avoid dropping messages off the client request path (CASSANDRA-1676)
 * fix jna errno reporting (CASSANDRA-1694)
 * add friendlier error for UnknownHostException on startup (CASSANDRA-1697)
 * include jna dependency in RPM package (CASSANDRA-1690)
 * add --skip-keys option to stress.py (CASSANDRA-1696)
 * improve cli handling of non-string keys and column names 
   (CASSANDRA-1701, -1693)
 * r/m extra subcomparator line in cli keyspaces output (CASSANDRA-1712)
 * add read repair chance to cli "show keyspaces"
 * upgrade to ConcurrentLinkedHashMap 1.1 (CASSANDRA-975)
 * fix index scan routing (CASSANDRA-1722)
 * fix tombstoning of supercolumns in range queries (CASSANDRA-1734)
 * clear endpoint cache after updating keyspace metadata (CASSANDRA-1741)
 * fix wrapping-range queries on non-minimum token (CASSANDRA-1700)
 * truncate includes secondary indexes (CASSANDRA-1747)
 * retain reference to PendingFile sstables (CASSANDRA-1749)
 * fix sstableimport regression (CASSANDRA-1753)
 * fix for bootstrap when no non-system tables are defined (CASSANDRA-1732)
 * handle replica unavailability in index scan (CASSANDRA-1755)
 * fix service initialization order deadlock (CASSANDRA-1756)
 * multi-line cli commands (CASSANDRA-1742)
 * fix race between snapshot and compaction (CASSANDRA-1736)
 * add listEndpointsPendingHints, deleteHintsForEndpoint JMX methods 
   (CASSANDRA-1551)


0.7.0-beta3
 * add strategy options to describe_keyspace output (CASSANDRA-1560)
 * log warning when using randomly generated token (CASSANDRA-1552)
 * re-organize JMX into .db, .net, .internal, .request (CASSANDRA-1217)
 * allow nodes to change IPs between restarts (CASSANDRA-1518)
 * remember ring state between restarts by default (CASSANDRA-1518)
 * flush index built flag so we can read it before log replay (CASSANDRA-1541)
 * lock row cache updates to prevent race condition (CASSANDRA-1293)
 * remove assertion causing rare (and harmless) error messages in
   commitlog (CASSANDRA-1330)
 * fix moving nodes with no keyspaces defined (CASSANDRA-1574)
 * fix unbootstrap when no data is present in a transfer range (CASSANDRA-1573)
 * take advantage of AVRO-495 to simplify our avro IDL (CASSANDRA-1436)
 * extend authorization hierarchy to column family (CASSANDRA-1554)
 * deletion support in secondary indexes (CASSANDRA-1571)
 * meaningful error message for invalid replication strategy class 
   (CASSANDRA-1566)
 * allow keyspace creation with RF > N (CASSANDRA-1428)
 * improve cli error handling (CASSANDRA-1580)
 * add cache save/load ability (CASSANDRA-1417, 1606, 1647)
 * add StorageService.getDrainProgress (CASSANDRA-1588)
 * Disallow bootstrap to an in-use token (CASSANDRA-1561)
 * Allow dynamic secondary index creation and destruction (CASSANDRA-1532)
 * log auto-guessed memtable thresholds (CASSANDRA-1595)
 * add ColumnDef support to cli (CASSANDRA-1583)
 * reduce index sample time by 75% (CASSANDRA-1572)
 * add cli support for column, strategy metadata (CASSANDRA-1578, 1612)
 * add cli support for schema modification (CASSANDRA-1584)
 * delete temp files on failed compactions (CASSANDRA-1596)
 * avoid blocking for dead nodes during removetoken (CASSANDRA-1605)
 * remove ConsistencyLevel.ZERO (CASSANDRA-1607)
 * expose in-progress compaction type in jmx (CASSANDRA-1586)
 * removed IClock & related classes from internals (CASSANDRA-1502)
 * fix removing tokens from SystemTable on decommission and removetoken
   (CASSANDRA-1609)
 * include CF metadata in cli 'show keyspaces' (CASSANDRA-1613)
 * switch from Properties to HashMap in PropertyFileSnitch to
   avoid synchronization bottleneck (CASSANDRA-1481)
 * PropertyFileSnitch configuration file renamed to 
   cassandra-topology.properties
 * add cli support for get_range_slices (CASSANDRA-1088, CASSANDRA-1619)
 * Make memtable flush thresholds per-CF instead of global 
   (CASSANDRA-1007, 1637)
 * add cli support for binary data without CfDef hints (CASSANDRA-1603)
 * fix building SSTable statistics post-stream (CASSANDRA-1620)
 * fix potential infinite loop in 2ary index queries (CASSANDRA-1623)
 * allow creating NTS keyspaces with no replicas configured (CASSANDRA-1626)
 * add jmx histogram of sstables accessed per read (CASSANDRA-1624)
 * remove system_rename_column_family and system_rename_keyspace from the
   client API until races can be fixed (CASSANDRA-1630, CASSANDRA-1585)
 * add cli sanity tests (CASSANDRA-1582)
 * update GC settings in cassandra.bat (CASSANDRA-1636)
 * cli support for index queries (CASSANDRA-1635)
 * cli support for updating schema memtable settings (CASSANDRA-1634)
 * cli --file option (CASSANDRA-1616)
 * reduce automatically chosen memtable sizes by 50% (CASSANDRA-1641)
 * move endpoint cache from snitch to strategy (CASSANDRA-1643)
 * fix commitlog recovery deleting the newly-created segment as well as
   the old ones (CASSANDRA-1644)
 * upgrade to Thrift 0.5 (CASSANDRA-1367)
 * renamed CL.DCQUORUM to LOCAL_QUORUM and DCQUORUMSYNC to EACH_QUORUM
 * cli truncate support (CASSANDRA-1653)
 * update GC settings in cassandra.bat (CASSANDRA-1636)
 * avoid logging when a node's ip/token is gossipped back to it (CASSANDRA-1666)


0.7-beta2
 * always use UTF-8 for hint keys (CASSANDRA-1439)
 * remove cassandra.yaml dependency from Hadoop and Pig (CASSADRA-1322)
 * expose CfDef metadata in describe_keyspaces (CASSANDRA-1363)
 * restore use of mmap_index_only option (CASSANDRA-1241)
 * dropping a keyspace with no column families generated an error 
   (CASSANDRA-1378)
 * rename RackAwareStrategy to OldNetworkTopologyStrategy, RackUnawareStrategy 
   to SimpleStrategy, DatacenterShardStrategy to NetworkTopologyStrategy,
   AbstractRackAwareSnitch to AbstractNetworkTopologySnitch (CASSANDRA-1392)
 * merge StorageProxy.mutate, mutateBlocking (CASSANDRA-1396)
 * faster UUIDType, LongType comparisons (CASSANDRA-1386, 1393)
 * fix setting read_repair_chance from CLI addColumnFamily (CASSANDRA-1399)
 * fix updates to indexed columns (CASSANDRA-1373)
 * fix race condition leaving to FileNotFoundException (CASSANDRA-1382)
 * fix sharded lock hash on index write path (CASSANDRA-1402)
 * add support for GT/E, LT/E in subordinate index clauses (CASSANDRA-1401)
 * cfId counter got out of sync when CFs were added (CASSANDRA-1403)
 * less chatty schema updates (CASSANDRA-1389)
 * rename column family mbeans. 'type' will now include either 
   'IndexColumnFamilies' or 'ColumnFamilies' depending on the CFS type.
   (CASSANDRA-1385)
 * disallow invalid keyspace and column family names. This includes name that
   matches a '^\w+' regex. (CASSANDRA-1377)
 * use JNA, if present, to take snapshots (CASSANDRA-1371)
 * truncate hints if starting 0.7 for the first time (CASSANDRA-1414)
 * fix FD leak in single-row slicepredicate queries (CASSANDRA-1416)
 * allow index expressions against columns that are not part of the 
   SlicePredicate (CASSANDRA-1410)
 * config-converter properly handles snitches and framed support 
   (CASSANDRA-1420)
 * remove keyspace argument from multiget_count (CASSANDRA-1422)
 * allow specifying cassandra.yaml location as (local or remote) URL
   (CASSANDRA-1126)
 * fix using DynamicEndpointSnitch with NetworkTopologyStrategy
   (CASSANDRA-1429)
 * Add CfDef.default_validation_class (CASSANDRA-891)
 * fix EstimatedHistogram.max (CASSANDRA-1413)
 * quorum read optimization (CASSANDRA-1622)
 * handle zero-length (or missing) rows during HH paging (CASSANDRA-1432)
 * include secondary indexes during schema migrations (CASSANDRA-1406)
 * fix commitlog header race during schema change (CASSANDRA-1435)
 * fix ColumnFamilyStoreMBeanIterator to use new type name (CASSANDRA-1433)
 * correct filename generated by xml->yaml converter (CASSANDRA-1419)
 * add CMSInitiatingOccupancyFraction=75 and UseCMSInitiatingOccupancyOnly
   to default JVM options
 * decrease jvm heap for cassandra-cli (CASSANDRA-1446)
 * ability to modify keyspaces and column family definitions on a live cluster
   (CASSANDRA-1285)
 * support for Hadoop Streaming [non-jvm map/reduce via stdin/out]
   (CASSANDRA-1368)
 * Move persistent sstable stats from the system table to an sstable component
   (CASSANDRA-1430)
 * remove failed bootstrap attempt from pending ranges when gossip times
   it out after 1h (CASSANDRA-1463)
 * eager-create tcp connections to other cluster members (CASSANDRA-1465)
 * enumerate stages and derive stage from message type instead of 
   transmitting separately (CASSANDRA-1465)
 * apply reversed flag during collation from different data sources
   (CASSANDRA-1450)
 * make failure to remove commitlog segment non-fatal (CASSANDRA-1348)
 * correct ordering of drain operations so CL.recover is no longer 
   necessary (CASSANDRA-1408)
 * removed keyspace from describe_splits method (CASSANDRA-1425)
 * rename check_schema_agreement to describe_schema_versions
   (CASSANDRA-1478)
 * fix QUORUM calculation for RF > 3 (CASSANDRA-1487)
 * remove tombstones during non-major compactions when bloom filter
   verifies that row does not exist in other sstables (CASSANDRA-1074)
 * nodes that coordinated a loadbalance in the past could not be seen by
   newly added nodes (CASSANDRA-1467)
 * exposed endpoint states (gossip details) via jmx (CASSANDRA-1467)
 * ensure that compacted sstables are not included when new readers are
   instantiated (CASSANDRA-1477)
 * by default, calculate heap size and memtable thresholds at runtime (CASSANDRA-1469)
 * fix races dealing with adding/dropping keyspaces and column families in
   rapid succession (CASSANDRA-1477)
 * clean up of Streaming system (CASSANDRA-1503, 1504, 1506)
 * add options to configure Thrift socket keepalive and buffer sizes (CASSANDRA-1426)
 * make contrib CassandraServiceDataCleaner recursive (CASSANDRA-1509)
 * min, max compaction threshold are configurable and persistent 
   per-ColumnFamily (CASSANDRA-1468)
 * fix replaying the last mutation in a commitlog unnecessarily 
   (CASSANDRA-1512)
 * invoke getDefaultUncaughtExceptionHandler from DTPE with the original
   exception rather than the ExecutionException wrapper (CASSANDRA-1226)
 * remove Clock from the Thrift (and Avro) API (CASSANDRA-1501)
 * Close intra-node sockets when connection is broken (CASSANDRA-1528)
 * RPM packaging spec file (CASSANDRA-786)
 * weighted request scheduler (CASSANDRA-1485)
 * treat expired columns as deleted (CASSANDRA-1539)
 * make IndexInterval configurable (CASSANDRA-1488)
 * add describe_snitch to Thrift API (CASSANDRA-1490)
 * MD5 authenticator compares plain text submitted password with MD5'd
   saved property, instead of vice versa (CASSANDRA-1447)
 * JMX MessagingService pending and completed counts (CASSANDRA-1533)
 * fix race condition processing repair responses (CASSANDRA-1511)
 * make repair blocking (CASSANDRA-1511)
 * create EndpointSnitchInfo and MBean to expose rack and DC (CASSANDRA-1491)
 * added option to contrib/word_count to output results back to Cassandra
   (CASSANDRA-1342)
 * rewrite Hadoop ColumnFamilyRecordWriter to pool connections, retry to
   multiple Cassandra nodes, and smooth impact on the Cassandra cluster
   by using smaller batch sizes (CASSANDRA-1434)
 * fix setting gc_grace_seconds via CLI (CASSANDRA-1549)
 * support TTL'd index values (CASSANDRA-1536)
 * make removetoken work like decommission (CASSANDRA-1216)
 * make cli comparator-aware and improve quote rules (CASSANDRA-1523,-1524)
 * make nodetool compact and cleanup blocking (CASSANDRA-1449)
 * add memtable, cache information to GCInspector logs (CASSANDRA-1558)
 * enable/disable HintedHandoff via JMX (CASSANDRA-1550)
 * Ignore stray files in the commit log directory (CASSANDRA-1547)
 * Disallow bootstrap to an in-use token (CASSANDRA-1561)


0.7-beta1
 * sstable versioning (CASSANDRA-389)
 * switched to slf4j logging (CASSANDRA-625)
 * add (optional) expiration time for column (CASSANDRA-699)
 * access levels for authentication/authorization (CASSANDRA-900)
 * add ReadRepairChance to CF definition (CASSANDRA-930)
 * fix heisenbug in system tests, especially common on OS X (CASSANDRA-944)
 * convert to byte[] keys internally and all public APIs (CASSANDRA-767)
 * ability to alter schema definitions on a live cluster (CASSANDRA-44)
 * renamed configuration file to cassandra.xml, and log4j.properties to
   log4j-server.properties, which must now be loaded from
   the classpath (which is how our scripts in bin/ have always done it)
   (CASSANDRA-971)
 * change get_count to require a SlicePredicate. create multi_get_count
   (CASSANDRA-744)
 * re-organized endpointsnitch implementations and added SimpleSnitch
   (CASSANDRA-994)
 * Added preload_row_cache option (CASSANDRA-946)
 * add CRC to commitlog header (CASSANDRA-999)
 * removed deprecated batch_insert and get_range_slice methods (CASSANDRA-1065)
 * add truncate thrift method (CASSANDRA-531)
 * http mini-interface using mx4j (CASSANDRA-1068)
 * optimize away copy of sliced row on memtable read path (CASSANDRA-1046)
 * replace constant-size 2GB mmaped segments and special casing for index 
   entries spanning segment boundaries, with SegmentedFile that computes 
   segments that always contain entire entries/rows (CASSANDRA-1117)
 * avoid reading large rows into memory during compaction (CASSANDRA-16)
 * added hadoop OutputFormat (CASSANDRA-1101)
 * efficient Streaming (no more anticompaction) (CASSANDRA-579)
 * split commitlog header into separate file and add size checksum to
   mutations (CASSANDRA-1179)
 * avoid allocating a new byte[] for each mutation on replay (CASSANDRA-1219)
 * revise HH schema to be per-endpoint (CASSANDRA-1142)
 * add joining/leaving status to nodetool ring (CASSANDRA-1115)
 * allow multiple repair sessions per node (CASSANDRA-1190)
 * optimize away MessagingService for local range queries (CASSANDRA-1261)
 * make framed transport the default so malformed requests can't OOM the 
   server (CASSANDRA-475)
 * significantly faster reads from row cache (CASSANDRA-1267)
 * take advantage of row cache during range queries (CASSANDRA-1302)
 * make GCGraceSeconds a per-ColumnFamily value (CASSANDRA-1276)
 * keep persistent row size and column count statistics (CASSANDRA-1155)
 * add IntegerType (CASSANDRA-1282)
 * page within a single row during hinted handoff (CASSANDRA-1327)
 * push DatacenterShardStrategy configuration into keyspace definition,
   eliminating datacenter.properties. (CASSANDRA-1066)
 * optimize forward slices starting with '' and single-index-block name 
   queries by skipping the column index (CASSANDRA-1338)
 * streaming refactor (CASSANDRA-1189)
 * faster comparison for UUID types (CASSANDRA-1043)
 * secondary index support (CASSANDRA-749 and subtasks)
 * make compaction buckets deterministic (CASSANDRA-1265)


0.6.6
 * Allow using DynamicEndpointSnitch with RackAwareStrategy (CASSANDRA-1429)
 * remove the remaining vestiges of the unfinished DatacenterShardStrategy 
   (replaced by NetworkTopologyStrategy in 0.7)
   

0.6.5
 * fix key ordering in range query results with RandomPartitioner
   and ConsistencyLevel > ONE (CASSANDRA-1145)
 * fix for range query starting with the wrong token range (CASSANDRA-1042)
 * page within a single row during hinted handoff (CASSANDRA-1327)
 * fix compilation on non-sun JDKs (CASSANDRA-1061)
 * remove String.trim() call on row keys in batch mutations (CASSANDRA-1235)
 * Log summary of dropped messages instead of spamming log (CASSANDRA-1284)
 * add dynamic endpoint snitch (CASSANDRA-981)
 * fix streaming for keyspaces with hyphens in their name (CASSANDRA-1377)
 * fix errors in hard-coded bloom filter optKPerBucket by computing it
   algorithmically (CASSANDRA-1220
 * remove message deserialization stage, and uncap read/write stages
   so slow reads/writes don't block gossip processing (CASSANDRA-1358)
 * add jmx port configuration to Debian package (CASSANDRA-1202)
 * use mlockall via JNA, if present, to prevent Linux from swapping
   out parts of the JVM (CASSANDRA-1214)


0.6.4
 * avoid queuing multiple hint deliveries for the same endpoint
   (CASSANDRA-1229)
 * better performance for and stricter checking of UTF8 column names
   (CASSANDRA-1232)
 * extend option to lower compaction priority to hinted handoff
   as well (CASSANDRA-1260)
 * log errors in gossip instead of re-throwing (CASSANDRA-1289)
 * avoid aborting commitlog replay prematurely if a flushed-but-
   not-removed commitlog segment is encountered (CASSANDRA-1297)
 * fix duplicate rows being read during mapreduce (CASSANDRA-1142)
 * failure detection wasn't closing command sockets (CASSANDRA-1221)
 * cassandra-cli.bat works on windows (CASSANDRA-1236)
 * pre-emptively drop requests that cannot be processed within RPCTimeout
   (CASSANDRA-685)
 * add ack to Binary write verb and update CassandraBulkLoader
   to wait for acks for each row (CASSANDRA-1093)
 * added describe_partitioner Thrift method (CASSANDRA-1047)
 * Hadoop jobs no longer require the Cassandra storage-conf.xml
   (CASSANDRA-1280, CASSANDRA-1047)
 * log thread pool stats when GC is excessive (CASSANDRA-1275)
 * remove gossip message size limit (CASSANDRA-1138)
 * parallelize local and remote reads during multiget, and respect snitch 
   when determining whether to do local read for CL.ONE (CASSANDRA-1317)
 * fix read repair to use requested consistency level on digest mismatch,
   rather than assuming QUORUM (CASSANDRA-1316)
 * process digest mismatch re-reads in parallel (CASSANDRA-1323)
 * switch hints CF comparator to BytesType (CASSANDRA-1274)


0.6.3
 * retry to make streaming connections up to 8 times. (CASSANDRA-1019)
 * reject describe_ring() calls on invalid keyspaces (CASSANDRA-1111)
 * fix cache size calculation for size of 100% (CASSANDRA-1129)
 * fix cache capacity only being recalculated once (CASSANDRA-1129)
 * remove hourly scan of all hints on the off chance that the gossiper
   missed a status change; instead, expose deliverHintsToEndpoint to JMX
   so it can be done manually, if necessary (CASSANDRA-1141)
 * don't reject reads at CL.ALL (CASSANDRA-1152)
 * reject deletions to supercolumns in CFs containing only standard
   columns (CASSANDRA-1139)
 * avoid preserving login information after client disconnects
   (CASSANDRA-1057)
 * prefer sun jdk to openjdk in debian init script (CASSANDRA-1174)
 * detect partioner config changes between restarts and fail fast 
   (CASSANDRA-1146)
 * use generation time to resolve node token reassignment disagreements
   (CASSANDRA-1118)
 * restructure the startup ordering of Gossiper and MessageService to avoid
   timing anomalies (CASSANDRA-1160)
 * detect incomplete commit log hearders (CASSANDRA-1119)
 * force anti-entropy service to stream files on the stream stage to avoid
   sending streams out of order (CASSANDRA-1169)
 * remove inactive stream managers after AES streams files (CASSANDRA-1169)
 * allow removing entire row through batch_mutate Deletion (CASSANDRA-1027)
 * add JMX metrics for row-level bloom filter false positives (CASSANDRA-1212)
 * added a redhat init script to contrib (CASSANDRA-1201)
 * use midpoint when bootstrapping a new machine into range with not
   much data yet instead of random token (CASSANDRA-1112)
 * kill server on OOM in executor stage as well as Thrift (CASSANDRA-1226)
 * remove opportunistic repairs, when two machines with overlapping replica
   responsibilities happen to finish major compactions of the same CF near
   the same time.  repairs are now fully manual (CASSANDRA-1190)
 * add ability to lower compaction priority (default is no change from 0.6.2)
   (CASSANDRA-1181)


0.6.2
 * fix contrib/word_count build. (CASSANDRA-992)
 * split CommitLogExecutorService into BatchCommitLogExecutorService and 
   PeriodicCommitLogExecutorService (CASSANDRA-1014)
 * add latency histograms to CFSMBean (CASSANDRA-1024)
 * make resolving timestamp ties deterministic by using value bytes
   as a tiebreaker (CASSANDRA-1039)
 * Add option to turn off Hinted Handoff (CASSANDRA-894)
 * fix windows startup (CASSANDRA-948)
 * make concurrent_reads, concurrent_writes configurable at runtime via JMX
   (CASSANDRA-1060)
 * disable GCInspector on non-Sun JVMs (CASSANDRA-1061)
 * fix tombstone handling in sstable rows with no other data (CASSANDRA-1063)
 * fix size of row in spanned index entries (CASSANDRA-1056)
 * install json2sstable, sstable2json, and sstablekeys to Debian package
 * StreamingService.StreamDestinations wouldn't empty itself after streaming
   finished (CASSANDRA-1076)
 * added Collections.shuffle(splits) before returning the splits in 
   ColumnFamilyInputFormat (CASSANDRA-1096)
 * do not recalculate cache capacity post-compaction if it's been manually 
   modified (CASSANDRA-1079)
 * better defaults for flush sorter + writer executor queue sizes
   (CASSANDRA-1100)
 * windows scripts for SSTableImport/Export (CASSANDRA-1051)
 * windows script for nodetool (CASSANDRA-1113)
 * expose PhiConvictThreshold (CASSANDRA-1053)
 * make repair of RF==1 a no-op (CASSANDRA-1090)
 * improve default JVM GC options (CASSANDRA-1014)
 * fix SlicePredicate serialization inside Hadoop jobs (CASSANDRA-1049)
 * close Thrift sockets in Hadoop ColumnFamilyRecordReader (CASSANDRA-1081)


0.6.1
 * fix NPE in sstable2json when no excluded keys are given (CASSANDRA-934)
 * keep the replica set constant throughout the read repair process
   (CASSANDRA-937)
 * allow querying getAllRanges with empty token list (CASSANDRA-933)
 * fix command line arguments inversion in clustertool (CASSANDRA-942)
 * fix race condition that could trigger a false-positive assertion
   during post-flush discard of old commitlog segments (CASSANDRA-936)
 * fix neighbor calculation for anti-entropy repair (CASSANDRA-924)
 * perform repair even for small entropy differences (CASSANDRA-924)
 * Use hostnames in CFInputFormat to allow Hadoop's naive string-based
   locality comparisons to work (CASSANDRA-955)
 * cache read-only BufferedRandomAccessFile length to avoid
   3 system calls per invocation (CASSANDRA-950)
 * nodes with IPv6 (and no IPv4) addresses could not join cluster
   (CASSANDRA-969)
 * Retrieve the correct number of undeleted columns, if any, from
   a supercolumn in a row that had been deleted previously (CASSANDRA-920)
 * fix index scans that cross the 2GB mmap boundaries for both mmap
   and standard i/o modes (CASSANDRA-866)
 * expose drain via nodetool (CASSANDRA-978)


0.6.0-RC1
 * JMX drain to flush memtables and run through commit log (CASSANDRA-880)
 * Bootstrapping can skip ranges under the right conditions (CASSANDRA-902)
 * fix merging row versions in range_slice for CL > ONE (CASSANDRA-884)
 * default write ConsistencyLeven chaned from ZERO to ONE
 * fix for index entries spanning mmap buffer boundaries (CASSANDRA-857)
 * use lexical comparison if time part of TimeUUIDs are the same 
   (CASSANDRA-907)
 * bound read, mutation, and response stages to fix possible OOM
   during log replay (CASSANDRA-885)
 * Use microseconds-since-epoch (UTC) in cli, instead of milliseconds
 * Treat batch_mutate Deletion with null supercolumn as "apply this predicate 
   to top level supercolumns" (CASSANDRA-834)
 * Streaming destination nodes do not update their JMX status (CASSANDRA-916)
 * Fix internal RPC timeout calculation (CASSANDRA-911)
 * Added Pig loadfunc to contrib/pig (CASSANDRA-910)


0.6.0-beta3
 * fix compaction bucketing bug (CASSANDRA-814)
 * update windows batch file (CASSANDRA-824)
 * deprecate KeysCachedFraction configuration directive in favor
   of KeysCached; move to unified-per-CF key cache (CASSANDRA-801)
 * add invalidateRowCache to ColumnFamilyStoreMBean (CASSANDRA-761)
 * send Handoff hints to natural locations to reduce load on
   remaining nodes in a failure scenario (CASSANDRA-822)
 * Add RowWarningThresholdInMB configuration option to warn before very 
   large rows get big enough to threaten node stability, and -x option to
   be able to remove them with sstable2json if the warning is unheeded
   until it's too late (CASSANDRA-843)
 * Add logging of GC activity (CASSANDRA-813)
 * fix ConcurrentModificationException in commitlog discard (CASSANDRA-853)
 * Fix hardcoded row count in Hadoop RecordReader (CASSANDRA-837)
 * Add a jmx status to the streaming service and change several DEBUG
   messages to INFO (CASSANDRA-845)
 * fix classpath in cassandra-cli.bat for Windows (CASSANDRA-858)
 * allow re-specifying host, port to cassandra-cli if invalid ones
   are first tried (CASSANDRA-867)
 * fix race condition handling rpc timeout in the coordinator
   (CASSANDRA-864)
 * Remove CalloutLocation and StagingFileDirectory from storage-conf files 
   since those settings are no longer used (CASSANDRA-878)
 * Parse a long from RowWarningThresholdInMB instead of an int (CASSANDRA-882)
 * Remove obsolete ControlPort code from DatabaseDescriptor (CASSANDRA-886)
 * move skipBytes side effect out of assert (CASSANDRA-899)
 * add "double getLoad" to StorageServiceMBean (CASSANDRA-898)
 * track row stats per CF at compaction time (CASSANDRA-870)
 * disallow CommitLogDirectory matching a DataFileDirectory (CASSANDRA-888)
 * default key cache size is 200k entries, changed from 10% (CASSANDRA-863)
 * add -Dcassandra-foreground=yes to cassandra.bat
 * exit if cluster name is changed unexpectedly (CASSANDRA-769)


0.6.0-beta1/beta2
 * add batch_mutate thrift command, deprecating batch_insert (CASSANDRA-336)
 * remove get_key_range Thrift API, deprecated in 0.5 (CASSANDRA-710)
 * add optional login() Thrift call for authentication (CASSANDRA-547)
 * support fat clients using gossiper and StorageProxy to perform
   replication in-process [jvm-only] (CASSANDRA-535)
 * support mmapped I/O for reads, on by default on 64bit JVMs 
   (CASSANDRA-408, CASSANDRA-669)
 * improve insert concurrency, particularly during Hinted Handoff
   (CASSANDRA-658)
 * faster network code (CASSANDRA-675)
 * stress.py moved to contrib (CASSANDRA-635)
 * row caching [must be explicitly enabled per-CF in config] (CASSANDRA-678)
 * present a useful measure of compaction progress in JMX (CASSANDRA-599)
 * add bin/sstablekeys (CASSNADRA-679)
 * add ConsistencyLevel.ANY (CASSANDRA-687)
 * make removetoken remove nodes from gossip entirely (CASSANDRA-644)
 * add ability to set cache sizes at runtime (CASSANDRA-708)
 * report latency and cache hit rate statistics with lifetime totals
   instead of average over the last minute (CASSANDRA-702)
 * support get_range_slice for RandomPartitioner (CASSANDRA-745)
 * per-keyspace replication factory and replication strategy (CASSANDRA-620)
 * track latency in microseconds (CASSANDRA-733)
 * add describe_ Thrift methods, deprecating get_string_property and 
   get_string_list_property
 * jmx interface for tracking operation mode and streams in general.
   (CASSANDRA-709)
 * keep memtables in sorted order to improve range query performance
   (CASSANDRA-799)
 * use while loop instead of recursion when trimming sstables compaction list 
   to avoid blowing stack in pathological cases (CASSANDRA-804)
 * basic Hadoop map/reduce support (CASSANDRA-342)


0.5.1
 * ensure all files for an sstable are streamed to the same directory.
   (CASSANDRA-716)
 * more accurate load estimate for bootstrapping (CASSANDRA-762)
 * tolerate dead or unavailable bootstrap target on write (CASSANDRA-731)
 * allow larger numbers of keys (> 140M) in a sstable bloom filter
   (CASSANDRA-790)
 * include jvm argument improvements from CASSANDRA-504 in debian package
 * change streaming chunk size to 32MB to accomodate Windows XP limitations
   (was 64MB) (CASSANDRA-795)
 * fix get_range_slice returning results in the wrong order (CASSANDRA-781)
 

0.5.0 final
 * avoid attempting to delete temporary bootstrap files twice (CASSANDRA-681)
 * fix bogus NaN in nodeprobe cfstats output (CASSANDRA-646)
 * provide a policy for dealing with single thread executors w/ a full queue
   (CASSANDRA-694)
 * optimize inner read in MessagingService, vastly improving multiple-node
   performance (CASSANDRA-675)
 * wait for table flush before streaming data back to a bootstrapping node.
   (CASSANDRA-696)
 * keep track of bootstrapping sources by table so that bootstrapping doesn't 
   give the indication of finishing early (CASSANDRA-673)


0.5.0 RC3
 * commit the correct version of the patch for CASSANDRA-663


0.5.0 RC2 (unreleased)
 * fix bugs in converting get_range_slice results to Thrift 
   (CASSANDRA-647, CASSANDRA-649)
 * expose java.util.concurrent.TimeoutException in StorageProxy methods
   (CASSANDRA-600)
 * TcpConnectionManager was holding on to disconnected connections, 
   giving the false indication they were being used. (CASSANDRA-651)
 * Remove duplicated write. (CASSANDRA-662)
 * Abort bootstrap if IP is already in the token ring (CASSANDRA-663)
 * increase default commitlog sync period, and wait for last sync to 
   finish before submitting another (CASSANDRA-668)


0.5.0 RC1
 * Fix potential NPE in get_range_slice (CASSANDRA-623)
 * add CRC32 to commitlog entries (CASSANDRA-605)
 * fix data streaming on windows (CASSANDRA-630)
 * GC compacted sstables after cleanup and compaction (CASSANDRA-621)
 * Speed up anti-entropy validation (CASSANDRA-629)
 * Fix anti-entropy assertion error (CASSANDRA-639)
 * Fix pending range conflicts when bootstapping or moving
   multiple nodes at once (CASSANDRA-603)
 * Handle obsolete gossip related to node movement in the case where
   one or more nodes is down when the movement occurs (CASSANDRA-572)
 * Include dead nodes in gossip to avoid a variety of problems
   and fix HH to removed nodes (CASSANDRA-634)
 * return an InvalidRequestException for mal-formed SlicePredicates
   (CASSANDRA-643)
 * fix bug determining closest neighbor for use in multiple datacenters
   (CASSANDRA-648)
 * Vast improvements in anticompaction speed (CASSANDRA-607)
 * Speed up log replay and writes by avoiding redundant serializations
   (CASSANDRA-652)


0.5.0 beta 2
 * Bootstrap improvements (several tickets)
 * add nodeprobe repair anti-entropy feature (CASSANDRA-193, CASSANDRA-520)
 * fix possibility of partition when many nodes restart at once
   in clusters with multiple seeds (CASSANDRA-150)
 * fix NPE in get_range_slice when no data is found (CASSANDRA-578)
 * fix potential NPE in hinted handoff (CASSANDRA-585)
 * fix cleanup of local "system" keyspace (CASSANDRA-576)
 * improve computation of cluster load balance (CASSANDRA-554)
 * added super column read/write, column count, and column/row delete to
   cassandra-cli (CASSANDRA-567, CASSANDRA-594)
 * fix returning live subcolumns of deleted supercolumns (CASSANDRA-583)
 * respect JAVA_HOME in bin/ scripts (several tickets)
 * add StorageService.initClient for fat clients on the JVM (CASSANDRA-535)
   (see contrib/client_only for an example of use)
 * make consistency_level functional in get_range_slice (CASSANDRA-568)
 * optimize key deserialization for RandomPartitioner (CASSANDRA-581)
 * avoid GCing tombstones except on major compaction (CASSANDRA-604)
 * increase failure conviction threshold, resulting in less nodes
   incorrectly (and temporarily) marked as down (CASSANDRA-610)
 * respect memtable thresholds during log replay (CASSANDRA-609)
 * support ConsistencyLevel.ALL on read (CASSANDRA-584)
 * add nodeprobe removetoken command (CASSANDRA-564)


0.5.0 beta
 * Allow multiple simultaneous flushes, improving flush throughput 
   on multicore systems (CASSANDRA-401)
 * Split up locks to improve write and read throughput on multicore systems
   (CASSANDRA-444, CASSANDRA-414)
 * More efficient use of memory during compaction (CASSANDRA-436)
 * autobootstrap option: when enabled, all non-seed nodes will attempt
   to bootstrap when started, until bootstrap successfully
   completes. -b option is removed.  (CASSANDRA-438)
 * Unless a token is manually specified in the configuration xml,
   a bootstraping node will use a token that gives it half the
   keys from the most-heavily-loaded node in the cluster,
   instead of generating a random token. 
   (CASSANDRA-385, CASSANDRA-517)
 * Miscellaneous bootstrap fixes (several tickets)
 * Ability to change a node's token even after it has data on it
   (CASSANDRA-541)
 * Ability to decommission a live node from the ring (CASSANDRA-435)
 * Semi-automatic loadbalancing via nodeprobe (CASSANDRA-192)
 * Add ability to set compaction thresholds at runtime via
   JMX / nodeprobe.  (CASSANDRA-465)
 * Add "comment" field to ColumnFamily definition. (CASSANDRA-481)
 * Additional JMX metrics (CASSANDRA-482)
 * JSON based export and import tools (several tickets)
 * Hinted Handoff fixes (several tickets)
 * Add key cache to improve read performance (CASSANDRA-423)
 * Simplified construction of custom ReplicationStrategy classes
   (CASSANDRA-497)
 * Graphical application (Swing) for ring integrity verification and 
   visualization was added to contrib (CASSANDRA-252)
 * Add DCQUORUM, DCQUORUMSYNC consistency levels and corresponding
   ReplicationStrategy / EndpointSnitch classes.  Experimental.
   (CASSANDRA-492)
 * Web client interface added to contrib (CASSANDRA-457)
 * More-efficient flush for Random, CollatedOPP partitioners 
   for normal writes (CASSANDRA-446) and bulk load (CASSANDRA-420)
 * Add MemtableFlushAfterMinutes, a global replacement for the old 
   per-CF FlushPeriodInMinutes setting (CASSANDRA-463)
 * optimizations to slice reading (CASSANDRA-350) and supercolumn
   queries (CASSANDRA-510)
 * force binding to given listenaddress for nodes with multiple
   interfaces (CASSANDRA-546)
 * stress.py benchmarking tool improvements (several tickets)
 * optimized replica placement code (CASSANDRA-525)
 * faster log replay on restart (CASSANDRA-539, CASSANDRA-540)
 * optimized local-node writes (CASSANDRA-558)
 * added get_range_slice, deprecating get_key_range (CASSANDRA-344)
 * expose TimedOutException to thrift (CASSANDRA-563)
 

0.4.2
 * Add validation disallowing null keys (CASSANDRA-486)
 * Fix race conditions in TCPConnectionManager (CASSANDRA-487)
 * Fix using non-utf8-aware comparison as a sanity check.
   (CASSANDRA-493)
 * Improve default garbage collector options (CASSANDRA-504)
 * Add "nodeprobe flush" (CASSANDRA-505)
 * remove NotFoundException from get_slice throws list (CASSANDRA-518)
 * fix get (not get_slice) of entire supercolumn (CASSANDRA-508)
 * fix null token during bootstrap (CASSANDRA-501)


0.4.1
 * Fix FlushPeriod columnfamily configuration regression
   (CASSANDRA-455)
 * Fix long column name support (CASSANDRA-460)
 * Fix for serializing a row that only contains tombstones
   (CASSANDRA-458)
 * Fix for discarding unneeded commitlog segments (CASSANDRA-459)
 * Add SnapshotBeforeCompaction configuration option (CASSANDRA-426)
 * Fix compaction abort under insufficient disk space (CASSANDRA-473)
 * Fix reading subcolumn slice from tombstoned CF (CASSANDRA-484)
 * Fix race condition in RVH causing occasional NPE (CASSANDRA-478)


0.4.0
 * fix get_key_range problems when a node is down (CASSANDRA-440)
   and add UnavailableException to more Thrift methods
 * Add example EndPointSnitch contrib code (several tickets)


0.4.0 RC2
 * fix SSTable generation clash during compaction (CASSANDRA-418)
 * reject method calls with null parameters (CASSANDRA-308)
 * properly order ranges in nodeprobe output (CASSANDRA-421)
 * fix logging of certain errors on executor threads (CASSANDRA-425)


0.4.0 RC1
 * Bootstrap feature is live; use -b on startup (several tickets)
 * Added multiget api (CASSANDRA-70)
 * fix Deadlock with SelectorManager.doProcess and TcpConnection.write
   (CASSANDRA-392)
 * remove key cache b/c of concurrency bugs in third-party
   CLHM library (CASSANDRA-405)
 * update non-major compaction logic to use two threshold values
   (CASSANDRA-407)
 * add periodic / batch commitlog sync modes (several tickets)
 * inline BatchMutation into batch_insert params (CASSANDRA-403)
 * allow setting the logging level at runtime via mbean (CASSANDRA-402)
 * change default comparator to BytesType (CASSANDRA-400)
 * add forwards-compatible ConsistencyLevel parameter to get_key_range
   (CASSANDRA-322)
 * r/m special case of blocking for local destination when writing with 
   ConsistencyLevel.ZERO (CASSANDRA-399)
 * Fixes to make BinaryMemtable [bulk load interface] useful (CASSANDRA-337);
   see contrib/bmt_example for an example of using it.
 * More JMX properties added (several tickets)
 * Thrift changes (several tickets)
    - Merged _super get methods with the normal ones; return values
      are now of ColumnOrSuperColumn.
    - Similarly, merged batch_insert_super into batch_insert.



0.4.0 beta
 * On-disk data format has changed to allow billions of keys/rows per
   node instead of only millions
 * Multi-keyspace support
 * Scan all sstables for all queries to avoid situations where
   different types of operation on the same ColumnFamily could
   disagree on what data was present
 * Snapshot support via JMX
 * Thrift API has changed a _lot_:
    - removed time-sorted CFs; instead, user-defined comparators
      may be defined on the column names, which are now byte arrays.
      Default comparators are provided for UTF8, Bytes, Ascii, Long (i64),
      and UUID types.
    - removed colon-delimited strings in thrift api in favor of explicit
      structs such as ColumnPath, ColumnParent, etc.  Also normalized
      thrift struct and argument naming.
    - Added columnFamily argument to get_key_range.
    - Change signature of get_slice to accept starting and ending
      columns as well as an offset.  (This allows use of indexes.)
      Added "ascending" flag to allow reasonably-efficient reverse
      scans as well.  Removed get_slice_by_range as redundant.
    - get_key_range operates on one CF at a time
    - changed `block` boolean on insert methods to ConsistencyLevel enum,
      with options of NONE, ONE, QUORUM, and ALL.
    - added similar consistency_level parameter to read methods
    - column-name-set slice with no names given now returns zero columns
      instead of all of them.  ("all" can run your server out of memory.
      use a range-based slice with a high max column count instead.)
 * Removed the web interface. Node information can now be obtained by 
   using the newly introduced nodeprobe utility.
 * More JMX stats
 * Remove magic values from internals (e.g. special key to indicate
   when to flush memtables)
 * Rename configuration "table" to "keyspace"
 * Moved to crash-only design; no more shutdown (just kill the process)
 * Lots of bug fixes

Full list of issues resolved in 0.4 is at https://issues.apache.org/jira/secure/IssueNavigator.jspa?reset=true&&pid=12310865&fixfor=12313862&resolution=1&sorter/field=issuekey&sorter/order=DESC


0.3.0 RC3
 * Fix potential deadlock under load in TCPConnection.
   (CASSANDRA-220)


0.3.0 RC2
 * Fix possible data loss when server is stopped after replaying
   log but before new inserts force memtable flush.
   (CASSANDRA-204)
 * Added BUGS file


0.3.0 RC1
 * Range queries on keys, including user-defined key collation
 * Remove support
 * Workarounds for a weird bug in JDK select/register that seems
   particularly common on VM environments. Cassandra should deploy
   fine on EC2 now
 * Much improved infrastructure: the beginnings of a decent test suite
   ("ant test" for unit tests; "nosetests" for system tests), code
   coverage reporting, etc.
 * Expanded node status reporting via JMX
 * Improved error reporting/logging on both server and client
 * Reduced memory footprint in default configuration
 * Combined blocking and non-blocking versions of insert APIs
 * Added FlushPeriodInMinutes configuration parameter to force
   flushing of infrequently-updated ColumnFamilies<|MERGE_RESOLUTION|>--- conflicted
+++ resolved
@@ -1,11 +1,7 @@
-<<<<<<< HEAD
 3.3
  * Avoid bootstrap hanging when existing nodes have no data to stream (CASSANDRA-11010)
 Merged from 3.0:
-=======
-3.0.3
  * Support passing base table metadata to custom 2i validation (CASSANDRA-10924)
->>>>>>> 5e5ea772
  * Ensure stale index entries are purged during reads (CASSANDRA-11013)
  * (cqlsh) Also apply --connect-timeout to control connection
    timeout (CASSANDRA-10959)
