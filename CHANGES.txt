--- conflicted
+++ resolved
@@ -1,4 +1,3 @@
-<<<<<<< HEAD
 2.1.5
  * Don't check other keyspaces for schema changes when an user-defined
    type is altered (CASSANDRA-9187)
@@ -78,10 +77,7 @@
  * Use stdout for progress and stats in sstableloader (CASSANDRA-8982)
  * Correctly identify 2i datadir from older versions (CASSANDRA-9116)
 Merged from 2.0:
-=======
-2.0.15:
  * Fix ArrayIndexOutOfBoundsException in CQLSSTableWriter (CASSANDRA-8978)
->>>>>>> b4c1ef92
  * Add shutdown gossip state to prevent timeouts during rolling restarts (CASSANDRA-8336)
  * Fix running with java.net.preferIPv6Addresses=true (CASSANDRA-9137)
  * Fix failed bootstrap/replace attempts being persisted in system.peers (CASSANDRA-9180)
