<<<<<<< HEAD
3.10
 * Add hint delivery metrics (CASSANDRA-12693)
 * Remove IndexInfo cache from FileIndexInfoRetriever (CASSANDRA-12731)
 * ColumnIndex does not reuse buffer (CASSANDRA-12502)
 * cdc column addition still breaks schema migration tasks (CASSANDRA-12697)
 * Upgrade metrics-reporter dependencies (CASSANDRA-12089)
 * Tune compaction thread count via nodetool (CASSANDRA-12248)
 * Add +=/-= shortcut syntax for update queries (CASSANDRA-12232)
 * Include repair session IDs in repair start message (CASSANDRA-12532)
 * Add a blocking task to Index, run before joining the ring (CASSANDRA-12039)
 * Fix NPE when using CQLSSTableWriter (CASSANDRA-12667)
 * Support optional backpressure strategies at the coordinator (CASSANDRA-9318)
 * Make randompartitioner work with new vnode allocation (CASSANDRA-12647)
 * Fix cassandra-stress graphing (CASSANDRA-12237)
 * Allow filtering on partition key columns for queries without secondary indexes (CASSANDRA-11031)
 * Fix Cassandra Stress reporting thread model and precision (CASSANDRA-12585)
 * Add JMH benchmarks.jar (CASSANDRA-12586)
 * Add row offset support to SASI (CASSANDRA-11990)
 * Cleanup uses of AlterTableStatementColumn (CASSANDRA-12567)
 * Add keep-alive to streaming (CASSANDRA-11841)
 * Tracing payload is passed through newSession(..) (CASSANDRA-11706)
 * avoid deleting non existing sstable files and improve related log messages (CASSANDRA-12261)
 * json/yaml output format for nodetool compactionhistory (CASSANDRA-12486)
 * Retry all internode messages once after a connection is
   closed and reopened (CASSANDRA-12192)
 * Add support to rebuild from targeted replica (CASSANDRA-9875)
 * Add sequence distribution type to cassandra stress (CASSANDRA-12490)
 * "SELECT * FROM foo LIMIT ;" does not error out (CASSANDRA-12154)
 * Define executeLocally() at the ReadQuery Level (CASSANDRA-12474)
 * Extend read/write failure messages with a map of replica addresses
   to error codes in the v5 native protocol (CASSANDRA-12311)
 * Fix rebuild of SASI indexes with existing index files (CASSANDRA-12374)
 * Let DatabaseDescriptor not implicitly startup services (CASSANDRA-9054, 12550)
 * Fix clustering indexes in presence of static columns in SASI (CASSANDRA-12378)
 * Fix queries on columns with reversed type on SASI indexes (CASSANDRA-12223)
 * Added slow query log (CASSANDRA-12403)
 * Count full coordinated request against timeout (CASSANDRA-12256)
 * Allow TTL with null value on insert and update (CASSANDRA-12216)
 * Make decommission operation resumable (CASSANDRA-12008)
 * Add support to one-way targeted repair (CASSANDRA-9876)
 * Remove clientutil jar (CASSANDRA-11635)
 * Fix compaction throughput throttle (CASSANDRA-12366, CASSANDRA-12717)
 * Delay releasing Memtable memory on flush until PostFlush has finished running (CASSANDRA-12358)
 * Cassandra stress should dump all setting on startup (CASSANDRA-11914)
 * Make it possible to compact a given token range (CASSANDRA-10643)
 * Allow updating DynamicEndpointSnitch properties via JMX (CASSANDRA-12179)
 * Collect metrics on queries by consistency level (CASSANDRA-7384)
 * Add support for GROUP BY to SELECT statement (CASSANDRA-10707)
 * Deprecate memtable_cleanup_threshold and update default for memtable_flush_writers (CASSANDRA-12228)
 * Upgrade to OHC 0.4.4 (CASSANDRA-12133)
 * Add version command to cassandra-stress (CASSANDRA-12258)
 * Create compaction-stress tool (CASSANDRA-11844)
 * Garbage-collecting compaction operation and schema option (CASSANDRA-7019)
 * Add beta protocol flag for v5 native protocol (CASSANDRA-12142)
 * Support filtering on non-PRIMARY KEY columns in the CREATE
   MATERIALIZED VIEW statement's WHERE clause (CASSANDRA-10368)
 * Unify STDOUT and SYSTEMLOG logback format (CASSANDRA-12004)
 * COPY FROM should raise error for non-existing input files (CASSANDRA-12174)
 * Faster write path (CASSANDRA-12269)
 * Option to leave omitted columns in INSERT JSON unset (CASSANDRA-11424)
 * Support json/yaml output in nodetool tpstats (CASSANDRA-12035)
 * Expose metrics for successful/failed authentication attempts (CASSANDRA-10635)
 * Prepend snapshot name with "truncated" or "dropped" when a snapshot
   is taken before truncating or dropping a table (CASSANDRA-12178)
 * Optimize RestrictionSet (CASSANDRA-12153)
 * cqlsh does not automatically downgrade CQL version (CASSANDRA-12150)
 * Omit (de)serialization of state variable in UDAs (CASSANDRA-9613)
 * Create a system table to expose prepared statements (CASSANDRA-8831)
 * Reuse DataOutputBuffer from ColumnIndex (CASSANDRA-11970)
 * Remove DatabaseDescriptor dependency from SegmentedFile (CASSANDRA-11580)
 * Add supplied username to authentication error messages (CASSANDRA-12076)
 * Remove pre-startup check for open JMX port (CASSANDRA-12074)
 * Remove compaction Severity from DynamicEndpointSnitch (CASSANDRA-11738)
 * Restore resumable hints delivery (CASSANDRA-11960)
Merged from 3.0:
=======
3.0.10
 * Make stress use client mode to avoid checking commit log size on startup (CASSANDRA-12478)
>>>>>>> db869bc7
 * Fix exceptions with new vnode allocation (CASSANDRA-12715)
 * Unify drain and shutdown processes (CASSANDRA-12509)
 * Fix NPE in ComponentOfSlice.isEQ() (CASSANDRA-12706)
 * Fix failure in LogTransactionTest (CASSANDRA-12632)
 * Fix potentially incomplete non-frozen UDT values when querying with the
   full primary key specified (CASSANDRA-12605)
 * Make sure repaired tombstones are dropped when only_purge_repaired_tombstones is enabled (CASSANDRA-12703)
 * Skip writing MV mutations to commitlog on mutation.applyUnsafe() (CASSANDRA-11670)
 * Establish consistent distinction between non-existing partition and NULL value for LWTs on static columns (CASSANDRA-12060)
 * Extend ColumnIdentifier.internedInstances key to include the type that generated the byte buffer (CASSANDRA-12516)
 * Handle composite prefixes with final EOC=0 as in 2.x and refactor LegacyLayout.decodeBound (CASSANDRA-12423)
 * select_distinct_with_deletions_test failing on non-vnode environments (CASSANDRA-11126)
 * Stack Overflow returned to queries while upgrading (CASSANDRA-12527)
 * Fix legacy regex for temporary files from 2.2 (CASSANDRA-12565)
 * Add option to state current gc_grace_seconds to tools/bin/sstablemetadata (CASSANDRA-12208)
 * Fix file system race condition that may cause LogAwareFileLister to fail to classify files (CASSANDRA-11889)
 * Fix file handle leaks due to simultaneous compaction/repair and
   listing snapshots, calculating snapshot sizes, or making schema
   changes (CASSANDRA-11594)
 * Fix nodetool repair exits with 0 for some errors (CASSANDRA-12508)
 * Do not shut down BatchlogManager twice during drain (CASSANDRA-12504)
 * Disk failure policy should not be invoked on out of space (CASSANDRA-12385)
 * Calculate last compacted key on startup (CASSANDRA-6216)
 * Add schema to snapshot manifest, add USING TIMESTAMP clause to ALTER TABLE statements (CASSANDRA-7190)
 * If CF has no clustering columns, any row cache is full partition cache (CASSANDRA-12499)
Merged from 2.2:
 * Fix merkle tree depth calculation (CASSANDRA-12580)
 * Make Collections deserialization more robust (CASSANDRA-12618)
 * Fix exceptions when enabling gossip on nodes that haven't joined the ring (CASSANDRA-12253)
 * Fix authentication problem when invoking clqsh copy from a SOURCE command (CASSANDRA-12642)
 * Decrement pending range calculator jobs counter in finally block
 * cqlshlib tests: increase default execute timeout (CASSANDRA-12481)
 * Forward writes to replacement node when replace_address != broadcast_address (CASSANDRA-8523)
 * Fail repair on non-existing table (CASSANDRA-12279)
 * Enable repair -pr and -local together (fix regression of CASSANDRA-7450) (CASSANDRA-12522)


3.8, 3.9
 * Fix value skipping with counter columns (CASSANDRA-11726)
 * Fix nodetool tablestats miss SSTable count (CASSANDRA-12205)
 * Fixed flacky SSTablesIteratedTest (CASSANDRA-12282)
 * Fixed flacky SSTableRewriterTest: check file counts before calling validateCFS (CASSANDRA-12348)
 * cqlsh: Fix handling of $$-escaped strings (CASSANDRA-12189)
 * Fix SSL JMX requiring truststore containing server cert (CASSANDRA-12109)
 * RTE from new CDC column breaks in flight queries (CASSANDRA-12236)
 * Fix hdr logging for single operation workloads (CASSANDRA-12145)
 * Fix SASI PREFIX search in CONTAINS mode with partial terms (CASSANDRA-12073)
 * Increase size of flushExecutor thread pool (CASSANDRA-12071)
 * Partial revert of CASSANDRA-11971, cannot recycle buffer in SP.sendMessagesToNonlocalDC (CASSANDRA-11950)
 * Upgrade netty to 4.0.39 (CASSANDRA-12032, CASSANDRA-12034)
 * Improve details in compaction log message (CASSANDRA-12080)
 * Allow unset values in CQLSSTableWriter (CASSANDRA-11911)
 * Chunk cache to request compressor-compatible buffers if pool space is exhausted (CASSANDRA-11993)
 * Remove DatabaseDescriptor dependencies from SequentialWriter (CASSANDRA-11579)
 * Move skip_stop_words filter before stemming (CASSANDRA-12078)
 * Support seek() in EncryptedFileSegmentInputStream (CASSANDRA-11957)
 * SSTable tools mishandling LocalPartitioner (CASSANDRA-12002)
 * When SEPWorker assigned work, set thread name to match pool (CASSANDRA-11966)
 * Add cross-DC latency metrics (CASSANDRA-11596)
 * Allow terms in selection clause (CASSANDRA-10783)
 * Add bind variables to trace (CASSANDRA-11719)
 * Switch counter shards' clock to timestamps (CASSANDRA-9811)
 * Introduce HdrHistogram and response/service/wait separation to stress tool (CASSANDRA-11853)
 * entry-weighers in QueryProcessor should respect partitionKeyBindIndexes field (CASSANDRA-11718)
 * Support older ant versions (CASSANDRA-11807)
 * Estimate compressed on disk size when deciding if sstable size limit reached (CASSANDRA-11623)
 * cassandra-stress profiles should support case sensitive schemas (CASSANDRA-11546)
 * Remove DatabaseDescriptor dependency from FileUtils (CASSANDRA-11578)
 * Faster streaming (CASSANDRA-9766)
 * Add prepared query parameter to trace for "Execute CQL3 prepared query" session (CASSANDRA-11425)
 * Add repaired percentage metric (CASSANDRA-11503)
 * Add Change-Data-Capture (CASSANDRA-8844)
Merged from 3.0:
 * Fix paging for 2.x to 3.x upgrades (CASSANDRA-11195)
 * Fix clean interval not sent to commit log for empty memtable flush (CASSANDRA-12436)
 * Fix potential resource leak in RMIServerSocketFactoryImpl (CASSANDRA-12331)
 * Make sure compaction stats are updated when compaction is interrupted (CASSANDRA-12100)
 * Change commitlog and sstables to track dirty and clean intervals (CASSANDRA-11828)
 * NullPointerException during compaction on table with static columns (CASSANDRA-12336)
 * Fixed ConcurrentModificationException when reading metrics in GraphiteReporter (CASSANDRA-11823)
 * Fix upgrade of super columns on thrift (CASSANDRA-12335)
 * Fixed flacky BlacklistingCompactionsTest, switched to fixed size types and increased corruption size (CASSANDRA-12359)
 * Rerun ReplicationAwareTokenAllocatorTest on failure to avoid flakiness (CASSANDRA-12277)
 * Exception when computing read-repair for range tombstones (CASSANDRA-12263)
 * Lost counter writes in compact table and static columns (CASSANDRA-12219)
 * AssertionError with MVs on updating a row that isn't indexed due to a null value (CASSANDRA-12247)
 * Disable RR and speculative retry with EACH_QUORUM reads (CASSANDRA-11980)
 * Add option to override compaction space check (CASSANDRA-12180)
 * Faster startup by only scanning each directory for temporary files once (CASSANDRA-12114)
 * Respond with v1/v2 protocol header when responding to driver that attempts
   to connect with too low of a protocol version (CASSANDRA-11464)
 * NullPointerExpception when reading/compacting table (CASSANDRA-11988)
 * Fix problem with undeleteable rows on upgrade to new sstable format (CASSANDRA-12144)
 * Fix potential bad messaging service message for paged range reads
   within mixed-version 3.x clusters (CASSANDRA-12249)
 * Fix paging logic for deleted partitions with static columns (CASSANDRA-12107)
 * Wait until the message is being send to decide which serializer must be used (CASSANDRA-11393)
 * Fix migration of static thrift column names with non-text comparators (CASSANDRA-12147)
 * Fix upgrading sparse tables that are incorrectly marked as dense (CASSANDRA-11315)
 * Fix reverse queries ignoring range tombstones (CASSANDRA-11733)
 * Avoid potential race when rebuilding CFMetaData (CASSANDRA-12098)
 * Avoid missing sstables when getting the canonical sstables (CASSANDRA-11996)
 * Always select the live sstables when getting sstables in bounds (CASSANDRA-11944)
 * Fix column ordering of results with static columns for Thrift requests in
   a mixed 2.x/3.x cluster, also fix potential non-resolved duplication of
   those static columns in query results (CASSANDRA-12123)
 * Avoid digest mismatch with empty but static rows (CASSANDRA-12090)
 * Fix EOF exception when altering column type (CASSANDRA-11820)
 * Fix potential race in schema during new table creation (CASSANDRA-12083)
 * cqlsh: fix error handling in rare COPY FROM failure scenario (CASSANDRA-12070)
 * Disable autocompaction during drain (CASSANDRA-11878)
 * Add a metrics timer to MemtablePool and use it to track time spent blocked on memory in MemtableAllocator (CASSANDRA-11327)
 * Fix upgrading schema with super columns with non-text subcomparators (CASSANDRA-12023)
 * Add TimeWindowCompactionStrategy (CASSANDRA-9666)
 * Fix JsonTransformer output of partition with deletion info (CASSANDRA-12418)
 * Fix NPE in SSTableLoader when specifying partial directory path (CASSANDRA-12609)
Merged from 2.2:
 * Add local address entry in PropertyFileSnitch (CASSANDRA-11332)
 * cqlsh copy: fix missing counter values (CASSANDRA-12476)
 * Move migration tasks to non-periodic queue, assure flush executor shutdown after non-periodic executor (CASSANDRA-12251)
 * cqlsh copy: fixed possible race in initializing feeding thread (CASSANDRA-11701)
 * Only set broadcast_rpc_address on Ec2MultiRegionSnitch if it's not set (CASSANDRA-11357)
 * Update StorageProxy range metrics for timeouts, failures and unavailables (CASSANDRA-9507)
 * Add Sigar to classes included in clientutil.jar (CASSANDRA-11635)
 * Add decay to histograms and timers used for metrics (CASSANDRA-11752)
 * Fix hanging stream session (CASSANDRA-10992)
 * Fix INSERT JSON, fromJson() support of smallint, tinyint types (CASSANDRA-12371)
 * Restore JVM metric export for metric reporters (CASSANDRA-12312)
 * Release sstables of failed stream sessions only when outgoing transfers are finished (CASSANDRA-11345)
 * Wait for tracing events before returning response and query at same consistency level client side (CASSANDRA-11465)
 * cqlsh copyutil should get host metadata by connected address (CASSANDRA-11979)
 * Fixed cqlshlib.test.remove_test_db (CASSANDRA-12214)
 * Synchronize ThriftServer::stop() (CASSANDRA-12105)
 * Use dedicated thread for JMX notifications (CASSANDRA-12146)
 * Improve streaming synchronization and fault tolerance (CASSANDRA-11414)
 * MemoryUtil.getShort() should return an unsigned short also for architectures not supporting unaligned memory accesses (CASSANDRA-11973)
 * Allow nodetool info to run with readonly JMX access (CASSANDRA-11755)
 * Validate bloom_filter_fp_chance against lowest supported
   value when the table is created (CASSANDRA-11920)
 * Don't send erroneous NEW_NODE notifications on restart (CASSANDRA-11038)
 * StorageService shutdown hook should use a volatile variable (CASSANDRA-11984)
Merged from 2.1:
 * Add system property to set the max number of native transport requests in queue (CASSANDRA-11363)
 * Fix queries with empty ByteBuffer values in clustering column restrictions (CASSANDRA-12127) 
 * Disable passing control to post-flush after flush failure to prevent data loss (CASSANDRA-11828)
 * Allow STCS-in-L0 compactions to reduce scope with LCS (CASSANDRA-12040)
 * cannot use cql since upgrading python to 2.7.11+ (CASSANDRA-11850)
 * Fix filtering on clustering columns when 2i is used (CASSANDRA-11907)
 * Avoid stalling paxos when the paxos state expires (CASSANDRA-12043)
 * Remove finished incoming streaming connections from MessagingService (CASSANDRA-11854)
 * Don't try to get sstables for non-repairing column families (CASSANDRA-12077)
 * Avoid marking too many sstables as repaired (CASSANDRA-11696)
 * Prevent select statements with clustering key > 64k (CASSANDRA-11882)
 * Fix clock skew corrupting other nodes with paxos (CASSANDRA-11991)
 * Remove distinction between non-existing static columns and existing but null in LWTs (CASSANDRA-9842)
 * Cache local ranges when calculating repair neighbors (CASSANDRA-11934)
 * Allow LWT operation on static column with only partition keys (CASSANDRA-10532)
 * Create interval tree over canonical sstables to avoid missing sstables during streaming (CASSANDRA-11886)
 * cqlsh COPY FROM: shutdown parent cluster after forking, to avoid corrupting SSL connections (CASSANDRA-11749)


3.7
 * Support multiple folders for user defined compaction tasks (CASSANDRA-11765)
 * Fix race in CompactionStrategyManager's pause/resume (CASSANDRA-11922)
Merged from 3.0:
 * Fix legacy serialization of Thrift-generated non-compound range tombstones
   when communicating with 2.x nodes (CASSANDRA-11930)
 * Fix Directories instantiations where CFS.initialDirectories should be used (CASSANDRA-11849)
 * Avoid referencing DatabaseDescriptor in AbstractType (CASSANDRA-11912)
 * Don't use static dataDirectories field in Directories instances (CASSANDRA-11647)
 * Fix sstables not being protected from removal during index build (CASSANDRA-11905)
 * cqlsh: Suppress stack trace from Read/WriteFailures (CASSANDRA-11032)
 * Remove unneeded code to repair index summaries that have
   been improperly down-sampled (CASSANDRA-11127)
 * Avoid WriteTimeoutExceptions during commit log replay due to materialized
   view lock contention (CASSANDRA-11891)
 * Prevent OOM failures on SSTable corruption, improve tests for corruption detection (CASSANDRA-9530)
 * Use CFS.initialDirectories when clearing snapshots (CASSANDRA-11705)
 * Allow compaction strategies to disable early open (CASSANDRA-11754)
 * Refactor Materialized View code (CASSANDRA-11475)
 * Update Java Driver (CASSANDRA-11615)
Merged from 2.2:
 * Persist local metadata earlier in startup sequence (CASSANDRA-11742)
 * cqlsh: fix tab completion for case-sensitive identifiers (CASSANDRA-11664)
 * Avoid showing estimated key as -1 in tablestats (CASSANDRA-11587)
 * Fix possible race condition in CommitLog.recover (CASSANDRA-11743)
 * Enable client encryption in sstableloader with cli options (CASSANDRA-11708)
 * Possible memory leak in NIODataInputStream (CASSANDRA-11867)
 * Add seconds to cqlsh tracing session duration (CASSANDRA-11753)
 * Fix commit log replay after out-of-order flush completion (CASSANDRA-9669)
 * Prohibit Reversed Counter type as part of the PK (CASSANDRA-9395)
 * cqlsh: correctly handle non-ascii chars in error messages (CASSANDRA-11626)
Merged from 2.1:
 * Run CommitLog tests with different compression settings (CASSANDRA-9039)
 * cqlsh: apply current keyspace to source command (CASSANDRA-11152)
 * Clear out parent repair session if repair coordinator dies (CASSANDRA-11824)
 * Set default streaming_socket_timeout_in_ms to 24 hours (CASSANDRA-11840)
 * Do not consider local node a valid source during replace (CASSANDRA-11848)
 * Add message dropped tasks to nodetool netstats (CASSANDRA-11855)
 * Avoid holding SSTableReaders for duration of incremental repair (CASSANDRA-11739)


3.6
 * Correctly migrate schema for frozen UDTs during 2.x -> 3.x upgrades
   (does not affect any released versions) (CASSANDRA-11613)
 * Allow server startup if JMX is configured directly (CASSANDRA-11725)
 * Prevent direct memory OOM on buffer pool allocations (CASSANDRA-11710)
 * Enhanced Compaction Logging (CASSANDRA-10805)
 * Make prepared statement cache size configurable (CASSANDRA-11555)
 * Integrated JMX authentication and authorization (CASSANDRA-10091)
 * Add units to stress ouput (CASSANDRA-11352)
 * Fix PER PARTITION LIMIT for single and multi partitions queries (CASSANDRA-11603)
 * Add uncompressed chunk cache for RandomAccessReader (CASSANDRA-5863)
 * Clarify ClusteringPrefix hierarchy (CASSANDRA-11213)
 * Always perform collision check before joining ring (CASSANDRA-10134)
 * SSTableWriter output discrepancy (CASSANDRA-11646)
 * Fix potential timeout in NativeTransportService.testConcurrentDestroys (CASSANDRA-10756)
 * Support large partitions on the 3.0 sstable format (CASSANDRA-11206,11763)
 * Add support to rebuild from specific range (CASSANDRA-10406)
 * Optimize the overlapping lookup by calculating all the
   bounds in advance (CASSANDRA-11571)
 * Support json/yaml output in nodetool tablestats (CASSANDRA-5977)
 * (stress) Add datacenter option to -node options (CASSANDRA-11591)
 * Fix handling of empty slices (CASSANDRA-11513)
 * Make number of cores used by cqlsh COPY visible to testing code (CASSANDRA-11437)
 * Allow filtering on clustering columns for queries without secondary indexes (CASSANDRA-11310)
 * Refactor Restriction hierarchy (CASSANDRA-11354)
 * Eliminate allocations in R/W path (CASSANDRA-11421)
 * Update Netty to 4.0.36 (CASSANDRA-11567)
 * Fix PER PARTITION LIMIT for queries requiring post-query ordering (CASSANDRA-11556)
 * Allow instantiation of UDTs and tuples in UDFs (CASSANDRA-10818)
 * Support UDT in CQLSSTableWriter (CASSANDRA-10624)
 * Support for non-frozen user-defined types, updating
   individual fields of user-defined types (CASSANDRA-7423)
 * Make LZ4 compression level configurable (CASSANDRA-11051)
 * Allow per-partition LIMIT clause in CQL (CASSANDRA-7017)
 * Make custom filtering more extensible with UserExpression (CASSANDRA-11295)
 * Improve field-checking and error reporting in cassandra.yaml (CASSANDRA-10649)
 * Print CAS stats in nodetool proxyhistograms (CASSANDRA-11507)
 * More user friendly error when providing an invalid token to nodetool (CASSANDRA-9348)
 * Add static column support to SASI index (CASSANDRA-11183)
 * Support EQ/PREFIX queries in SASI CONTAINS mode without tokenization (CASSANDRA-11434)
 * Support LIKE operator in prepared statements (CASSANDRA-11456)
 * Add a command to see if a Materialized View has finished building (CASSANDRA-9967)
 * Log endpoint and port associated with streaming operation (CASSANDRA-8777)
 * Print sensible units for all log messages (CASSANDRA-9692)
 * Upgrade Netty to version 4.0.34 (CASSANDRA-11096)
 * Break the CQL grammar into separate Parser and Lexer (CASSANDRA-11372)
 * Compress only inter-dc traffic by default (CASSANDRA-8888)
 * Add metrics to track write amplification (CASSANDRA-11420)
 * cassandra-stress: cannot handle "value-less" tables (CASSANDRA-7739)
 * Add/drop multiple columns in one ALTER TABLE statement (CASSANDRA-10411)
 * Add require_endpoint_verification opt for internode encryption (CASSANDRA-9220)
 * Add auto import java.util for UDF code block (CASSANDRA-11392)
 * Add --hex-format option to nodetool getsstables (CASSANDRA-11337)
 * sstablemetadata should print sstable min/max token (CASSANDRA-7159)
 * Do not wrap CassandraException in TriggerExecutor (CASSANDRA-9421)
 * COPY TO should have higher double precision (CASSANDRA-11255)
 * Stress should exit with non-zero status after failure (CASSANDRA-10340)
 * Add client to cqlsh SHOW_SESSION (CASSANDRA-8958)
 * Fix nodetool tablestats keyspace level metrics (CASSANDRA-11226)
 * Store repair options in parent_repair_history (CASSANDRA-11244)
 * Print current leveling in sstableofflinerelevel (CASSANDRA-9588)
 * Change repair message for keyspaces with RF 1 (CASSANDRA-11203)
 * Remove hard-coded SSL cipher suites and protocols (CASSANDRA-10508)
 * Improve concurrency in CompactionStrategyManager (CASSANDRA-10099)
 * (cqlsh) interpret CQL type for formatting blobs (CASSANDRA-11274)
 * Refuse to start and print txn log information in case of disk
   corruption (CASSANDRA-10112)
 * Resolve some eclipse-warnings (CASSANDRA-11086)
 * (cqlsh) Show static columns in a different color (CASSANDRA-11059)
 * Allow to remove TTLs on table with default_time_to_live (CASSANDRA-11207)
Merged from 3.0:
 * Disallow creating view with a static column (CASSANDRA-11602)
 * Reduce the amount of object allocations caused by the getFunctions methods (CASSANDRA-11593)
 * Potential error replaying commitlog with smallint/tinyint/date/time types (CASSANDRA-11618)
 * Fix queries with filtering on counter columns (CASSANDRA-11629)
 * Improve tombstone printing in sstabledump (CASSANDRA-11655)
 * Fix paging for range queries where all clustering columns are specified (CASSANDRA-11669)
 * Don't require HEAP_NEW_SIZE to be set when using G1 (CASSANDRA-11600)
 * Fix sstabledump not showing cells after tombstone marker (CASSANDRA-11654)
 * Ignore all LocalStrategy keyspaces for streaming and other related
   operations (CASSANDRA-11627)
 * Ensure columnfilter covers indexed columns for thrift 2i queries (CASSANDRA-11523)
 * Only open one sstable scanner per sstable (CASSANDRA-11412)
 * Option to specify ProtocolVersion in cassandra-stress (CASSANDRA-11410)
 * ArithmeticException in avgFunctionForDecimal (CASSANDRA-11485)
 * LogAwareFileLister should only use OLD sstable files in current folder to determine disk consistency (CASSANDRA-11470)
 * Notify indexers of expired rows during compaction (CASSANDRA-11329)
 * Properly respond with ProtocolError when a v1/v2 native protocol
   header is received (CASSANDRA-11464)
 * Validate that num_tokens and initial_token are consistent with one another (CASSANDRA-10120)
Merged from 2.2:
 * Exit JVM if JMX server fails to startup (CASSANDRA-11540)
 * Produce a heap dump when exiting on OOM (CASSANDRA-9861)
 * Restore ability to filter on clustering columns when using a 2i (CASSANDRA-11510)
 * JSON datetime formatting needs timezone (CASSANDRA-11137)
 * Fix is_dense recalculation for Thrift-updated tables (CASSANDRA-11502)
 * Remove unnescessary file existence check during anticompaction (CASSANDRA-11660)
 * Add missing files to debian packages (CASSANDRA-11642)
 * Avoid calling Iterables::concat in loops during ModificationStatement::getFunctions (CASSANDRA-11621)
 * cqlsh: COPY FROM should use regular inserts for single statement batches and
   report errors correctly if workers processes crash on initialization (CASSANDRA-11474)
 * Always close cluster with connection in CqlRecordWriter (CASSANDRA-11553)
 * Allow only DISTINCT queries with partition keys restrictions (CASSANDRA-11339)
 * CqlConfigHelper no longer requires both a keystore and truststore to work (CASSANDRA-11532)
 * Make deprecated repair methods backward-compatible with previous notification service (CASSANDRA-11430)
 * IncomingStreamingConnection version check message wrong (CASSANDRA-11462)
Merged from 2.1:
 * Support mlockall on IBM POWER arch (CASSANDRA-11576)
 * Add option to disable use of severity in DynamicEndpointSnitch (CASSANDRA-11737)
 * cqlsh COPY FROM fails for null values with non-prepared statements (CASSANDRA-11631)
 * Make cython optional in pylib/setup.py (CASSANDRA-11630)
 * Change order of directory searching for cassandra.in.sh to favor local one (CASSANDRA-11628)
 * cqlsh COPY FROM fails with []{} chars in UDT/tuple fields/values (CASSANDRA-11633)
 * clqsh: COPY FROM throws TypeError with Cython extensions enabled (CASSANDRA-11574)
 * cqlsh: COPY FROM ignores NULL values in conversion (CASSANDRA-11549)
 * Validate levels when building LeveledScanner to avoid overlaps with orphaned sstables (CASSANDRA-9935)


3.5
 * StaticTokenTreeBuilder should respect posibility of duplicate tokens (CASSANDRA-11525)
 * Correctly fix potential assertion error during compaction (CASSANDRA-11353)
 * Avoid index segment stitching in RAM which lead to OOM on big SSTable files (CASSANDRA-11383)
 * Fix clustering and row filters for LIKE queries on clustering columns (CASSANDRA-11397)
Merged from 3.0:
 * Fix rare NPE on schema upgrade from 2.x to 3.x (CASSANDRA-10943)
 * Improve backoff policy for cqlsh COPY FROM (CASSANDRA-11320)
 * Improve IF NOT EXISTS check in CREATE INDEX (CASSANDRA-11131)
 * Upgrade ohc to 0.4.3
 * Enable SO_REUSEADDR for JMX RMI server sockets (CASSANDRA-11093)
 * Allocate merkletrees with the correct size (CASSANDRA-11390)
 * Support streaming pre-3.0 sstables (CASSANDRA-10990)
 * Add backpressure to compressed or encrypted commit log (CASSANDRA-10971)
 * SSTableExport supports secondary index tables (CASSANDRA-11330)
 * Fix sstabledump to include missing info in debug output (CASSANDRA-11321)
 * Establish and implement canonical bulk reading workload(s) (CASSANDRA-10331)
 * Fix paging for IN queries on tables without clustering columns (CASSANDRA-11208)
 * Remove recursive call from CompositesSearcher (CASSANDRA-11304)
 * Fix filtering on non-primary key columns for queries without index (CASSANDRA-6377)
 * Fix sstableloader fail when using materialized view (CASSANDRA-11275)
Merged from 2.2:
 * DatabaseDescriptor should log stacktrace in case of Eception during seed provider creation (CASSANDRA-11312)
 * Use canonical path for directory in SSTable descriptor (CASSANDRA-10587)
 * Add cassandra-stress keystore option (CASSANDRA-9325)
 * Dont mark sstables as repairing with sub range repairs (CASSANDRA-11451)
 * Notify when sstables change after cancelling compaction (CASSANDRA-11373)
 * cqlsh: COPY FROM should check that explicit column names are valid (CASSANDRA-11333)
 * Add -Dcassandra.start_gossip startup option (CASSANDRA-10809)
 * Fix UTF8Validator.validate() for modified UTF-8 (CASSANDRA-10748)
 * Clarify that now() function is calculated on the coordinator node in CQL documentation (CASSANDRA-10900)
 * Fix bloom filter sizing with LCS (CASSANDRA-11344)
 * (cqlsh) Fix error when result is 0 rows with EXPAND ON (CASSANDRA-11092)
 * Add missing newline at end of bin/cqlsh (CASSANDRA-11325)
 * Unresolved hostname leads to replace being ignored (CASSANDRA-11210)
 * Only log yaml config once, at startup (CASSANDRA-11217)
 * Reference leak with parallel repairs on the same table (CASSANDRA-11215)
Merged from 2.1:
 * Add a -j parameter to scrub/cleanup/upgradesstables to state how
   many threads to use (CASSANDRA-11179)
 * COPY FROM on large datasets: fix progress report and debug performance (CASSANDRA-11053)
 * InvalidateKeys should have a weak ref to key cache (CASSANDRA-11176)


3.4
 * (cqlsh) add cqlshrc option to always connect using ssl (CASSANDRA-10458)
 * Cleanup a few resource warnings (CASSANDRA-11085)
 * Allow custom tracing implementations (CASSANDRA-10392)
 * Extract LoaderOptions to be able to be used from outside (CASSANDRA-10637)
 * fix OnDiskIndexTest to properly treat empty ranges (CASSANDRA-11205)
 * fix TrackerTest to handle new notifications (CASSANDRA-11178)
 * add SASI validation for partitioner and complex columns (CASSANDRA-11169)
 * Add caching of encrypted credentials in PasswordAuthenticator (CASSANDRA-7715)
 * fix SASI memtable switching on flush (CASSANDRA-11159)
 * Remove duplicate offline compaction tracking (CASSANDRA-11148)
 * fix EQ semantics of analyzed SASI indexes (CASSANDRA-11130)
 * Support long name output for nodetool commands (CASSANDRA-7950)
 * Encrypted hints (CASSANDRA-11040)
 * SASI index options validation (CASSANDRA-11136)
 * Optimize disk seek using min/max column name meta data when the LIMIT clause is used
   (CASSANDRA-8180)
 * Add LIKE support to CQL3 (CASSANDRA-11067)
 * Generic Java UDF types (CASSANDRA-10819)
 * cqlsh: Include sub-second precision in timestamps by default (CASSANDRA-10428)
 * Set javac encoding to utf-8 (CASSANDRA-11077)
 * Integrate SASI index into Cassandra (CASSANDRA-10661)
 * Add --skip-flush option to nodetool snapshot
 * Skip values for non-queried columns (CASSANDRA-10657)
 * Add support for secondary indexes on static columns (CASSANDRA-8103)
 * CommitLogUpgradeTestMaker creates broken commit logs (CASSANDRA-11051)
 * Add metric for number of dropped mutations (CASSANDRA-10866)
 * Simplify row cache invalidation code (CASSANDRA-10396)
 * Support user-defined compaction through nodetool (CASSANDRA-10660)
 * Stripe view locks by key and table ID to reduce contention (CASSANDRA-10981)
 * Add nodetool gettimeout and settimeout commands (CASSANDRA-10953)
 * Add 3.0 metadata to sstablemetadata output (CASSANDRA-10838)
Merged from 3.0:
 * MV should only query complex columns included in the view (CASSANDRA-11069)
 * Failed aggregate creation breaks server permanently (CASSANDRA-11064)
 * Add sstabledump tool (CASSANDRA-7464)
 * Introduce backpressure for hints (CASSANDRA-10972)
 * Fix ClusteringPrefix not being able to read tombstone range boundaries (CASSANDRA-11158)
 * Prevent logging in sandboxed state (CASSANDRA-11033)
 * Disallow drop/alter operations of UDTs used by UDAs (CASSANDRA-10721)
 * Add query time validation method on Index (CASSANDRA-11043)
 * Avoid potential AssertionError in mixed version cluster (CASSANDRA-11128)
 * Properly handle hinted handoff after topology changes (CASSANDRA-5902)
 * AssertionError when listing sstable files on inconsistent disk state (CASSANDRA-11156)
 * Fix wrong rack counting and invalid conditions check for TokenAllocation
   (CASSANDRA-11139)
 * Avoid creating empty hint files (CASSANDRA-11090)
 * Fix leak detection strong reference loop using weak reference (CASSANDRA-11120)
 * Configurie BatchlogManager to stop delayed tasks on shutdown (CASSANDRA-11062)
 * Hadoop integration is incompatible with Cassandra Driver 3.0.0 (CASSANDRA-11001)
 * Add dropped_columns to the list of schema table so it gets handled
   properly (CASSANDRA-11050)
 * Fix NPE when using forceRepairRangeAsync without DC (CASSANDRA-11239)
Merged from 2.2:
 * Preserve order for preferred SSL cipher suites (CASSANDRA-11164)
 * Range.compareTo() violates the contract of Comparable (CASSANDRA-11216)
 * Avoid NPE when serializing ErrorMessage with null message (CASSANDRA-11167)
 * Replacing an aggregate with a new version doesn't reset INITCOND (CASSANDRA-10840)
 * (cqlsh) cqlsh cannot be called through symlink (CASSANDRA-11037)
 * fix ohc and java-driver pom dependencies in build.xml (CASSANDRA-10793)
 * Protect from keyspace dropped during repair (CASSANDRA-11065)
 * Handle adding fields to a UDT in SELECT JSON and toJson() (CASSANDRA-11146)
 * Better error message for cleanup (CASSANDRA-10991)
 * cqlsh pg-style-strings broken if line ends with ';' (CASSANDRA-11123)
 * Always persist upsampled index summaries (CASSANDRA-10512)
 * (cqlsh) Fix inconsistent auto-complete (CASSANDRA-10733)
 * Make SELECT JSON and toJson() threadsafe (CASSANDRA-11048)
 * Fix SELECT on tuple relations for mixed ASC/DESC clustering order (CASSANDRA-7281)
 * Use cloned TokenMetadata in size estimates to avoid race against membership check
   (CASSANDRA-10736)
 * (cqlsh) Support utf-8/cp65001 encoding on Windows (CASSANDRA-11030)
 * Fix paging on DISTINCT queries repeats result when first row in partition changes
   (CASSANDRA-10010)
 * (cqlsh) Support timezone conversion using pytz (CASSANDRA-10397)
 * cqlsh: change default encoding to UTF-8 (CASSANDRA-11124)
Merged from 2.1:
 * Checking if an unlogged batch is local is inefficient (CASSANDRA-11529)
 * Fix out-of-space error treatment in memtable flushing (CASSANDRA-11448).
 * Don't do defragmentation if reading from repaired sstables (CASSANDRA-10342)
 * Fix streaming_socket_timeout_in_ms not enforced (CASSANDRA-11286)
 * Avoid dropping message too quickly due to missing unit conversion (CASSANDRA-11302)
 * Don't remove FailureDetector history on removeEndpoint (CASSANDRA-10371)
 * Only notify if repair status changed (CASSANDRA-11172)
 * Use logback setting for 'cassandra -v' command (CASSANDRA-10767)
 * Fix sstableloader to unthrottle streaming by default (CASSANDRA-9714)
 * Fix incorrect warning in 'nodetool status' (CASSANDRA-10176)
 * Properly release sstable ref when doing offline scrub (CASSANDRA-10697)
 * Improve nodetool status performance for large cluster (CASSANDRA-7238)
 * Gossiper#isEnabled is not thread safe (CASSANDRA-11116)
 * Avoid major compaction mixing repaired and unrepaired sstables in DTCS (CASSANDRA-11113)
 * Make it clear what DTCS timestamp_resolution is used for (CASSANDRA-11041)
 * (cqlsh) Display milliseconds when datetime overflows (CASSANDRA-10625)


3.3
 * Avoid infinite loop if owned range is smaller than number of
   data dirs (CASSANDRA-11034)
 * Avoid bootstrap hanging when existing nodes have no data to stream (CASSANDRA-11010)
Merged from 3.0:
 * Remove double initialization of newly added tables (CASSANDRA-11027)
 * Filter keys searcher results by target range (CASSANDRA-11104)
 * Fix deserialization of legacy read commands (CASSANDRA-11087)
 * Fix incorrect computation of deletion time in sstable metadata (CASSANDRA-11102)
 * Avoid memory leak when collecting sstable metadata (CASSANDRA-11026)
 * Mutations do not block for completion under view lock contention (CASSANDRA-10779)
 * Invalidate legacy schema tables when unloading them (CASSANDRA-11071)
 * (cqlsh) handle INSERT and UPDATE statements with LWT conditions correctly
   (CASSANDRA-11003)
 * Fix DISTINCT queries in mixed version clusters (CASSANDRA-10762)
 * Migrate build status for indexes along with legacy schema (CASSANDRA-11046)
 * Ensure SSTables for legacy KEYS indexes can be read (CASSANDRA-11045)
 * Added support for IBM zSystems architecture (CASSANDRA-11054)
 * Update CQL documentation (CASSANDRA-10899)
 * Check the column name, not cell name, for dropped columns when reading
   legacy sstables (CASSANDRA-11018)
 * Don't attempt to index clustering values of static rows (CASSANDRA-11021)
 * Remove checksum files after replaying hints (CASSANDRA-10947)
 * Support passing base table metadata to custom 2i validation (CASSANDRA-10924)
 * Ensure stale index entries are purged during reads (CASSANDRA-11013)
 * (cqlsh) Also apply --connect-timeout to control connection
   timeout (CASSANDRA-10959)
 * Fix AssertionError when removing from list using UPDATE (CASSANDRA-10954)
 * Fix UnsupportedOperationException when reading old sstable with range
   tombstone (CASSANDRA-10743)
 * MV should use the maximum timestamp of the primary key (CASSANDRA-10910)
 * Fix potential assertion error during compaction (CASSANDRA-10944)
Merged from 2.2:
 * maxPurgeableTimestamp needs to check memtables too (CASSANDRA-9949)
 * Apply change to compaction throughput in real time (CASSANDRA-10025)
 * (cqlsh) encode input correctly when saving history
 * Fix potential NPE on ORDER BY queries with IN (CASSANDRA-10955)
 * Start L0 STCS-compactions even if there is a L0 -> L1 compaction
   going (CASSANDRA-10979)
 * Make UUID LSB unique per process (CASSANDRA-7925)
 * Avoid NPE when performing sstable tasks (scrub etc.) (CASSANDRA-10980)
 * Make sure client gets tombstone overwhelmed warning (CASSANDRA-9465)
 * Fix error streaming section more than 2GB (CASSANDRA-10961)
 * Histogram buckets exposed in jmx are sorted incorrectly (CASSANDRA-10975)
 * Enable GC logging by default (CASSANDRA-10140)
 * Optimize pending range computation (CASSANDRA-9258)
 * Skip commit log and saved cache directories in SSTable version startup check (CASSANDRA-10902)
 * drop/alter user should be case sensitive (CASSANDRA-10817)
Merged from 2.1:
 * test_bulk_round_trip_blogposts is failing occasionally (CASSANDRA-10938)
 * Fix isJoined return true only after becoming cluster member (CASANDRA-11007)
 * Fix bad gossip generation seen in long-running clusters (CASSANDRA-10969)
 * Avoid NPE when incremental repair fails (CASSANDRA-10909)
 * Unmark sstables compacting once they are done in cleanup/scrub/upgradesstables (CASSANDRA-10829)
 * Allow simultaneous bootstrapping with strict consistency when no vnodes are used (CASSANDRA-11005)
 * Log a message when major compaction does not result in a single file (CASSANDRA-10847)
 * (cqlsh) fix cqlsh_copy_tests when vnodes are disabled (CASSANDRA-10997)
 * (cqlsh) Add request timeout option to cqlsh (CASSANDRA-10686)
 * Avoid AssertionError while submitting hint with LWT (CASSANDRA-10477)
 * If CompactionMetadata is not in stats file, use index summary instead (CASSANDRA-10676)
 * Retry sending gossip syn multiple times during shadow round (CASSANDRA-8072)
 * Fix pending range calculation during moves (CASSANDRA-10887)
 * Sane default (200Mbps) for inter-DC streaming througput (CASSANDRA-8708)



3.2
 * Make sure tokens don't exist in several data directories (CASSANDRA-6696)
 * Add requireAuthorization method to IAuthorizer (CASSANDRA-10852)
 * Move static JVM options to conf/jvm.options file (CASSANDRA-10494)
 * Fix CassandraVersion to accept x.y version string (CASSANDRA-10931)
 * Add forceUserDefinedCleanup to allow more flexible cleanup (CASSANDRA-10708)
 * (cqlsh) allow setting TTL with COPY (CASSANDRA-9494)
 * Fix counting of received sstables in streaming (CASSANDRA-10949)
 * Implement hints compression (CASSANDRA-9428)
 * Fix potential assertion error when reading static columns (CASSANDRA-10903)
 * Fix EstimatedHistogram creation in nodetool tablehistograms (CASSANDRA-10859)
 * Establish bootstrap stream sessions sequentially (CASSANDRA-6992)
 * Sort compactionhistory output by timestamp (CASSANDRA-10464)
 * More efficient BTree removal (CASSANDRA-9991)
 * Make tablehistograms accept the same syntax as tablestats (CASSANDRA-10149)
 * Group pending compactions based on table (CASSANDRA-10718)
 * Add compressor name in sstablemetadata output (CASSANDRA-9879)
 * Fix type casting for counter columns (CASSANDRA-10824)
 * Prevent running Cassandra as root (CASSANDRA-8142)
 * bound maximum in-flight commit log replay mutation bytes to 64 megabytes (CASSANDRA-8639)
 * Normalize all scripts (CASSANDRA-10679)
 * Make compression ratio much more accurate (CASSANDRA-10225)
 * Optimize building of Clustering object when only one is created (CASSANDRA-10409)
 * Make index building pluggable (CASSANDRA-10681)
 * Add sstable flush observer (CASSANDRA-10678)
 * Improve NTS endpoints calculation (CASSANDRA-10200)
 * Improve performance of the folderSize function (CASSANDRA-10677)
 * Add support for type casting in selection clause (CASSANDRA-10310)
 * Added graphing option to cassandra-stress (CASSANDRA-7918)
 * Abort in-progress queries that time out (CASSANDRA-7392)
 * Add transparent data encryption core classes (CASSANDRA-9945)
Merged from 3.0:
 * Better handling of SSL connection errors inter-node (CASSANDRA-10816)
 * Avoid NoSuchElementException when executing empty batch (CASSANDRA-10711)
 * Avoid building PartitionUpdate in toString (CASSANDRA-10897)
 * Reduce heap spent when receiving many SSTables (CASSANDRA-10797)
 * Add back support for 3rd party auth providers to bulk loader (CASSANDRA-10873)
 * Eliminate the dependency on jgrapht for UDT resolution (CASSANDRA-10653)
 * (Hadoop) Close Clusters and Sessions in Hadoop Input/Output classes (CASSANDRA-10837)
 * Fix sstableloader not working with upper case keyspace name (CASSANDRA-10806)
Merged from 2.2:
 * jemalloc detection fails due to quoting issues in regexv (CASSANDRA-10946)
 * (cqlsh) show correct column names for empty result sets (CASSANDRA-9813)
 * Add new types to Stress (CASSANDRA-9556)
 * Add property to allow listening on broadcast interface (CASSANDRA-9748)
Merged from 2.1:
 * Match cassandra-loader options in COPY FROM (CASSANDRA-9303)
 * Fix binding to any address in CqlBulkRecordWriter (CASSANDRA-9309)
 * cqlsh fails to decode utf-8 characters for text typed columns (CASSANDRA-10875)
 * Log error when stream session fails (CASSANDRA-9294)
 * Fix bugs in commit log archiving startup behavior (CASSANDRA-10593)
 * (cqlsh) further optimise COPY FROM (CASSANDRA-9302)
 * Allow CREATE TABLE WITH ID (CASSANDRA-9179)
 * Make Stress compiles within eclipse (CASSANDRA-10807)
 * Cassandra Daemon should print JVM arguments (CASSANDRA-10764)
 * Allow cancellation of index summary redistribution (CASSANDRA-8805)


3.1.1
Merged from 3.0:
  * Fix upgrade data loss due to range tombstone deleting more data than then should
    (CASSANDRA-10822)


3.1
Merged from 3.0:
 * Avoid MV race during node decommission (CASSANDRA-10674)
 * Disable reloading of GossipingPropertyFileSnitch (CASSANDRA-9474)
 * Handle single-column deletions correction in materialized views
   when the column is part of the view primary key (CASSANDRA-10796)
 * Fix issue with datadir migration on upgrade (CASSANDRA-10788)
 * Fix bug with range tombstones on reverse queries and test coverage for
   AbstractBTreePartition (CASSANDRA-10059)
 * Remove 64k limit on collection elements (CASSANDRA-10374)
 * Remove unclear Indexer.indexes() method (CASSANDRA-10690)
 * Fix NPE on stream read error (CASSANDRA-10771)
 * Normalize cqlsh DESC output (CASSANDRA-10431)
 * Rejects partition range deletions when columns are specified (CASSANDRA-10739)
 * Fix error when saving cached key for old format sstable (CASSANDRA-10778)
 * Invalidate prepared statements on DROP INDEX (CASSANDRA-10758)
 * Fix SELECT statement with IN restrictions on partition key,
   ORDER BY and LIMIT (CASSANDRA-10729)
 * Improve stress performance over 1k threads (CASSANDRA-7217)
 * Wait for migration responses to complete before bootstrapping (CASSANDRA-10731)
 * Unable to create a function with argument of type Inet (CASSANDRA-10741)
 * Fix backward incompatibiliy in CqlInputFormat (CASSANDRA-10717)
 * Correctly preserve deletion info on updated rows when notifying indexers
   of single-row deletions (CASSANDRA-10694)
 * Notify indexers of partition delete during cleanup (CASSANDRA-10685)
 * Keep the file open in trySkipCache (CASSANDRA-10669)
 * Updated trigger example (CASSANDRA-10257)
Merged from 2.2:
 * Verify tables in pseudo-system keyspaces at startup (CASSANDRA-10761)
 * Fix IllegalArgumentException in DataOutputBuffer.reallocate for large buffers (CASSANDRA-10592)
 * Show CQL help in cqlsh in web browser (CASSANDRA-7225)
 * Serialize on disk the proper SSTable compression ratio (CASSANDRA-10775)
 * Reject index queries while the index is building (CASSANDRA-8505)
 * CQL.textile syntax incorrectly includes optional keyspace for aggregate SFUNC and FINALFUNC (CASSANDRA-10747)
 * Fix JSON update with prepared statements (CASSANDRA-10631)
 * Don't do anticompaction after subrange repair (CASSANDRA-10422)
 * Fix SimpleDateType type compatibility (CASSANDRA-10027)
 * (Hadoop) fix splits calculation (CASSANDRA-10640)
 * (Hadoop) ensure that Cluster instances are always closed (CASSANDRA-10058)
Merged from 2.1:
 * Fix Stress profile parsing on Windows (CASSANDRA-10808)
 * Fix incremental repair hang when replica is down (CASSANDRA-10288)
 * Optimize the way we check if a token is repaired in anticompaction (CASSANDRA-10768)
 * Add proper error handling to stream receiver (CASSANDRA-10774)
 * Warn or fail when changing cluster topology live (CASSANDRA-10243)
 * Status command in debian/ubuntu init script doesn't work (CASSANDRA-10213)
 * Some DROP ... IF EXISTS incorrectly result in exceptions on non-existing KS (CASSANDRA-10658)
 * DeletionTime.compareTo wrong in rare cases (CASSANDRA-10749)
 * Force encoding when computing statement ids (CASSANDRA-10755)
 * Properly reject counters as map keys (CASSANDRA-10760)
 * Fix the sstable-needs-cleanup check (CASSANDRA-10740)
 * (cqlsh) Print column names before COPY operation (CASSANDRA-8935)
 * Fix CompressedInputStream for proper cleanup (CASSANDRA-10012)
 * (cqlsh) Support counters in COPY commands (CASSANDRA-9043)
 * Try next replica if not possible to connect to primary replica on
   ColumnFamilyRecordReader (CASSANDRA-2388)
 * Limit window size in DTCS (CASSANDRA-10280)
 * sstableloader does not use MAX_HEAP_SIZE env parameter (CASSANDRA-10188)
 * (cqlsh) Improve COPY TO performance and error handling (CASSANDRA-9304)
 * Create compression chunk for sending file only (CASSANDRA-10680)
 * Forbid compact clustering column type changes in ALTER TABLE (CASSANDRA-8879)
 * Reject incremental repair with subrange repair (CASSANDRA-10422)
 * Add a nodetool command to refresh size_estimates (CASSANDRA-9579)
 * Invalidate cache after stream receive task is completed (CASSANDRA-10341)
 * Reject counter writes in CQLSSTableWriter (CASSANDRA-10258)
 * Remove superfluous COUNTER_MUTATION stage mapping (CASSANDRA-10605)


3.0
 * Fix AssertionError while flushing memtable due to materialized views
   incorrectly inserting empty rows (CASSANDRA-10614)
 * Store UDA initcond as CQL literal in the schema table, instead of a blob (CASSANDRA-10650)
 * Don't use -1 for the position of partition key in schema (CASSANDRA-10491)
 * Fix distinct queries in mixed version cluster (CASSANDRA-10573)
 * Skip sstable on clustering in names query (CASSANDRA-10571)
 * Remove value skipping as it breaks read-repair (CASSANDRA-10655)
 * Fix bootstrapping with MVs (CASSANDRA-10621)
 * Make sure EACH_QUORUM reads are using NTS (CASSANDRA-10584)
 * Fix MV replica filtering for non-NetworkTopologyStrategy (CASSANDRA-10634)
 * (Hadoop) fix CIF describeSplits() not handling 0 size estimates (CASSANDRA-10600)
 * Fix reading of legacy sstables (CASSANDRA-10590)
 * Use CQL type names in schema metadata tables (CASSANDRA-10365)
 * Guard batchlog replay against integer division by zero (CASSANDRA-9223)
 * Fix bug when adding a column to thrift with the same name than a primary key (CASSANDRA-10608)
 * Add client address argument to IAuthenticator::newSaslNegotiator (CASSANDRA-8068)
 * Fix implementation of LegacyLayout.LegacyBoundComparator (CASSANDRA-10602)
 * Don't use 'names query' read path for counters (CASSANDRA-10572)
 * Fix backward compatibility for counters (CASSANDRA-10470)
 * Remove memory_allocator paramter from cassandra.yaml (CASSANDRA-10581,10628)
 * Execute the metadata reload task of all registered indexes on CFS::reload (CASSANDRA-10604)
 * Fix thrift cas operations with defined columns (CASSANDRA-10576)
 * Fix PartitionUpdate.operationCount()for updates with static column operations (CASSANDRA-10606)
 * Fix thrift get() queries with defined columns (CASSANDRA-10586)
 * Fix marking of indexes as built and removed (CASSANDRA-10601)
 * Skip initialization of non-registered 2i instances, remove Index::getIndexName (CASSANDRA-10595)
 * Fix batches on multiple tables (CASSANDRA-10554)
 * Ensure compaction options are validated when updating KeyspaceMetadata (CASSANDRA-10569)
 * Flatten Iterator Transformation Hierarchy (CASSANDRA-9975)
 * Remove token generator (CASSANDRA-5261)
 * RolesCache should not be created for any authenticator that does not requireAuthentication (CASSANDRA-10562)
 * Fix LogTransaction checking only a single directory for files (CASSANDRA-10421)
 * Fix handling of range tombstones when reading old format sstables (CASSANDRA-10360)
 * Aggregate with Initial Condition fails with C* 3.0 (CASSANDRA-10367)
Merged from 2.2:
 * (cqlsh) show partial trace if incomplete after max_trace_wait (CASSANDRA-7645)
 * Use most up-to-date version of schema for system tables (CASSANDRA-10652)
 * Deprecate memory_allocator in cassandra.yaml (CASSANDRA-10581,10628)
 * Expose phi values from failure detector via JMX and tweak debug
   and trace logging (CASSANDRA-9526)
 * Fix IllegalArgumentException in DataOutputBuffer.reallocate for large buffers (CASSANDRA-10592)
Merged from 2.1:
 * Shutdown compaction in drain to prevent leak (CASSANDRA-10079)
 * (cqlsh) fix COPY using wrong variable name for time_format (CASSANDRA-10633)
 * Do not run SizeEstimatesRecorder if a node is not a member of the ring (CASSANDRA-9912)
 * Improve handling of dead nodes in gossip (CASSANDRA-10298)
 * Fix logback-tools.xml incorrectly configured for outputing to System.err
   (CASSANDRA-9937)
 * Fix streaming to catch exception so retry not fail (CASSANDRA-10557)
 * Add validation method to PerRowSecondaryIndex (CASSANDRA-10092)
 * Support encrypted and plain traffic on the same port (CASSANDRA-10559)
 * Do STCS in DTCS windows (CASSANDRA-10276)
 * Avoid repetition of JVM_OPTS in debian package (CASSANDRA-10251)
 * Fix potential NPE from handling result of SIM.highestSelectivityIndex (CASSANDRA-10550)
 * Fix paging issues with partitions containing only static columns data (CASSANDRA-10381)
 * Fix conditions on static columns (CASSANDRA-10264)
 * AssertionError: attempted to delete non-existing file CommitLog (CASSANDRA-10377)
 * Fix sorting for queries with an IN condition on partition key columns (CASSANDRA-10363)


3.0-rc2
 * Fix SELECT DISTINCT queries between 2.2.2 nodes and 3.0 nodes (CASSANDRA-10473)
 * Remove circular references in SegmentedFile (CASSANDRA-10543)
 * Ensure validation of indexed values only occurs once per-partition (CASSANDRA-10536)
 * Fix handling of static columns for range tombstones in thrift (CASSANDRA-10174)
 * Support empty ColumnFilter for backward compatility on empty IN (CASSANDRA-10471)
 * Remove Pig support (CASSANDRA-10542)
 * Fix LogFile throws Exception when assertion is disabled (CASSANDRA-10522)
 * Revert CASSANDRA-7486, make CMS default GC, move GC config to
   conf/jvm.options (CASSANDRA-10403)
 * Fix TeeingAppender causing some logs to be truncated/empty (CASSANDRA-10447)
 * Allow EACH_QUORUM for reads (CASSANDRA-9602)
 * Fix potential ClassCastException while upgrading (CASSANDRA-10468)
 * Fix NPE in MVs on update (CASSANDRA-10503)
 * Only include modified cell data in indexing deltas (CASSANDRA-10438)
 * Do not load keyspace when creating sstable writer (CASSANDRA-10443)
 * If node is not yet gossiping write all MV updates to batchlog only (CASSANDRA-10413)
 * Re-populate token metadata after commit log recovery (CASSANDRA-10293)
 * Provide additional metrics for materialized views (CASSANDRA-10323)
 * Flush system schema tables after local schema changes (CASSANDRA-10429)
Merged from 2.2:
 * Reduce contention getting instances of CompositeType (CASSANDRA-10433)
 * Fix the regression when using LIMIT with aggregates (CASSANDRA-10487)
 * Avoid NoClassDefFoundError during DataDescriptor initialization on windows (CASSANDRA-10412)
 * Preserve case of quoted Role & User names (CASSANDRA-10394)
 * cqlsh pg-style-strings broken (CASSANDRA-10484)
 * cqlsh prompt includes name of keyspace after failed `use` statement (CASSANDRA-10369)
Merged from 2.1:
 * (cqlsh) Distinguish negative and positive infinity in output (CASSANDRA-10523)
 * (cqlsh) allow custom time_format for COPY TO (CASSANDRA-8970)
 * Don't allow startup if the node's rack has changed (CASSANDRA-10242)
 * (cqlsh) show partial trace if incomplete after max_trace_wait (CASSANDRA-7645)
 * Allow LOCAL_JMX to be easily overridden (CASSANDRA-10275)
 * Mark nodes as dead even if they've already left (CASSANDRA-10205)


3.0.0-rc1
 * Fix mixed version read request compatibility for compact static tables
   (CASSANDRA-10373)
 * Fix paging of DISTINCT with static and IN (CASSANDRA-10354)
 * Allow MATERIALIZED VIEW's SELECT statement to restrict primary key
   columns (CASSANDRA-9664)
 * Move crc_check_chance out of compression options (CASSANDRA-9839)
 * Fix descending iteration past end of BTreeSearchIterator (CASSANDRA-10301)
 * Transfer hints to a different node on decommission (CASSANDRA-10198)
 * Check partition keys for CAS operations during stmt validation (CASSANDRA-10338)
 * Add custom query expressions to SELECT (CASSANDRA-10217)
 * Fix minor bugs in MV handling (CASSANDRA-10362)
 * Allow custom indexes with 0,1 or multiple target columns (CASSANDRA-10124)
 * Improve MV schema representation (CASSANDRA-9921)
 * Add flag to enable/disable coordinator batchlog for MV writes (CASSANDRA-10230)
 * Update cqlsh COPY for new internal driver serialization interface (CASSANDRA-10318)
 * Give index implementations more control over rebuild operations (CASSANDRA-10312)
 * Update index file format (CASSANDRA-10314)
 * Add "shadowable" row tombstones to deal with mv timestamp issues (CASSANDRA-10261)
 * CFS.loadNewSSTables() broken for pre-3.0 sstables
 * Cache selected index in read command to reduce lookups (CASSANDRA-10215)
 * Small optimizations of sstable index serialization (CASSANDRA-10232)
 * Support for both encrypted and unencrypted native transport connections (CASSANDRA-9590)
Merged from 2.2:
 * Configurable page size in cqlsh (CASSANDRA-9855)
 * Defer default role manager setup until all nodes are on 2.2+ (CASSANDRA-9761)
 * Handle missing RoleManager in config after upgrade to 2.2 (CASSANDRA-10209)
Merged from 2.1:
 * Bulk Loader API could not tolerate even node failure (CASSANDRA-10347)
 * Avoid misleading pushed notifications when multiple nodes
   share an rpc_address (CASSANDRA-10052)
 * Fix dropping undroppable when message queue is full (CASSANDRA-10113)
 * Fix potential ClassCastException during paging (CASSANDRA-10352)
 * Prevent ALTER TYPE from creating circular references (CASSANDRA-10339)
 * Fix cache handling of 2i and base tables (CASSANDRA-10155, 10359)
 * Fix NPE in nodetool compactionhistory (CASSANDRA-9758)
 * (Pig) support BulkOutputFormat as a URL parameter (CASSANDRA-7410)
 * BATCH statement is broken in cqlsh (CASSANDRA-10272)
 * (cqlsh) Make cqlsh PEP8 Compliant (CASSANDRA-10066)
 * (cqlsh) Fix error when starting cqlsh with --debug (CASSANDRA-10282)
 * Scrub, Cleanup and Upgrade do not unmark compacting until all operations
   have completed, regardless of the occurence of exceptions (CASSANDRA-10274)


3.0.0-beta2
 * Fix columns returned by AbstractBtreePartitions (CASSANDRA-10220)
 * Fix backward compatibility issue due to AbstractBounds serialization bug (CASSANDRA-9857)
 * Fix startup error when upgrading nodes (CASSANDRA-10136)
 * Base table PRIMARY KEY can be assumed to be NOT NULL in MV creation (CASSANDRA-10147)
 * Improve batchlog write patch (CASSANDRA-9673)
 * Re-apply MaterializedView updates on commitlog replay (CASSANDRA-10164)
 * Require AbstractType.isByteOrderComparable declaration in constructor (CASSANDRA-9901)
 * Avoid digest mismatch on upgrade to 3.0 (CASSANDRA-9554)
 * Fix Materialized View builder when adding multiple MVs (CASSANDRA-10156)
 * Choose better poolingOptions for protocol v4 in cassandra-stress (CASSANDRA-10182)
 * Fix LWW bug affecting Materialized Views (CASSANDRA-10197)
 * Ensures frozen sets and maps are always sorted (CASSANDRA-10162)
 * Don't deadlock when flushing CFS backed custom indexes (CASSANDRA-10181)
 * Fix double flushing of secondary index tables (CASSANDRA-10180)
 * Fix incorrect handling of range tombstones in thrift (CASSANDRA-10046)
 * Only use batchlog when paired materialized view replica is remote (CASSANDRA-10061)
 * Reuse TemporalRow when updating multiple MaterializedViews (CASSANDRA-10060)
 * Validate gc_grace_seconds for batchlog writes and MVs (CASSANDRA-9917)
 * Fix sstablerepairedset (CASSANDRA-10132)
Merged from 2.2:
 * Cancel transaction for sstables we wont redistribute index summary
   for (CASSANDRA-10270)
 * Retry snapshot deletion after compaction and gc on Windows (CASSANDRA-10222)
 * Fix failure to start with space in directory path on Windows (CASSANDRA-10239)
 * Fix repair hang when snapshot failed (CASSANDRA-10057)
 * Fall back to 1/4 commitlog volume for commitlog_total_space on small disks
   (CASSANDRA-10199)
Merged from 2.1:
 * Added configurable warning threshold for GC duration (CASSANDRA-8907)
 * Fix handling of streaming EOF (CASSANDRA-10206)
 * Only check KeyCache when it is enabled
 * Change streaming_socket_timeout_in_ms default to 1 hour (CASSANDRA-8611)
 * (cqlsh) update list of CQL keywords (CASSANDRA-9232)
 * Add nodetool gettraceprobability command (CASSANDRA-10234)
Merged from 2.0:
 * Fix rare race where older gossip states can be shadowed (CASSANDRA-10366)
 * Fix consolidating racks violating the RF contract (CASSANDRA-10238)
 * Disallow decommission when node is in drained state (CASSANDRA-8741)


2.2.1
 * Fix race during construction of commit log (CASSANDRA-10049)
 * Fix LeveledCompactionStrategyTest (CASSANDRA-9757)
 * Fix broken UnbufferedDataOutputStreamPlus.writeUTF (CASSANDRA-10203)
 * (cqlsh) default load-from-file encoding to utf-8 (CASSANDRA-9898)
 * Avoid returning Permission.NONE when failing to query users table (CASSANDRA-10168)
 * (cqlsh) add CLEAR command (CASSANDRA-10086)
 * Support string literals as Role names for compatibility (CASSANDRA-10135)
Merged from 2.1:
 * Only check KeyCache when it is enabled
 * Change streaming_socket_timeout_in_ms default to 1 hour (CASSANDRA-8611)
 * (cqlsh) update list of CQL keywords (CASSANDRA-9232)


3.0.0-beta1
 * Redesign secondary index API (CASSANDRA-9459, 7771, 9041)
 * Fix throwing ReadFailure instead of ReadTimeout on range queries (CASSANDRA-10125)
 * Rewrite hinted handoff (CASSANDRA-6230)
 * Fix query on static compact tables (CASSANDRA-10093)
 * Fix race during construction of commit log (CASSANDRA-10049)
 * Add option to only purge repaired tombstones (CASSANDRA-6434)
 * Change authorization handling for MVs (CASSANDRA-9927)
 * Add custom JMX enabled executor for UDF sandbox (CASSANDRA-10026)
 * Fix row deletion bug for Materialized Views (CASSANDRA-10014)
 * Support mixed-version clusters with Cassandra 2.1 and 2.2 (CASSANDRA-9704)
 * Fix multiple slices on RowSearchers (CASSANDRA-10002)
 * Fix bug in merging of collections (CASSANDRA-10001)
 * Optimize batchlog replay to avoid full scans (CASSANDRA-7237)
 * Repair improvements when using vnodes (CASSANDRA-5220)
 * Disable scripted UDFs by default (CASSANDRA-9889)
 * Bytecode inspection for Java-UDFs (CASSANDRA-9890)
 * Use byte to serialize MT hash length (CASSANDRA-9792)
 * Replace usage of Adler32 with CRC32 (CASSANDRA-8684)
 * Fix migration to new format from 2.1 SSTable (CASSANDRA-10006)
 * SequentialWriter should extend BufferedDataOutputStreamPlus (CASSANDRA-9500)
 * Use the same repairedAt timestamp within incremental repair session (CASSANDRA-9111)
Merged from 2.2:
 * Allow count(*) and count(1) to be use as normal aggregation (CASSANDRA-10114)
 * An NPE is thrown if the column name is unknown for an IN relation (CASSANDRA-10043)
 * Apply commit_failure_policy to more errors on startup (CASSANDRA-9749)
 * Fix histogram overflow exception (CASSANDRA-9973)
 * Route gossip messages over dedicated socket (CASSANDRA-9237)
 * Add checksum to saved cache files (CASSANDRA-9265)
 * Log warning when using an aggregate without partition key (CASSANDRA-9737)
Merged from 2.1:
 * (cqlsh) Allow encoding to be set through command line (CASSANDRA-10004)
 * Add new JMX methods to change local compaction strategy (CASSANDRA-9965)
 * Write hints for paxos commits (CASSANDRA-7342)
 * (cqlsh) Fix timestamps before 1970 on Windows, always
   use UTC for timestamp display (CASSANDRA-10000)
 * (cqlsh) Avoid overwriting new config file with old config
   when both exist (CASSANDRA-9777)
 * Release snapshot selfRef when doing snapshot repair (CASSANDRA-9998)
 * Cannot replace token does not exist - DN node removed as Fat Client (CASSANDRA-9871)
Merged from 2.0:
 * Don't cast expected bf size to an int (CASSANDRA-9959)
 * Make getFullyExpiredSSTables less expensive (CASSANDRA-9882)


3.0.0-alpha1
 * Implement proper sandboxing for UDFs (CASSANDRA-9402)
 * Simplify (and unify) cleanup of compaction leftovers (CASSANDRA-7066)
 * Allow extra schema definitions in cassandra-stress yaml (CASSANDRA-9850)
 * Metrics should use up to date nomenclature (CASSANDRA-9448)
 * Change CREATE/ALTER TABLE syntax for compression (CASSANDRA-8384)
 * Cleanup crc and adler code for java 8 (CASSANDRA-9650)
 * Storage engine refactor (CASSANDRA-8099, 9743, 9746, 9759, 9781, 9808, 9825,
   9848, 9705, 9859, 9867, 9874, 9828, 9801)
 * Update Guava to 18.0 (CASSANDRA-9653)
 * Bloom filter false positive ratio is not honoured (CASSANDRA-8413)
 * New option for cassandra-stress to leave a ratio of columns null (CASSANDRA-9522)
 * Change hinted_handoff_enabled yaml setting, JMX (CASSANDRA-9035)
 * Add algorithmic token allocation (CASSANDRA-7032)
 * Add nodetool command to replay batchlog (CASSANDRA-9547)
 * Make file buffer cache independent of paths being read (CASSANDRA-8897)
 * Remove deprecated legacy Hadoop code (CASSANDRA-9353)
 * Decommissioned nodes will not rejoin the cluster (CASSANDRA-8801)
 * Change gossip stabilization to use endpoit size (CASSANDRA-9401)
 * Change default garbage collector to G1 (CASSANDRA-7486)
 * Populate TokenMetadata early during startup (CASSANDRA-9317)
 * Undeprecate cache recentHitRate (CASSANDRA-6591)
 * Add support for selectively varint encoding fields (CASSANDRA-9499, 9865)
 * Materialized Views (CASSANDRA-6477)
Merged from 2.2:
 * Avoid grouping sstables for anticompaction with DTCS (CASSANDRA-9900)
 * UDF / UDA execution time in trace (CASSANDRA-9723)
 * Fix broken internode SSL (CASSANDRA-9884)
Merged from 2.1:
 * Add new JMX methods to change local compaction strategy (CASSANDRA-9965)
 * Fix handling of enable/disable autocompaction (CASSANDRA-9899)
 * Add consistency level to tracing ouput (CASSANDRA-9827)
 * Remove repair snapshot leftover on startup (CASSANDRA-7357)
 * Use random nodes for batch log when only 2 racks (CASSANDRA-8735)
 * Ensure atomicity inside thrift and stream session (CASSANDRA-7757)
 * Fix nodetool info error when the node is not joined (CASSANDRA-9031)
Merged from 2.0:
 * Log when messages are dropped due to cross_node_timeout (CASSANDRA-9793)
 * Don't track hotness when opening from snapshot for validation (CASSANDRA-9382)


2.2.0
 * Allow the selection of columns together with aggregates (CASSANDRA-9767)
 * Fix cqlsh copy methods and other windows specific issues (CASSANDRA-9795)
 * Don't wrap byte arrays in SequentialWriter (CASSANDRA-9797)
 * sum() and avg() functions missing for smallint and tinyint types (CASSANDRA-9671)
 * Revert CASSANDRA-9542 (allow native functions in UDA) (CASSANDRA-9771)
Merged from 2.1:
 * Fix MarshalException when upgrading superColumn family (CASSANDRA-9582)
 * Fix broken logging for "empty" flushes in Memtable (CASSANDRA-9837)
 * Handle corrupt files on startup (CASSANDRA-9686)
 * Fix clientutil jar and tests (CASSANDRA-9760)
 * (cqlsh) Allow the SSL protocol version to be specified through the
    config file or environment variables (CASSANDRA-9544)
Merged from 2.0:
 * Add tool to find why expired sstables are not getting dropped (CASSANDRA-10015)
 * Remove erroneous pending HH tasks from tpstats/jmx (CASSANDRA-9129)
 * Don't cast expected bf size to an int (CASSANDRA-9959)
 * checkForEndpointCollision fails for legitimate collisions (CASSANDRA-9765)
 * Complete CASSANDRA-8448 fix (CASSANDRA-9519)
 * Don't include auth credentials in debug log (CASSANDRA-9682)
 * Can't transition from write survey to normal mode (CASSANDRA-9740)
 * Scrub (recover) sstables even when -Index.db is missing (CASSANDRA-9591)
 * Fix growing pending background compaction (CASSANDRA-9662)


2.2.0-rc2
 * Re-enable memory-mapped I/O on Windows (CASSANDRA-9658)
 * Warn when an extra-large partition is compacted (CASSANDRA-9643)
 * (cqlsh) Allow setting the initial connection timeout (CASSANDRA-9601)
 * BulkLoader has --transport-factory option but does not use it (CASSANDRA-9675)
 * Allow JMX over SSL directly from nodetool (CASSANDRA-9090)
 * Update cqlsh for UDFs (CASSANDRA-7556)
 * Change Windows kernel default timer resolution (CASSANDRA-9634)
 * Deprected sstable2json and json2sstable (CASSANDRA-9618)
 * Allow native functions in user-defined aggregates (CASSANDRA-9542)
 * Don't repair system_distributed by default (CASSANDRA-9621)
 * Fix mixing min, max, and count aggregates for blob type (CASSANRA-9622)
 * Rename class for DATE type in Java driver (CASSANDRA-9563)
 * Duplicate compilation of UDFs on coordinator (CASSANDRA-9475)
 * Fix connection leak in CqlRecordWriter (CASSANDRA-9576)
 * Mlockall before opening system sstables & remove boot_without_jna option (CASSANDRA-9573)
 * Add functions to convert timeuuid to date or time, deprecate dateOf and unixTimestampOf (CASSANDRA-9229)
 * Make sure we cancel non-compacting sstables from LifecycleTransaction (CASSANDRA-9566)
 * Fix deprecated repair JMX API (CASSANDRA-9570)
 * Add logback metrics (CASSANDRA-9378)
 * Update and refactor ant test/test-compression to run the tests in parallel (CASSANDRA-9583)
 * Fix upgrading to new directory for secondary index (CASSANDRA-9687)
Merged from 2.1:
 * (cqlsh) Fix bad check for CQL compatibility when DESCRIBE'ing
   COMPACT STORAGE tables with no clustering columns
 * Eliminate strong self-reference chains in sstable ref tidiers (CASSANDRA-9656)
 * Ensure StreamSession uses canonical sstable reader instances (CASSANDRA-9700)
 * Ensure memtable book keeping is not corrupted in the event we shrink usage (CASSANDRA-9681)
 * Update internal python driver for cqlsh (CASSANDRA-9064)
 * Fix IndexOutOfBoundsException when inserting tuple with too many
   elements using the string literal notation (CASSANDRA-9559)
 * Enable describe on indices (CASSANDRA-7814)
 * Fix incorrect result for IN queries where column not found (CASSANDRA-9540)
 * ColumnFamilyStore.selectAndReference may block during compaction (CASSANDRA-9637)
 * Fix bug in cardinality check when compacting (CASSANDRA-9580)
 * Fix memory leak in Ref due to ConcurrentLinkedQueue.remove() behaviour (CASSANDRA-9549)
 * Make rebuild only run one at a time (CASSANDRA-9119)
Merged from 2.0:
 * Avoid NPE in AuthSuccess#decode (CASSANDRA-9727)
 * Add listen_address to system.local (CASSANDRA-9603)
 * Bug fixes to resultset metadata construction (CASSANDRA-9636)
 * Fix setting 'durable_writes' in ALTER KEYSPACE (CASSANDRA-9560)
 * Avoids ballot clash in Paxos (CASSANDRA-9649)
 * Improve trace messages for RR (CASSANDRA-9479)
 * Fix suboptimal secondary index selection when restricted
   clustering column is also indexed (CASSANDRA-9631)
 * (cqlsh) Add min_threshold to DTCS option autocomplete (CASSANDRA-9385)
 * Fix error message when attempting to create an index on a column
   in a COMPACT STORAGE table with clustering columns (CASSANDRA-9527)
 * 'WITH WITH' in alter keyspace statements causes NPE (CASSANDRA-9565)
 * Expose some internals of SelectStatement for inspection (CASSANDRA-9532)
 * ArrivalWindow should use primitives (CASSANDRA-9496)
 * Periodically submit background compaction tasks (CASSANDRA-9592)
 * Set HAS_MORE_PAGES flag to false when PagingState is null (CASSANDRA-9571)


2.2.0-rc1
 * Compressed commit log should measure compressed space used (CASSANDRA-9095)
 * Fix comparison bug in CassandraRoleManager#collectRoles (CASSANDRA-9551)
 * Add tinyint,smallint,time,date support for UDFs (CASSANDRA-9400)
 * Deprecates SSTableSimpleWriter and SSTableSimpleUnsortedWriter (CASSANDRA-9546)
 * Empty INITCOND treated as null in aggregate (CASSANDRA-9457)
 * Remove use of Cell in Thrift MapReduce classes (CASSANDRA-8609)
 * Integrate pre-release Java Driver 2.2-rc1, custom build (CASSANDRA-9493)
 * Clean up gossiper logic for old versions (CASSANDRA-9370)
 * Fix custom payload coding/decoding to match the spec (CASSANDRA-9515)
 * ant test-all results incomplete when parsed (CASSANDRA-9463)
 * Disallow frozen<> types in function arguments and return types for
   clarity (CASSANDRA-9411)
 * Static Analysis to warn on unsafe use of Autocloseable instances (CASSANDRA-9431)
 * Update commitlog archiving examples now that commitlog segments are
   not recycled (CASSANDRA-9350)
 * Extend Transactional API to sstable lifecycle management (CASSANDRA-8568)
 * (cqlsh) Add support for native protocol 4 (CASSANDRA-9399)
 * Ensure that UDF and UDAs are keyspace-isolated (CASSANDRA-9409)
 * Revert CASSANDRA-7807 (tracing completion client notifications) (CASSANDRA-9429)
 * Add ability to stop compaction by ID (CASSANDRA-7207)
 * Let CassandraVersion handle SNAPSHOT version (CASSANDRA-9438)
Merged from 2.1:
 * (cqlsh) Fix using COPY through SOURCE or -f (CASSANDRA-9083)
 * Fix occasional lack of `system` keyspace in schema tables (CASSANDRA-8487)
 * Use ProtocolError code instead of ServerError code for native protocol
   error responses to unsupported protocol versions (CASSANDRA-9451)
 * Default commitlog_sync_batch_window_in_ms changed to 2ms (CASSANDRA-9504)
 * Fix empty partition assertion in unsorted sstable writing tools (CASSANDRA-9071)
 * Ensure truncate without snapshot cannot produce corrupt responses (CASSANDRA-9388)
 * Consistent error message when a table mixes counter and non-counter
   columns (CASSANDRA-9492)
 * Avoid getting unreadable keys during anticompaction (CASSANDRA-9508)
 * (cqlsh) Better float precision by default (CASSANDRA-9224)
 * Improve estimated row count (CASSANDRA-9107)
 * Optimize range tombstone memory footprint (CASSANDRA-8603)
 * Use configured gcgs in anticompaction (CASSANDRA-9397)
Merged from 2.0:
 * Don't accumulate more range than necessary in RangeTombstone.Tracker (CASSANDRA-9486)
 * Add broadcast and rpc addresses to system.local (CASSANDRA-9436)
 * Always mark sstable suspect when corrupted (CASSANDRA-9478)
 * Add database users and permissions to CQL3 documentation (CASSANDRA-7558)
 * Allow JVM_OPTS to be passed to standalone tools (CASSANDRA-5969)
 * Fix bad condition in RangeTombstoneList (CASSANDRA-9485)
 * Fix potential StackOverflow when setting CrcCheckChance over JMX (CASSANDRA-9488)
 * Fix null static columns in pages after the first, paged reversed
   queries (CASSANDRA-8502)
 * Fix counting cache serialization in request metrics (CASSANDRA-9466)
 * Add option not to validate atoms during scrub (CASSANDRA-9406)


2.2.0-beta1
 * Introduce Transactional API for internal state changes (CASSANDRA-8984)
 * Add a flag in cassandra.yaml to enable UDFs (CASSANDRA-9404)
 * Better support of null for UDF (CASSANDRA-8374)
 * Use ecj instead of javassist for UDFs (CASSANDRA-8241)
 * faster async logback configuration for tests (CASSANDRA-9376)
 * Add `smallint` and `tinyint` data types (CASSANDRA-8951)
 * Avoid thrift schema creation when native driver is used in stress tool (CASSANDRA-9374)
 * Make Functions.declared thread-safe
 * Add client warnings to native protocol v4 (CASSANDRA-8930)
 * Allow roles cache to be invalidated (CASSANDRA-8967)
 * Upgrade Snappy (CASSANDRA-9063)
 * Don't start Thrift rpc by default (CASSANDRA-9319)
 * Only stream from unrepaired sstables with incremental repair (CASSANDRA-8267)
 * Aggregate UDFs allow SFUNC return type to differ from STYPE if FFUNC specified (CASSANDRA-9321)
 * Remove Thrift dependencies in bundled tools (CASSANDRA-8358)
 * Disable memory mapping of hsperfdata file for JVM statistics (CASSANDRA-9242)
 * Add pre-startup checks to detect potential incompatibilities (CASSANDRA-8049)
 * Distinguish between null and unset in protocol v4 (CASSANDRA-7304)
 * Add user/role permissions for user-defined functions (CASSANDRA-7557)
 * Allow cassandra config to be updated to restart daemon without unloading classes (CASSANDRA-9046)
 * Don't initialize compaction writer before checking if iter is empty (CASSANDRA-9117)
 * Don't execute any functions at prepare-time (CASSANDRA-9037)
 * Share file handles between all instances of a SegmentedFile (CASSANDRA-8893)
 * Make it possible to major compact LCS (CASSANDRA-7272)
 * Make FunctionExecutionException extend RequestExecutionException
   (CASSANDRA-9055)
 * Add support for SELECT JSON, INSERT JSON syntax and new toJson(), fromJson()
   functions (CASSANDRA-7970)
 * Optimise max purgeable timestamp calculation in compaction (CASSANDRA-8920)
 * Constrain internode message buffer sizes, and improve IO class hierarchy (CASSANDRA-8670)
 * New tool added to validate all sstables in a node (CASSANDRA-5791)
 * Push notification when tracing completes for an operation (CASSANDRA-7807)
 * Delay "node up" and "node added" notifications until native protocol server is started (CASSANDRA-8236)
 * Compressed Commit Log (CASSANDRA-6809)
 * Optimise IntervalTree (CASSANDRA-8988)
 * Add a key-value payload for third party usage (CASSANDRA-8553, 9212)
 * Bump metrics-reporter-config dependency for metrics 3.0 (CASSANDRA-8149)
 * Partition intra-cluster message streams by size, not type (CASSANDRA-8789)
 * Add WriteFailureException to native protocol, notify coordinator of
   write failures (CASSANDRA-8592)
 * Convert SequentialWriter to nio (CASSANDRA-8709)
 * Add role based access control (CASSANDRA-7653, 8650, 7216, 8760, 8849, 8761, 8850)
 * Record client ip address in tracing sessions (CASSANDRA-8162)
 * Indicate partition key columns in response metadata for prepared
   statements (CASSANDRA-7660)
 * Merge UUIDType and TimeUUIDType parse logic (CASSANDRA-8759)
 * Avoid memory allocation when searching index summary (CASSANDRA-8793)
 * Optimise (Time)?UUIDType Comparisons (CASSANDRA-8730)
 * Make CRC32Ex into a separate maven dependency (CASSANDRA-8836)
 * Use preloaded jemalloc w/ Unsafe (CASSANDRA-8714, 9197)
 * Avoid accessing partitioner through StorageProxy (CASSANDRA-8244, 8268)
 * Upgrade Metrics library and remove depricated metrics (CASSANDRA-5657)
 * Serializing Row cache alternative, fully off heap (CASSANDRA-7438)
 * Duplicate rows returned when in clause has repeated values (CASSANDRA-6706)
 * Make CassandraException unchecked, extend RuntimeException (CASSANDRA-8560)
 * Support direct buffer decompression for reads (CASSANDRA-8464)
 * DirectByteBuffer compatible LZ4 methods (CASSANDRA-7039)
 * Group sstables for anticompaction correctly (CASSANDRA-8578)
 * Add ReadFailureException to native protocol, respond
   immediately when replicas encounter errors while handling
   a read request (CASSANDRA-7886)
 * Switch CommitLogSegment from RandomAccessFile to nio (CASSANDRA-8308)
 * Allow mixing token and partition key restrictions (CASSANDRA-7016)
 * Support index key/value entries on map collections (CASSANDRA-8473)
 * Modernize schema tables (CASSANDRA-8261)
 * Support for user-defined aggregation functions (CASSANDRA-8053)
 * Fix NPE in SelectStatement with empty IN values (CASSANDRA-8419)
 * Refactor SelectStatement, return IN results in natural order instead
   of IN value list order and ignore duplicate values in partition key IN restrictions (CASSANDRA-7981)
 * Support UDTs, tuples, and collections in user-defined
   functions (CASSANDRA-7563)
 * Fix aggregate fn results on empty selection, result column name,
   and cqlsh parsing (CASSANDRA-8229)
 * Mark sstables as repaired after full repair (CASSANDRA-7586)
 * Extend Descriptor to include a format value and refactor reader/writer
   APIs (CASSANDRA-7443)
 * Integrate JMH for microbenchmarks (CASSANDRA-8151)
 * Keep sstable levels when bootstrapping (CASSANDRA-7460)
 * Add Sigar library and perform basic OS settings check on startup (CASSANDRA-7838)
 * Support for aggregation functions (CASSANDRA-4914)
 * Remove cassandra-cli (CASSANDRA-7920)
 * Accept dollar quoted strings in CQL (CASSANDRA-7769)
 * Make assassinate a first class command (CASSANDRA-7935)
 * Support IN clause on any partition key column (CASSANDRA-7855)
 * Support IN clause on any clustering column (CASSANDRA-4762)
 * Improve compaction logging (CASSANDRA-7818)
 * Remove YamlFileNetworkTopologySnitch (CASSANDRA-7917)
 * Do anticompaction in groups (CASSANDRA-6851)
 * Support user-defined functions (CASSANDRA-7395, 7526, 7562, 7740, 7781, 7929,
   7924, 7812, 8063, 7813, 7708)
 * Permit configurable timestamps with cassandra-stress (CASSANDRA-7416)
 * Move sstable RandomAccessReader to nio2, which allows using the
   FILE_SHARE_DELETE flag on Windows (CASSANDRA-4050)
 * Remove CQL2 (CASSANDRA-5918)
 * Optimize fetching multiple cells by name (CASSANDRA-6933)
 * Allow compilation in java 8 (CASSANDRA-7028)
 * Make incremental repair default (CASSANDRA-7250)
 * Enable code coverage thru JaCoCo (CASSANDRA-7226)
 * Switch external naming of 'column families' to 'tables' (CASSANDRA-4369)
 * Shorten SSTable path (CASSANDRA-6962)
 * Use unsafe mutations for most unit tests (CASSANDRA-6969)
 * Fix race condition during calculation of pending ranges (CASSANDRA-7390)
 * Fail on very large batch sizes (CASSANDRA-8011)
 * Improve concurrency of repair (CASSANDRA-6455, 8208, 9145)
 * Select optimal CRC32 implementation at runtime (CASSANDRA-8614)
 * Evaluate MurmurHash of Token once per query (CASSANDRA-7096)
 * Generalize progress reporting (CASSANDRA-8901)
 * Resumable bootstrap streaming (CASSANDRA-8838, CASSANDRA-8942)
 * Allow scrub for secondary index (CASSANDRA-5174)
 * Save repair data to system table (CASSANDRA-5839)
 * fix nodetool names that reference column families (CASSANDRA-8872)
 Merged from 2.1:
 * Warn on misuse of unlogged batches (CASSANDRA-9282)
 * Failure detector detects and ignores local pauses (CASSANDRA-9183)
 * Add utility class to support for rate limiting a given log statement (CASSANDRA-9029)
 * Add missing consistency levels to cassandra-stess (CASSANDRA-9361)
 * Fix commitlog getCompletedTasks to not increment (CASSANDRA-9339)
 * Fix for harmless exceptions logged as ERROR (CASSANDRA-8564)
 * Delete processed sstables in sstablesplit/sstableupgrade (CASSANDRA-8606)
 * Improve sstable exclusion from partition tombstones (CASSANDRA-9298)
 * Validate the indexed column rather than the cell's contents for 2i (CASSANDRA-9057)
 * Add support for top-k custom 2i queries (CASSANDRA-8717)
 * Fix error when dropping table during compaction (CASSANDRA-9251)
 * cassandra-stress supports validation operations over user profiles (CASSANDRA-8773)
 * Add support for rate limiting log messages (CASSANDRA-9029)
 * Log the partition key with tombstone warnings (CASSANDRA-8561)
 * Reduce runWithCompactionsDisabled poll interval to 1ms (CASSANDRA-9271)
 * Fix PITR commitlog replay (CASSANDRA-9195)
 * GCInspector logs very different times (CASSANDRA-9124)
 * Fix deleting from an empty list (CASSANDRA-9198)
 * Update tuple and collection types that use a user-defined type when that UDT
   is modified (CASSANDRA-9148, CASSANDRA-9192)
 * Use higher timeout for prepair and snapshot in repair (CASSANDRA-9261)
 * Fix anticompaction blocking ANTI_ENTROPY stage (CASSANDRA-9151)
 * Repair waits for anticompaction to finish (CASSANDRA-9097)
 * Fix streaming not holding ref when stream error (CASSANDRA-9295)
 * Fix canonical view returning early opened SSTables (CASSANDRA-9396)
Merged from 2.0:
 * (cqlsh) Add LOGIN command to switch users (CASSANDRA-7212)
 * Clone SliceQueryFilter in AbstractReadCommand implementations (CASSANDRA-8940)
 * Push correct protocol notification for DROP INDEX (CASSANDRA-9310)
 * token-generator - generated tokens too long (CASSANDRA-9300)
 * Fix counting of tombstones for TombstoneOverwhelmingException (CASSANDRA-9299)
 * Fix ReconnectableSnitch reconnecting to peers during upgrade (CASSANDRA-6702)
 * Include keyspace and table name in error log for collections over the size
   limit (CASSANDRA-9286)
 * Avoid potential overlap in LCS with single-partition sstables (CASSANDRA-9322)
 * Log warning message when a table is queried before the schema has fully
   propagated (CASSANDRA-9136)
 * Overload SecondaryIndex#indexes to accept the column definition (CASSANDRA-9314)
 * (cqlsh) Add SERIAL and LOCAL_SERIAL consistency levels (CASSANDRA-8051)
 * Fix index selection during rebuild with certain table layouts (CASSANDRA-9281)
 * Fix partition-level-delete-only workload accounting (CASSANDRA-9194)
 * Allow scrub to handle corrupted compressed chunks (CASSANDRA-9140)
 * Fix assertion error when resetlocalschema is run during repair (CASSANDRA-9249)
 * Disable single sstable tombstone compactions for DTCS by default (CASSANDRA-9234)
 * IncomingTcpConnection thread is not named (CASSANDRA-9262)
 * Close incoming connections when MessagingService is stopped (CASSANDRA-9238)
 * Fix streaming hang when retrying (CASSANDRA-9132)


2.1.5
 * Re-add deprecated cold_reads_to_omit param for backwards compat (CASSANDRA-9203)
 * Make anticompaction visible in compactionstats (CASSANDRA-9098)
 * Improve nodetool getendpoints documentation about the partition
   key parameter (CASSANDRA-6458)
 * Don't check other keyspaces for schema changes when an user-defined
   type is altered (CASSANDRA-9187)
 * Add generate-idea-files target to build.xml (CASSANDRA-9123)
 * Allow takeColumnFamilySnapshot to take a list of tables (CASSANDRA-8348)
 * Limit major sstable operations to their canonical representation (CASSANDRA-8669)
 * cqlsh: Add tests for INSERT and UPDATE tab completion (CASSANDRA-9125)
 * cqlsh: quote column names when needed in COPY FROM inserts (CASSANDRA-9080)
 * Do not load read meter for offline operations (CASSANDRA-9082)
 * cqlsh: Make CompositeType data readable (CASSANDRA-8919)
 * cqlsh: Fix display of triggers (CASSANDRA-9081)
 * Fix NullPointerException when deleting or setting an element by index on
   a null list collection (CASSANDRA-9077)
 * Buffer bloom filter serialization (CASSANDRA-9066)
 * Fix anti-compaction target bloom filter size (CASSANDRA-9060)
 * Make FROZEN and TUPLE unreserved keywords in CQL (CASSANDRA-9047)
 * Prevent AssertionError from SizeEstimatesRecorder (CASSANDRA-9034)
 * Avoid overwriting index summaries for sstables with an older format that
   does not support downsampling; rebuild summaries on startup when this
   is detected (CASSANDRA-8993)
 * Fix potential data loss in CompressedSequentialWriter (CASSANDRA-8949)
 * Make PasswordAuthenticator number of hashing rounds configurable (CASSANDRA-8085)
 * Fix AssertionError when binding nested collections in DELETE (CASSANDRA-8900)
 * Check for overlap with non-early sstables in LCS (CASSANDRA-8739)
 * Only calculate max purgable timestamp if we have to (CASSANDRA-8914)
 * (cqlsh) Greatly improve performance of COPY FROM (CASSANDRA-8225)
 * IndexSummary effectiveIndexInterval is now a guideline, not a rule (CASSANDRA-8993)
 * Use correct bounds for page cache eviction of compressed files (CASSANDRA-8746)
 * SSTableScanner enforces its bounds (CASSANDRA-8946)
 * Cleanup cell equality (CASSANDRA-8947)
 * Introduce intra-cluster message coalescing (CASSANDRA-8692)
 * DatabaseDescriptor throws NPE when rpc_interface is used (CASSANDRA-8839)
 * Don't check if an sstable is live for offline compactions (CASSANDRA-8841)
 * Don't set clientMode in SSTableLoader (CASSANDRA-8238)
 * Fix SSTableRewriter with disabled early open (CASSANDRA-8535)
 * Fix cassandra-stress so it respects the CL passed in user mode (CASSANDRA-8948)
 * Fix rare NPE in ColumnDefinition#hasIndexOption() (CASSANDRA-8786)
 * cassandra-stress reports per-operation statistics, plus misc (CASSANDRA-8769)
 * Add SimpleDate (cql date) and Time (cql time) types (CASSANDRA-7523)
 * Use long for key count in cfstats (CASSANDRA-8913)
 * Make SSTableRewriter.abort() more robust to failure (CASSANDRA-8832)
 * Remove cold_reads_to_omit from STCS (CASSANDRA-8860)
 * Make EstimatedHistogram#percentile() use ceil instead of floor (CASSANDRA-8883)
 * Fix top partitions reporting wrong cardinality (CASSANDRA-8834)
 * Fix rare NPE in KeyCacheSerializer (CASSANDRA-8067)
 * Pick sstables for validation as late as possible inc repairs (CASSANDRA-8366)
 * Fix commitlog getPendingTasks to not increment (CASSANDRA-8862)
 * Fix parallelism adjustment in range and secondary index queries
   when the first fetch does not satisfy the limit (CASSANDRA-8856)
 * Check if the filtered sstables is non-empty in STCS (CASSANDRA-8843)
 * Upgrade java-driver used for cassandra-stress (CASSANDRA-8842)
 * Fix CommitLog.forceRecycleAllSegments() memory access error (CASSANDRA-8812)
 * Improve assertions in Memory (CASSANDRA-8792)
 * Fix SSTableRewriter cleanup (CASSANDRA-8802)
 * Introduce SafeMemory for CompressionMetadata.Writer (CASSANDRA-8758)
 * 'nodetool info' prints exception against older node (CASSANDRA-8796)
 * Ensure SSTableReader.last corresponds exactly with the file end (CASSANDRA-8750)
 * Make SSTableWriter.openEarly more robust and obvious (CASSANDRA-8747)
 * Enforce SSTableReader.first/last (CASSANDRA-8744)
 * Cleanup SegmentedFile API (CASSANDRA-8749)
 * Avoid overlap with early compaction replacement (CASSANDRA-8683)
 * Safer Resource Management++ (CASSANDRA-8707)
 * Write partition size estimates into a system table (CASSANDRA-7688)
 * cqlsh: Fix keys() and full() collection indexes in DESCRIBE output
   (CASSANDRA-8154)
 * Show progress of streaming in nodetool netstats (CASSANDRA-8886)
 * IndexSummaryBuilder utilises offheap memory, and shares data between
   each IndexSummary opened from it (CASSANDRA-8757)
 * markCompacting only succeeds if the exact SSTableReader instances being
   marked are in the live set (CASSANDRA-8689)
 * cassandra-stress support for varint (CASSANDRA-8882)
 * Fix Adler32 digest for compressed sstables (CASSANDRA-8778)
 * Add nodetool statushandoff/statusbackup (CASSANDRA-8912)
 * Use stdout for progress and stats in sstableloader (CASSANDRA-8982)
 * Correctly identify 2i datadir from older versions (CASSANDRA-9116)
Merged from 2.0:
 * Ignore gossip SYNs after shutdown (CASSANDRA-9238)
 * Avoid overflow when calculating max sstable size in LCS (CASSANDRA-9235)
 * Make sstable blacklisting work with compression (CASSANDRA-9138)
 * Do not attempt to rebuild indexes if no index accepts any column (CASSANDRA-9196)
 * Don't initiate snitch reconnection for dead states (CASSANDRA-7292)
 * Fix ArrayIndexOutOfBoundsException in CQLSSTableWriter (CASSANDRA-8978)
 * Add shutdown gossip state to prevent timeouts during rolling restarts (CASSANDRA-8336)
 * Fix running with java.net.preferIPv6Addresses=true (CASSANDRA-9137)
 * Fix failed bootstrap/replace attempts being persisted in system.peers (CASSANDRA-9180)
 * Flush system.IndexInfo after marking index built (CASSANDRA-9128)
 * Fix updates to min/max_compaction_threshold through cassandra-cli
   (CASSANDRA-8102)
 * Don't include tmp files when doing offline relevel (CASSANDRA-9088)
 * Use the proper CAS WriteType when finishing a previous round during Paxos
   preparation (CASSANDRA-8672)
 * Avoid race in cancelling compactions (CASSANDRA-9070)
 * More aggressive check for expired sstables in DTCS (CASSANDRA-8359)
 * Fix ignored index_interval change in ALTER TABLE statements (CASSANDRA-7976)
 * Do more aggressive compaction in old time windows in DTCS (CASSANDRA-8360)
 * java.lang.AssertionError when reading saved cache (CASSANDRA-8740)
 * "disk full" when running cleanup (CASSANDRA-9036)
 * Lower logging level from ERROR to DEBUG when a scheduled schema pull
   cannot be completed due to a node being down (CASSANDRA-9032)
 * Fix MOVED_NODE client event (CASSANDRA-8516)
 * Allow overriding MAX_OUTSTANDING_REPLAY_COUNT (CASSANDRA-7533)
 * Fix malformed JMX ObjectName containing IPv6 addresses (CASSANDRA-9027)
 * (cqlsh) Allow increasing CSV field size limit through
   cqlshrc config option (CASSANDRA-8934)
 * Stop logging range tombstones when exceeding the threshold
   (CASSANDRA-8559)
 * Fix NullPointerException when nodetool getendpoints is run
   against invalid keyspaces or tables (CASSANDRA-8950)
 * Allow specifying the tmp dir (CASSANDRA-7712)
 * Improve compaction estimated tasks estimation (CASSANDRA-8904)
 * Fix duplicate up/down messages sent to native clients (CASSANDRA-7816)
 * Expose commit log archive status via JMX (CASSANDRA-8734)
 * Provide better exceptions for invalid replication strategy parameters
   (CASSANDRA-8909)
 * Fix regression in mixed single and multi-column relation support for
   SELECT statements (CASSANDRA-8613)
 * Add ability to limit number of native connections (CASSANDRA-8086)
 * Fix CQLSSTableWriter throwing exception and spawning threads
   (CASSANDRA-8808)
 * Fix MT mismatch between empty and GC-able data (CASSANDRA-8979)
 * Fix incorrect validation when snapshotting single table (CASSANDRA-8056)
 * Add offline tool to relevel sstables (CASSANDRA-8301)
 * Preserve stream ID for more protocol errors (CASSANDRA-8848)
 * Fix combining token() function with multi-column relations on
   clustering columns (CASSANDRA-8797)
 * Make CFS.markReferenced() resistant to bad refcounting (CASSANDRA-8829)
 * Fix StreamTransferTask abort/complete bad refcounting (CASSANDRA-8815)
 * Fix AssertionError when querying a DESC clustering ordered
   table with ASC ordering and paging (CASSANDRA-8767)
 * AssertionError: "Memory was freed" when running cleanup (CASSANDRA-8716)
 * Make it possible to set max_sstable_age to fractional days (CASSANDRA-8406)
 * Fix some multi-column relations with indexes on some clustering
   columns (CASSANDRA-8275)
 * Fix memory leak in SSTableSimple*Writer and SSTableReader.validate()
   (CASSANDRA-8748)
 * Throw OOM if allocating memory fails to return a valid pointer (CASSANDRA-8726)
 * Fix SSTableSimpleUnsortedWriter ConcurrentModificationException (CASSANDRA-8619)
 * 'nodetool info' prints exception against older node (CASSANDRA-8796)
 * Ensure SSTableSimpleUnsortedWriter.close() terminates if
   disk writer has crashed (CASSANDRA-8807)


2.1.4
 * Bind JMX to localhost unless explicitly configured otherwise (CASSANDRA-9085)


2.1.3
 * Fix HSHA/offheap_objects corruption (CASSANDRA-8719)
 * Upgrade libthrift to 0.9.2 (CASSANDRA-8685)
 * Don't use the shared ref in sstableloader (CASSANDRA-8704)
 * Purge internal prepared statements if related tables or
   keyspaces are dropped (CASSANDRA-8693)
 * (cqlsh) Handle unicode BOM at start of files (CASSANDRA-8638)
 * Stop compactions before exiting offline tools (CASSANDRA-8623)
 * Update tools/stress/README.txt to match current behaviour (CASSANDRA-7933)
 * Fix schema from Thrift conversion with empty metadata (CASSANDRA-8695)
 * Safer Resource Management (CASSANDRA-7705)
 * Make sure we compact highly overlapping cold sstables with
   STCS (CASSANDRA-8635)
 * rpc_interface and listen_interface generate NPE on startup when specified
   interface doesn't exist (CASSANDRA-8677)
 * Fix ArrayIndexOutOfBoundsException in nodetool cfhistograms (CASSANDRA-8514)
 * Switch from yammer metrics for nodetool cf/proxy histograms (CASSANDRA-8662)
 * Make sure we don't add tmplink files to the compaction
   strategy (CASSANDRA-8580)
 * (cqlsh) Handle maps with blob keys (CASSANDRA-8372)
 * (cqlsh) Handle DynamicCompositeType schemas correctly (CASSANDRA-8563)
 * Duplicate rows returned when in clause has repeated values (CASSANDRA-6706)
 * Add tooling to detect hot partitions (CASSANDRA-7974)
 * Fix cassandra-stress user-mode truncation of partition generation (CASSANDRA-8608)
 * Only stream from unrepaired sstables during inc repair (CASSANDRA-8267)
 * Don't allow starting multiple inc repairs on the same sstables (CASSANDRA-8316)
 * Invalidate prepared BATCH statements when related tables
   or keyspaces are dropped (CASSANDRA-8652)
 * Fix missing results in secondary index queries on collections
   with ALLOW FILTERING (CASSANDRA-8421)
 * Expose EstimatedHistogram metrics for range slices (CASSANDRA-8627)
 * (cqlsh) Escape clqshrc passwords properly (CASSANDRA-8618)
 * Fix NPE when passing wrong argument in ALTER TABLE statement (CASSANDRA-8355)
 * Pig: Refactor and deprecate CqlStorage (CASSANDRA-8599)
 * Don't reuse the same cleanup strategy for all sstables (CASSANDRA-8537)
 * Fix case-sensitivity of index name on CREATE and DROP INDEX
   statements (CASSANDRA-8365)
 * Better detection/logging for corruption in compressed sstables (CASSANDRA-8192)
 * Use the correct repairedAt value when closing writer (CASSANDRA-8570)
 * (cqlsh) Handle a schema mismatch being detected on startup (CASSANDRA-8512)
 * Properly calculate expected write size during compaction (CASSANDRA-8532)
 * Invalidate affected prepared statements when a table's columns
   are altered (CASSANDRA-7910)
 * Stress - user defined writes should populate sequentally (CASSANDRA-8524)
 * Fix regression in SSTableRewriter causing some rows to become unreadable
   during compaction (CASSANDRA-8429)
 * Run major compactions for repaired/unrepaired in parallel (CASSANDRA-8510)
 * (cqlsh) Fix compression options in DESCRIBE TABLE output when compression
   is disabled (CASSANDRA-8288)
 * (cqlsh) Fix DESCRIBE output after keyspaces are altered (CASSANDRA-7623)
 * Make sure we set lastCompactedKey correctly (CASSANDRA-8463)
 * (cqlsh) Fix output of CONSISTENCY command (CASSANDRA-8507)
 * (cqlsh) Fixed the handling of LIST statements (CASSANDRA-8370)
 * Make sstablescrub check leveled manifest again (CASSANDRA-8432)
 * Check first/last keys in sstable when giving out positions (CASSANDRA-8458)
 * Disable mmap on Windows (CASSANDRA-6993)
 * Add missing ConsistencyLevels to cassandra-stress (CASSANDRA-8253)
 * Add auth support to cassandra-stress (CASSANDRA-7985)
 * Fix ArrayIndexOutOfBoundsException when generating error message
   for some CQL syntax errors (CASSANDRA-8455)
 * Scale memtable slab allocation logarithmically (CASSANDRA-7882)
 * cassandra-stress simultaneous inserts over same seed (CASSANDRA-7964)
 * Reduce cassandra-stress sampling memory requirements (CASSANDRA-7926)
 * Ensure memtable flush cannot expire commit log entries from its future (CASSANDRA-8383)
 * Make read "defrag" async to reclaim memtables (CASSANDRA-8459)
 * Remove tmplink files for offline compactions (CASSANDRA-8321)
 * Reduce maxHintsInProgress (CASSANDRA-8415)
 * BTree updates may call provided update function twice (CASSANDRA-8018)
 * Release sstable references after anticompaction (CASSANDRA-8386)
 * Handle abort() in SSTableRewriter properly (CASSANDRA-8320)
 * Centralize shared executors (CASSANDRA-8055)
 * Fix filtering for CONTAINS (KEY) relations on frozen collection
   clustering columns when the query is restricted to a single
   partition (CASSANDRA-8203)
 * Do more aggressive entire-sstable TTL expiry checks (CASSANDRA-8243)
 * Add more log info if readMeter is null (CASSANDRA-8238)
 * add check of the system wall clock time at startup (CASSANDRA-8305)
 * Support for frozen collections (CASSANDRA-7859)
 * Fix overflow on histogram computation (CASSANDRA-8028)
 * Have paxos reuse the timestamp generation of normal queries (CASSANDRA-7801)
 * Fix incremental repair not remove parent session on remote (CASSANDRA-8291)
 * Improve JBOD disk utilization (CASSANDRA-7386)
 * Log failed host when preparing incremental repair (CASSANDRA-8228)
 * Force config client mode in CQLSSTableWriter (CASSANDRA-8281)
 * Fix sstableupgrade throws exception (CASSANDRA-8688)
 * Fix hang when repairing empty keyspace (CASSANDRA-8694)
Merged from 2.0:
 * Fix IllegalArgumentException in dynamic snitch (CASSANDRA-8448)
 * Add support for UPDATE ... IF EXISTS (CASSANDRA-8610)
 * Fix reversal of list prepends (CASSANDRA-8733)
 * Prevent non-zero default_time_to_live on tables with counters
   (CASSANDRA-8678)
 * Fix SSTableSimpleUnsortedWriter ConcurrentModificationException
   (CASSANDRA-8619)
 * Round up time deltas lower than 1ms in BulkLoader (CASSANDRA-8645)
 * Add batch remove iterator to ABSC (CASSANDRA-8414, 8666)
 * Round up time deltas lower than 1ms in BulkLoader (CASSANDRA-8645)
 * Fix isClientMode check in Keyspace (CASSANDRA-8687)
 * Use more efficient slice size for querying internal secondary
   index tables (CASSANDRA-8550)
 * Fix potentially returning deleted rows with range tombstone (CASSANDRA-8558)
 * Check for available disk space before starting a compaction (CASSANDRA-8562)
 * Fix DISTINCT queries with LIMITs or paging when some partitions
   contain only tombstones (CASSANDRA-8490)
 * Introduce background cache refreshing to permissions cache
   (CASSANDRA-8194)
 * Fix race condition in StreamTransferTask that could lead to
   infinite loops and premature sstable deletion (CASSANDRA-7704)
 * Add an extra version check to MigrationTask (CASSANDRA-8462)
 * Ensure SSTableWriter cleans up properly after failure (CASSANDRA-8499)
 * Increase bf true positive count on key cache hit (CASSANDRA-8525)
 * Move MeteredFlusher to its own thread (CASSANDRA-8485)
 * Fix non-distinct results in DISTNCT queries on static columns when
   paging is enabled (CASSANDRA-8087)
 * Move all hints related tasks to hints internal executor (CASSANDRA-8285)
 * Fix paging for multi-partition IN queries (CASSANDRA-8408)
 * Fix MOVED_NODE topology event never being emitted when a node
   moves its token (CASSANDRA-8373)
 * Fix validation of indexes in COMPACT tables (CASSANDRA-8156)
 * Avoid StackOverflowError when a large list of IN values
   is used for a clustering column (CASSANDRA-8410)
 * Fix NPE when writetime() or ttl() calls are wrapped by
   another function call (CASSANDRA-8451)
 * Fix NPE after dropping a keyspace (CASSANDRA-8332)
 * Fix error message on read repair timeouts (CASSANDRA-7947)
 * Default DTCS base_time_seconds changed to 60 (CASSANDRA-8417)
 * Refuse Paxos operation with more than one pending endpoint (CASSANDRA-8346, 8640)
 * Throw correct exception when trying to bind a keyspace or table
   name (CASSANDRA-6952)
 * Make HHOM.compact synchronized (CASSANDRA-8416)
 * cancel latency-sampling task when CF is dropped (CASSANDRA-8401)
 * don't block SocketThread for MessagingService (CASSANDRA-8188)
 * Increase quarantine delay on replacement (CASSANDRA-8260)
 * Expose off-heap memory usage stats (CASSANDRA-7897)
 * Ignore Paxos commits for truncated tables (CASSANDRA-7538)
 * Validate size of indexed column values (CASSANDRA-8280)
 * Make LCS split compaction results over all data directories (CASSANDRA-8329)
 * Fix some failing queries that use multi-column relations
   on COMPACT STORAGE tables (CASSANDRA-8264)
 * Fix InvalidRequestException with ORDER BY (CASSANDRA-8286)
 * Disable SSLv3 for POODLE (CASSANDRA-8265)
 * Fix millisecond timestamps in Tracing (CASSANDRA-8297)
 * Include keyspace name in error message when there are insufficient
   live nodes to stream from (CASSANDRA-8221)
 * Avoid overlap in L1 when L0 contains many nonoverlapping
   sstables (CASSANDRA-8211)
 * Improve PropertyFileSnitch logging (CASSANDRA-8183)
 * Add DC-aware sequential repair (CASSANDRA-8193)
 * Use live sstables in snapshot repair if possible (CASSANDRA-8312)
 * Fix hints serialized size calculation (CASSANDRA-8587)


2.1.2
 * (cqlsh) parse_for_table_meta errors out on queries with undefined
   grammars (CASSANDRA-8262)
 * (cqlsh) Fix SELECT ... TOKEN() function broken in C* 2.1.1 (CASSANDRA-8258)
 * Fix Cassandra crash when running on JDK8 update 40 (CASSANDRA-8209)
 * Optimize partitioner tokens (CASSANDRA-8230)
 * Improve compaction of repaired/unrepaired sstables (CASSANDRA-8004)
 * Make cache serializers pluggable (CASSANDRA-8096)
 * Fix issues with CONTAINS (KEY) queries on secondary indexes
   (CASSANDRA-8147)
 * Fix read-rate tracking of sstables for some queries (CASSANDRA-8239)
 * Fix default timestamp in QueryOptions (CASSANDRA-8246)
 * Set socket timeout when reading remote version (CASSANDRA-8188)
 * Refactor how we track live size (CASSANDRA-7852)
 * Make sure unfinished compaction files are removed (CASSANDRA-8124)
 * Fix shutdown when run as Windows service (CASSANDRA-8136)
 * Fix DESCRIBE TABLE with custom indexes (CASSANDRA-8031)
 * Fix race in RecoveryManagerTest (CASSANDRA-8176)
 * Avoid IllegalArgumentException while sorting sstables in
   IndexSummaryManager (CASSANDRA-8182)
 * Shutdown JVM on file descriptor exhaustion (CASSANDRA-7579)
 * Add 'die' policy for commit log and disk failure (CASSANDRA-7927)
 * Fix installing as service on Windows (CASSANDRA-8115)
 * Fix CREATE TABLE for CQL2 (CASSANDRA-8144)
 * Avoid boxing in ColumnStats min/max trackers (CASSANDRA-8109)
Merged from 2.0:
 * Correctly handle non-text column names in cql3 (CASSANDRA-8178)
 * Fix deletion for indexes on primary key columns (CASSANDRA-8206)
 * Add 'nodetool statusgossip' (CASSANDRA-8125)
 * Improve client notification that nodes are ready for requests (CASSANDRA-7510)
 * Handle negative timestamp in writetime method (CASSANDRA-8139)
 * Pig: Remove errant LIMIT clause in CqlNativeStorage (CASSANDRA-8166)
 * Throw ConfigurationException when hsha is used with the default
   rpc_max_threads setting of 'unlimited' (CASSANDRA-8116)
 * Allow concurrent writing of the same table in the same JVM using
   CQLSSTableWriter (CASSANDRA-7463)
 * Fix totalDiskSpaceUsed calculation (CASSANDRA-8205)


2.1.1
 * Fix spin loop in AtomicSortedColumns (CASSANDRA-7546)
 * Dont notify when replacing tmplink files (CASSANDRA-8157)
 * Fix validation with multiple CONTAINS clause (CASSANDRA-8131)
 * Fix validation of collections in TriggerExecutor (CASSANDRA-8146)
 * Fix IllegalArgumentException when a list of IN values containing tuples
   is passed as a single arg to a prepared statement with the v1 or v2
   protocol (CASSANDRA-8062)
 * Fix ClassCastException in DISTINCT query on static columns with
   query paging (CASSANDRA-8108)
 * Fix NPE on null nested UDT inside a set (CASSANDRA-8105)
 * Fix exception when querying secondary index on set items or map keys
   when some clustering columns are specified (CASSANDRA-8073)
 * Send proper error response when there is an error during native
   protocol message decode (CASSANDRA-8118)
 * Gossip should ignore generation numbers too far in the future (CASSANDRA-8113)
 * Fix NPE when creating a table with frozen sets, lists (CASSANDRA-8104)
 * Fix high memory use due to tracking reads on incrementally opened sstable
   readers (CASSANDRA-8066)
 * Fix EXECUTE request with skipMetadata=false returning no metadata
   (CASSANDRA-8054)
 * Allow concurrent use of CQLBulkOutputFormat (CASSANDRA-7776)
 * Shutdown JVM on OOM (CASSANDRA-7507)
 * Upgrade netty version and enable epoll event loop (CASSANDRA-7761)
 * Don't duplicate sstables smaller than split size when using
   the sstablesplitter tool (CASSANDRA-7616)
 * Avoid re-parsing already prepared statements (CASSANDRA-7923)
 * Fix some Thrift slice deletions and updates of COMPACT STORAGE
   tables with some clustering columns omitted (CASSANDRA-7990)
 * Fix filtering for CONTAINS on sets (CASSANDRA-8033)
 * Properly track added size (CASSANDRA-7239)
 * Allow compilation in java 8 (CASSANDRA-7208)
 * Fix Assertion error on RangeTombstoneList diff (CASSANDRA-8013)
 * Release references to overlapping sstables during compaction (CASSANDRA-7819)
 * Send notification when opening compaction results early (CASSANDRA-8034)
 * Make native server start block until properly bound (CASSANDRA-7885)
 * (cqlsh) Fix IPv6 support (CASSANDRA-7988)
 * Ignore fat clients when checking for endpoint collision (CASSANDRA-7939)
 * Make sstablerepairedset take a list of files (CASSANDRA-7995)
 * (cqlsh) Tab completeion for indexes on map keys (CASSANDRA-7972)
 * (cqlsh) Fix UDT field selection in select clause (CASSANDRA-7891)
 * Fix resource leak in event of corrupt sstable
 * (cqlsh) Add command line option for cqlshrc file path (CASSANDRA-7131)
 * Provide visibility into prepared statements churn (CASSANDRA-7921, CASSANDRA-7930)
 * Invalidate prepared statements when their keyspace or table is
   dropped (CASSANDRA-7566)
 * cassandra-stress: fix support for NetworkTopologyStrategy (CASSANDRA-7945)
 * Fix saving caches when a table is dropped (CASSANDRA-7784)
 * Add better error checking of new stress profile (CASSANDRA-7716)
 * Use ThreadLocalRandom and remove FBUtilities.threadLocalRandom (CASSANDRA-7934)
 * Prevent operator mistakes due to simultaneous bootstrap (CASSANDRA-7069)
 * cassandra-stress supports whitelist mode for node config (CASSANDRA-7658)
 * GCInspector more closely tracks GC; cassandra-stress and nodetool report it (CASSANDRA-7916)
 * nodetool won't output bogus ownership info without a keyspace (CASSANDRA-7173)
 * Add human readable option to nodetool commands (CASSANDRA-5433)
 * Don't try to set repairedAt on old sstables (CASSANDRA-7913)
 * Add metrics for tracking PreparedStatement use (CASSANDRA-7719)
 * (cqlsh) tab-completion for triggers (CASSANDRA-7824)
 * (cqlsh) Support for query paging (CASSANDRA-7514)
 * (cqlsh) Show progress of COPY operations (CASSANDRA-7789)
 * Add syntax to remove multiple elements from a map (CASSANDRA-6599)
 * Support non-equals conditions in lightweight transactions (CASSANDRA-6839)
 * Add IF [NOT] EXISTS to create/drop triggers (CASSANDRA-7606)
 * (cqlsh) Display the current logged-in user (CASSANDRA-7785)
 * (cqlsh) Don't ignore CTRL-C during COPY FROM execution (CASSANDRA-7815)
 * (cqlsh) Order UDTs according to cross-type dependencies in DESCRIBE
   output (CASSANDRA-7659)
 * (cqlsh) Fix handling of CAS statement results (CASSANDRA-7671)
 * (cqlsh) COPY TO/FROM improvements (CASSANDRA-7405)
 * Support list index operations with conditions (CASSANDRA-7499)
 * Add max live/tombstoned cells to nodetool cfstats output (CASSANDRA-7731)
 * Validate IPv6 wildcard addresses properly (CASSANDRA-7680)
 * (cqlsh) Error when tracing query (CASSANDRA-7613)
 * Avoid IOOBE when building SyntaxError message snippet (CASSANDRA-7569)
 * SSTableExport uses correct validator to create string representation of partition
   keys (CASSANDRA-7498)
 * Avoid NPEs when receiving type changes for an unknown keyspace (CASSANDRA-7689)
 * Add support for custom 2i validation (CASSANDRA-7575)
 * Pig support for hadoop CqlInputFormat (CASSANDRA-6454)
 * Add duration mode to cassandra-stress (CASSANDRA-7468)
 * Add listen_interface and rpc_interface options (CASSANDRA-7417)
 * Improve schema merge performance (CASSANDRA-7444)
 * Adjust MT depth based on # of partition validating (CASSANDRA-5263)
 * Optimise NativeCell comparisons (CASSANDRA-6755)
 * Configurable client timeout for cqlsh (CASSANDRA-7516)
 * Include snippet of CQL query near syntax error in messages (CASSANDRA-7111)
 * Make repair -pr work with -local (CASSANDRA-7450)
 * Fix error in sstableloader with -cph > 1 (CASSANDRA-8007)
 * Fix snapshot repair error on indexed tables (CASSANDRA-8020)
 * Do not exit nodetool repair when receiving JMX NOTIF_LOST (CASSANDRA-7909)
 * Stream to private IP when available (CASSANDRA-8084)
Merged from 2.0:
 * Reject conditions on DELETE unless full PK is given (CASSANDRA-6430)
 * Properly reject the token function DELETE (CASSANDRA-7747)
 * Force batchlog replay before decommissioning a node (CASSANDRA-7446)
 * Fix hint replay with many accumulated expired hints (CASSANDRA-6998)
 * Fix duplicate results in DISTINCT queries on static columns with query
   paging (CASSANDRA-8108)
 * Add DateTieredCompactionStrategy (CASSANDRA-6602)
 * Properly validate ascii and utf8 string literals in CQL queries (CASSANDRA-8101)
 * (cqlsh) Fix autocompletion for alter keyspace (CASSANDRA-8021)
 * Create backup directories for commitlog archiving during startup (CASSANDRA-8111)
 * Reduce totalBlockFor() for LOCAL_* consistency levels (CASSANDRA-8058)
 * Fix merging schemas with re-dropped keyspaces (CASSANDRA-7256)
 * Fix counters in supercolumns during live upgrades from 1.2 (CASSANDRA-7188)
 * Notify DT subscribers when a column family is truncated (CASSANDRA-8088)
 * Add sanity check of $JAVA on startup (CASSANDRA-7676)
 * Schedule fat client schema pull on join (CASSANDRA-7993)
 * Don't reset nodes' versions when closing IncomingTcpConnections
   (CASSANDRA-7734)
 * Record the real messaging version in all cases in OutboundTcpConnection
   (CASSANDRA-8057)
 * SSL does not work in cassandra-cli (CASSANDRA-7899)
 * Fix potential exception when using ReversedType in DynamicCompositeType
   (CASSANDRA-7898)
 * Better validation of collection values (CASSANDRA-7833)
 * Track min/max timestamps correctly (CASSANDRA-7969)
 * Fix possible overflow while sorting CL segments for replay (CASSANDRA-7992)
 * Increase nodetool Xmx (CASSANDRA-7956)
 * Archive any commitlog segments present at startup (CASSANDRA-6904)
 * CrcCheckChance should adjust based on live CFMetadata not
   sstable metadata (CASSANDRA-7978)
 * token() should only accept columns in the partitioning
   key order (CASSANDRA-6075)
 * Add method to invalidate permission cache via JMX (CASSANDRA-7977)
 * Allow propagating multiple gossip states atomically (CASSANDRA-6125)
 * Log exceptions related to unclean native protocol client disconnects
   at DEBUG or INFO (CASSANDRA-7849)
 * Allow permissions cache to be set via JMX (CASSANDRA-7698)
 * Include schema_triggers CF in readable system resources (CASSANDRA-7967)
 * Fix RowIndexEntry to report correct serializedSize (CASSANDRA-7948)
 * Make CQLSSTableWriter sync within partitions (CASSANDRA-7360)
 * Potentially use non-local replicas in CqlConfigHelper (CASSANDRA-7906)
 * Explicitly disallow mixing multi-column and single-column
   relations on clustering columns (CASSANDRA-7711)
 * Better error message when condition is set on PK column (CASSANDRA-7804)
 * Don't send schema change responses and events for no-op DDL
   statements (CASSANDRA-7600)
 * (Hadoop) fix cluster initialisation for a split fetching (CASSANDRA-7774)
 * Throw InvalidRequestException when queries contain relations on entire
   collection columns (CASSANDRA-7506)
 * (cqlsh) enable CTRL-R history search with libedit (CASSANDRA-7577)
 * (Hadoop) allow ACFRW to limit nodes to local DC (CASSANDRA-7252)
 * (cqlsh) cqlsh should automatically disable tracing when selecting
   from system_traces (CASSANDRA-7641)
 * (Hadoop) Add CqlOutputFormat (CASSANDRA-6927)
 * Don't depend on cassandra config for nodetool ring (CASSANDRA-7508)
 * (cqlsh) Fix failing cqlsh formatting tests (CASSANDRA-7703)
 * Fix IncompatibleClassChangeError from hadoop2 (CASSANDRA-7229)
 * Add 'nodetool sethintedhandoffthrottlekb' (CASSANDRA-7635)
 * (cqlsh) Add tab-completion for CREATE/DROP USER IF [NOT] EXISTS (CASSANDRA-7611)
 * Catch errors when the JVM pulls the rug out from GCInspector (CASSANDRA-5345)
 * cqlsh fails when version number parts are not int (CASSANDRA-7524)
 * Fix NPE when table dropped during streaming (CASSANDRA-7946)
 * Fix wrong progress when streaming uncompressed (CASSANDRA-7878)
 * Fix possible infinite loop in creating repair range (CASSANDRA-7983)
 * Fix unit in nodetool for streaming throughput (CASSANDRA-7375)
Merged from 1.2:
 * Don't index tombstones (CASSANDRA-7828)
 * Improve PasswordAuthenticator default super user setup (CASSANDRA-7788)


2.1.0
 * (cqlsh) Removed "ALTER TYPE <name> RENAME TO <name>" from tab-completion
   (CASSANDRA-7895)
 * Fixed IllegalStateException in anticompaction (CASSANDRA-7892)
 * cqlsh: DESCRIBE support for frozen UDTs, tuples (CASSANDRA-7863)
 * Avoid exposing internal classes over JMX (CASSANDRA-7879)
 * Add null check for keys when freezing collection (CASSANDRA-7869)
 * Improve stress workload realism (CASSANDRA-7519)
Merged from 2.0:
 * Configure system.paxos with LeveledCompactionStrategy (CASSANDRA-7753)
 * Fix ALTER clustering column type from DateType to TimestampType when
   using DESC clustering order (CASSANRDA-7797)
 * Throw EOFException if we run out of chunks in compressed datafile
   (CASSANDRA-7664)
 * Fix PRSI handling of CQL3 row markers for row cleanup (CASSANDRA-7787)
 * Fix dropping collection when it's the last regular column (CASSANDRA-7744)
 * Make StreamReceiveTask thread safe and gc friendly (CASSANDRA-7795)
 * Validate empty cell names from counter updates (CASSANDRA-7798)
Merged from 1.2:
 * Don't allow compacted sstables to be marked as compacting (CASSANDRA-7145)
 * Track expired tombstones (CASSANDRA-7810)


2.1.0-rc7
 * Add frozen keyword and require UDT to be frozen (CASSANDRA-7857)
 * Track added sstable size correctly (CASSANDRA-7239)
 * (cqlsh) Fix case insensitivity (CASSANDRA-7834)
 * Fix failure to stream ranges when moving (CASSANDRA-7836)
 * Correctly remove tmplink files (CASSANDRA-7803)
 * (cqlsh) Fix column name formatting for functions, CAS operations,
   and UDT field selections (CASSANDRA-7806)
 * (cqlsh) Fix COPY FROM handling of null/empty primary key
   values (CASSANDRA-7792)
 * Fix ordering of static cells (CASSANDRA-7763)
Merged from 2.0:
 * Forbid re-adding dropped counter columns (CASSANDRA-7831)
 * Fix CFMetaData#isThriftCompatible() for PK-only tables (CASSANDRA-7832)
 * Always reject inequality on the partition key without token()
   (CASSANDRA-7722)
 * Always send Paxos commit to all replicas (CASSANDRA-7479)
 * Make disruptor_thrift_server invocation pool configurable (CASSANDRA-7594)
 * Make repair no-op when RF=1 (CASSANDRA-7864)


2.1.0-rc6
 * Fix OOM issue from netty caching over time (CASSANDRA-7743)
 * json2sstable couldn't import JSON for CQL table (CASSANDRA-7477)
 * Invalidate all caches on table drop (CASSANDRA-7561)
 * Skip strict endpoint selection for ranges if RF == nodes (CASSANRA-7765)
 * Fix Thrift range filtering without 2ary index lookups (CASSANDRA-7741)
 * Add tracing entries about concurrent range requests (CASSANDRA-7599)
 * (cqlsh) Fix DESCRIBE for NTS keyspaces (CASSANDRA-7729)
 * Remove netty buffer ref-counting (CASSANDRA-7735)
 * Pass mutated cf to index updater for use by PRSI (CASSANDRA-7742)
 * Include stress yaml example in release and deb (CASSANDRA-7717)
 * workaround for netty issue causing corrupted data off the wire (CASSANDRA-7695)
 * cqlsh DESC CLUSTER fails retrieving ring information (CASSANDRA-7687)
 * Fix binding null values inside UDT (CASSANDRA-7685)
 * Fix UDT field selection with empty fields (CASSANDRA-7670)
 * Bogus deserialization of static cells from sstable (CASSANDRA-7684)
 * Fix NPE on compaction leftover cleanup for dropped table (CASSANDRA-7770)
Merged from 2.0:
 * Fix race condition in StreamTransferTask that could lead to
   infinite loops and premature sstable deletion (CASSANDRA-7704)
 * (cqlsh) Wait up to 10 sec for a tracing session (CASSANDRA-7222)
 * Fix NPE in FileCacheService.sizeInBytes (CASSANDRA-7756)
 * Remove duplicates from StorageService.getJoiningNodes (CASSANDRA-7478)
 * Clone token map outside of hot gossip loops (CASSANDRA-7758)
 * Fix MS expiring map timeout for Paxos messages (CASSANDRA-7752)
 * Do not flush on truncate if durable_writes is false (CASSANDRA-7750)
 * Give CRR a default input_cql Statement (CASSANDRA-7226)
 * Better error message when adding a collection with the same name
   than a previously dropped one (CASSANDRA-6276)
 * Fix validation when adding static columns (CASSANDRA-7730)
 * (Thrift) fix range deletion of supercolumns (CASSANDRA-7733)
 * Fix potential AssertionError in RangeTombstoneList (CASSANDRA-7700)
 * Validate arguments of blobAs* functions (CASSANDRA-7707)
 * Fix potential AssertionError with 2ndary indexes (CASSANDRA-6612)
 * Avoid logging CompactionInterrupted at ERROR (CASSANDRA-7694)
 * Minor leak in sstable2jon (CASSANDRA-7709)
 * Add cassandra.auto_bootstrap system property (CASSANDRA-7650)
 * Update java driver (for hadoop) (CASSANDRA-7618)
 * Remove CqlPagingRecordReader/CqlPagingInputFormat (CASSANDRA-7570)
 * Support connecting to ipv6 jmx with nodetool (CASSANDRA-7669)


2.1.0-rc5
 * Reject counters inside user types (CASSANDRA-7672)
 * Switch to notification-based GCInspector (CASSANDRA-7638)
 * (cqlsh) Handle nulls in UDTs and tuples correctly (CASSANDRA-7656)
 * Don't use strict consistency when replacing (CASSANDRA-7568)
 * Fix min/max cell name collection on 2.0 SSTables with range
   tombstones (CASSANDRA-7593)
 * Tolerate min/max cell names of different lengths (CASSANDRA-7651)
 * Filter cached results correctly (CASSANDRA-7636)
 * Fix tracing on the new SEPExecutor (CASSANDRA-7644)
 * Remove shuffle and taketoken (CASSANDRA-7601)
 * Clean up Windows batch scripts (CASSANDRA-7619)
 * Fix native protocol drop user type notification (CASSANDRA-7571)
 * Give read access to system.schema_usertypes to all authenticated users
   (CASSANDRA-7578)
 * (cqlsh) Fix cqlsh display when zero rows are returned (CASSANDRA-7580)
 * Get java version correctly when JAVA_TOOL_OPTIONS is set (CASSANDRA-7572)
 * Fix NPE when dropping index from non-existent keyspace, AssertionError when
   dropping non-existent index with IF EXISTS (CASSANDRA-7590)
 * Fix sstablelevelresetter hang (CASSANDRA-7614)
 * (cqlsh) Fix deserialization of blobs (CASSANDRA-7603)
 * Use "keyspace updated" schema change message for UDT changes in v1 and
   v2 protocols (CASSANDRA-7617)
 * Fix tracing of range slices and secondary index lookups that are local
   to the coordinator (CASSANDRA-7599)
 * Set -Dcassandra.storagedir for all tool shell scripts (CASSANDRA-7587)
 * Don't swap max/min col names when mutating sstable metadata (CASSANDRA-7596)
 * (cqlsh) Correctly handle paged result sets (CASSANDRA-7625)
 * (cqlsh) Improve waiting for a trace to complete (CASSANDRA-7626)
 * Fix tracing of concurrent range slices and 2ary index queries (CASSANDRA-7626)
 * Fix scrub against collection type (CASSANDRA-7665)
Merged from 2.0:
 * Set gc_grace_seconds to seven days for system schema tables (CASSANDRA-7668)
 * SimpleSeedProvider no longer caches seeds forever (CASSANDRA-7663)
 * Always flush on truncate (CASSANDRA-7511)
 * Fix ReversedType(DateType) mapping to native protocol (CASSANDRA-7576)
 * Always merge ranges owned by a single node (CASSANDRA-6930)
 * Track max/min timestamps for range tombstones (CASSANDRA-7647)
 * Fix NPE when listing saved caches dir (CASSANDRA-7632)


2.1.0-rc4
 * Fix word count hadoop example (CASSANDRA-7200)
 * Updated memtable_cleanup_threshold and memtable_flush_writers defaults
   (CASSANDRA-7551)
 * (Windows) fix startup when WMI memory query fails (CASSANDRA-7505)
 * Anti-compaction proceeds if any part of the repair failed (CASSANDRA-7521)
 * Add missing table name to DROP INDEX responses and notifications (CASSANDRA-7539)
 * Bump CQL version to 3.2.0 and update CQL documentation (CASSANDRA-7527)
 * Fix configuration error message when running nodetool ring (CASSANDRA-7508)
 * Support conditional updates, tuple type, and the v3 protocol in cqlsh (CASSANDRA-7509)
 * Handle queries on multiple secondary index types (CASSANDRA-7525)
 * Fix cqlsh authentication with v3 native protocol (CASSANDRA-7564)
 * Fix NPE when unknown prepared statement ID is used (CASSANDRA-7454)
Merged from 2.0:
 * (Windows) force range-based repair to non-sequential mode (CASSANDRA-7541)
 * Fix range merging when DES scores are zero (CASSANDRA-7535)
 * Warn when SSL certificates have expired (CASSANDRA-7528)
 * Fix error when doing reversed queries with static columns (CASSANDRA-7490)
Merged from 1.2:
 * Set correct stream ID on responses when non-Exception Throwables
   are thrown while handling native protocol messages (CASSANDRA-7470)


2.1.0-rc3
 * Consider expiry when reconciling otherwise equal cells (CASSANDRA-7403)
 * Introduce CQL support for stress tool (CASSANDRA-6146)
 * Fix ClassCastException processing expired messages (CASSANDRA-7496)
 * Fix prepared marker for collections inside UDT (CASSANDRA-7472)
 * Remove left-over populate_io_cache_on_flush and replicate_on_write
   uses (CASSANDRA-7493)
 * (Windows) handle spaces in path names (CASSANDRA-7451)
 * Ensure writes have completed after dropping a table, before recycling
   commit log segments (CASSANDRA-7437)
 * Remove left-over rows_per_partition_to_cache (CASSANDRA-7493)
 * Fix error when CONTAINS is used with a bind marker (CASSANDRA-7502)
 * Properly reject unknown UDT field (CASSANDRA-7484)
Merged from 2.0:
 * Fix CC#collectTimeOrderedData() tombstone optimisations (CASSANDRA-7394)
 * Support DISTINCT for static columns and fix behaviour when DISTINC is
   not use (CASSANDRA-7305).
 * Workaround JVM NPE on JMX bind failure (CASSANDRA-7254)
 * Fix race in FileCacheService RemovalListener (CASSANDRA-7278)
 * Fix inconsistent use of consistencyForCommit that allowed LOCAL_QUORUM
   operations to incorrect become full QUORUM (CASSANDRA-7345)
 * Properly handle unrecognized opcodes and flags (CASSANDRA-7440)
 * (Hadoop) close CqlRecordWriter clients when finished (CASSANDRA-7459)
 * Commit disk failure policy (CASSANDRA-7429)
 * Make sure high level sstables get compacted (CASSANDRA-7414)
 * Fix AssertionError when using empty clustering columns and static columns
   (CASSANDRA-7455)
 * Add option to disable STCS in L0 (CASSANDRA-6621)
 * Upgrade to snappy-java 1.0.5.2 (CASSANDRA-7476)


2.1.0-rc2
 * Fix heap size calculation for CompoundSparseCellName and
   CompoundSparseCellName.WithCollection (CASSANDRA-7421)
 * Allow counter mutations in UNLOGGED batches (CASSANDRA-7351)
 * Modify reconcile logic to always pick a tombstone over a counter cell
   (CASSANDRA-7346)
 * Avoid incremental compaction on Windows (CASSANDRA-7365)
 * Fix exception when querying a composite-keyed table with a collection index
   (CASSANDRA-7372)
 * Use node's host id in place of counter ids (CASSANDRA-7366)
 * Fix error when doing reversed queries with static columns (CASSANDRA-7490)
 * Backport CASSANDRA-6747 (CASSANDRA-7560)
 * Track max/min timestamps for range tombstones (CASSANDRA-7647)
 * Fix NPE when listing saved caches dir (CASSANDRA-7632)
 * Fix sstableloader unable to connect encrypted node (CASSANDRA-7585)
Merged from 1.2:
 * Clone token map outside of hot gossip loops (CASSANDRA-7758)
 * Add stop method to EmbeddedCassandraService (CASSANDRA-7595)
 * Support connecting to ipv6 jmx with nodetool (CASSANDRA-7669)
 * Set gc_grace_seconds to seven days for system schema tables (CASSANDRA-7668)
 * SimpleSeedProvider no longer caches seeds forever (CASSANDRA-7663)
 * Set correct stream ID on responses when non-Exception Throwables
   are thrown while handling native protocol messages (CASSANDRA-7470)
 * Fix row size miscalculation in LazilyCompactedRow (CASSANDRA-7543)
 * Fix race in background compaction check (CASSANDRA-7745)
 * Don't clear out range tombstones during compaction (CASSANDRA-7808)


2.1.0-rc1
 * Revert flush directory (CASSANDRA-6357)
 * More efficient executor service for fast operations (CASSANDRA-4718)
 * Move less common tools into a new cassandra-tools package (CASSANDRA-7160)
 * Support more concurrent requests in native protocol (CASSANDRA-7231)
 * Add tab-completion to debian nodetool packaging (CASSANDRA-6421)
 * Change concurrent_compactors defaults (CASSANDRA-7139)
 * Add PowerShell Windows launch scripts (CASSANDRA-7001)
 * Make commitlog archive+restore more robust (CASSANDRA-6974)
 * Fix marking commitlogsegments clean (CASSANDRA-6959)
 * Add snapshot "manifest" describing files included (CASSANDRA-6326)
 * Parallel streaming for sstableloader (CASSANDRA-3668)
 * Fix bugs in supercolumns handling (CASSANDRA-7138)
 * Fix ClassClassException on composite dense tables (CASSANDRA-7112)
 * Cleanup and optimize collation and slice iterators (CASSANDRA-7107)
 * Upgrade NBHM lib (CASSANDRA-7128)
 * Optimize netty server (CASSANDRA-6861)
 * Fix repair hang when given CF does not exist (CASSANDRA-7189)
 * Allow c* to be shutdown in an embedded mode (CASSANDRA-5635)
 * Add server side batching to native transport (CASSANDRA-5663)
 * Make batchlog replay asynchronous (CASSANDRA-6134)
 * remove unused classes (CASSANDRA-7197)
 * Limit user types to the keyspace they are defined in (CASSANDRA-6643)
 * Add validate method to CollectionType (CASSANDRA-7208)
 * New serialization format for UDT values (CASSANDRA-7209, CASSANDRA-7261)
 * Fix nodetool netstats (CASSANDRA-7270)
 * Fix potential ClassCastException in HintedHandoffManager (CASSANDRA-7284)
 * Use prepared statements internally (CASSANDRA-6975)
 * Fix broken paging state with prepared statement (CASSANDRA-7120)
 * Fix IllegalArgumentException in CqlStorage (CASSANDRA-7287)
 * Allow nulls/non-existant fields in UDT (CASSANDRA-7206)
 * Add Thrift MultiSliceRequest (CASSANDRA-6757, CASSANDRA-7027)
 * Handle overlapping MultiSlices (CASSANDRA-7279)
 * Fix DataOutputTest on Windows (CASSANDRA-7265)
 * Embedded sets in user defined data-types are not updating (CASSANDRA-7267)
 * Add tuple type to CQL/native protocol (CASSANDRA-7248)
 * Fix CqlPagingRecordReader on tables with few rows (CASSANDRA-7322)
Merged from 2.0:
 * Copy compaction options to make sure they are reloaded (CASSANDRA-7290)
 * Add option to do more aggressive tombstone compactions (CASSANDRA-6563)
 * Don't try to compact already-compacting files in HHOM (CASSANDRA-7288)
 * Always reallocate buffers in HSHA (CASSANDRA-6285)
 * (Hadoop) support authentication in CqlRecordReader (CASSANDRA-7221)
 * (Hadoop) Close java driver Cluster in CQLRR.close (CASSANDRA-7228)
 * Warn when 'USING TIMESTAMP' is used on a CAS BATCH (CASSANDRA-7067)
 * return all cpu values from BackgroundActivityMonitor.readAndCompute (CASSANDRA-7183)
 * Correctly delete scheduled range xfers (CASSANDRA-7143)
 * return all cpu values from BackgroundActivityMonitor.readAndCompute (CASSANDRA-7183)
 * reduce garbage creation in calculatePendingRanges (CASSANDRA-7191)
 * fix c* launch issues on Russian os's due to output of linux 'free' cmd (CASSANDRA-6162)
 * Fix disabling autocompaction (CASSANDRA-7187)
 * Fix potential NumberFormatException when deserializing IntegerType (CASSANDRA-7088)
 * cqlsh can't tab-complete disabling compaction (CASSANDRA-7185)
 * cqlsh: Accept and execute CQL statement(s) from command-line parameter (CASSANDRA-7172)
 * Fix IllegalStateException in CqlPagingRecordReader (CASSANDRA-7198)
 * Fix the InvertedIndex trigger example (CASSANDRA-7211)
 * Add --resolve-ip option to 'nodetool ring' (CASSANDRA-7210)
 * reduce garbage on codec flag deserialization (CASSANDRA-7244)
 * Fix duplicated error messages on directory creation error at startup (CASSANDRA-5818)
 * Proper null handle for IF with map element access (CASSANDRA-7155)
 * Improve compaction visibility (CASSANDRA-7242)
 * Correctly delete scheduled range xfers (CASSANDRA-7143)
 * Make batchlog replica selection rack-aware (CASSANDRA-6551)
 * Fix CFMetaData#getColumnDefinitionFromColumnName() (CASSANDRA-7074)
 * Fix writetime/ttl functions for static columns (CASSANDRA-7081)
 * Suggest CTRL-C or semicolon after three blank lines in cqlsh (CASSANDRA-7142)
 * Fix 2ndary index queries with DESC clustering order (CASSANDRA-6950)
 * Invalid key cache entries on DROP (CASSANDRA-6525)
 * Fix flapping RecoveryManagerTest (CASSANDRA-7084)
 * Add missing iso8601 patterns for date strings (CASSANDRA-6973)
 * Support selecting multiple rows in a partition using IN (CASSANDRA-6875)
 * Add authentication support to shuffle (CASSANDRA-6484)
 * Swap local and global default read repair chances (CASSANDRA-7320)
 * Add conditional CREATE/DROP USER support (CASSANDRA-7264)
 * Cqlsh counts non-empty lines for "Blank lines" warning (CASSANDRA-7325)
Merged from 1.2:
 * Add Cloudstack snitch (CASSANDRA-7147)
 * Update system.peers correctly when relocating tokens (CASSANDRA-7126)
 * Add Google Compute Engine snitch (CASSANDRA-7132)
 * remove duplicate query for local tokens (CASSANDRA-7182)
 * exit CQLSH with error status code if script fails (CASSANDRA-6344)
 * Fix bug with some IN queries missig results (CASSANDRA-7105)
 * Fix availability validation for LOCAL_ONE CL (CASSANDRA-7319)
 * Hint streaming can cause decommission to fail (CASSANDRA-7219)


2.1.0-beta2
 * Increase default CL space to 8GB (CASSANDRA-7031)
 * Add range tombstones to read repair digests (CASSANDRA-6863)
 * Fix BTree.clear for large updates (CASSANDRA-6943)
 * Fail write instead of logging a warning when unable to append to CL
   (CASSANDRA-6764)
 * Eliminate possibility of CL segment appearing twice in active list
   (CASSANDRA-6557)
 * Apply DONTNEED fadvise to commitlog segments (CASSANDRA-6759)
 * Switch CRC component to Adler and include it for compressed sstables
   (CASSANDRA-4165)
 * Allow cassandra-stress to set compaction strategy options (CASSANDRA-6451)
 * Add broadcast_rpc_address option to cassandra.yaml (CASSANDRA-5899)
 * Auto reload GossipingPropertyFileSnitch config (CASSANDRA-5897)
 * Fix overflow of memtable_total_space_in_mb (CASSANDRA-6573)
 * Fix ABTC NPE and apply update function correctly (CASSANDRA-6692)
 * Allow nodetool to use a file or prompt for password (CASSANDRA-6660)
 * Fix AIOOBE when concurrently accessing ABSC (CASSANDRA-6742)
 * Fix assertion error in ALTER TYPE RENAME (CASSANDRA-6705)
 * Scrub should not always clear out repaired status (CASSANDRA-5351)
 * Improve handling of range tombstone for wide partitions (CASSANDRA-6446)
 * Fix ClassCastException for compact table with composites (CASSANDRA-6738)
 * Fix potentially repairing with wrong nodes (CASSANDRA-6808)
 * Change caching option syntax (CASSANDRA-6745)
 * Fix stress to do proper counter reads (CASSANDRA-6835)
 * Fix help message for stress counter_write (CASSANDRA-6824)
 * Fix stress smart Thrift client to pick servers correctly (CASSANDRA-6848)
 * Add logging levels (minimal, normal or verbose) to stress tool (CASSANDRA-6849)
 * Fix race condition in Batch CLE (CASSANDRA-6860)
 * Improve cleanup/scrub/upgradesstables failure handling (CASSANDRA-6774)
 * ByteBuffer write() methods for serializing sstables (CASSANDRA-6781)
 * Proper compare function for CollectionType (CASSANDRA-6783)
 * Update native server to Netty 4 (CASSANDRA-6236)
 * Fix off-by-one error in stress (CASSANDRA-6883)
 * Make OpOrder AutoCloseable (CASSANDRA-6901)
 * Remove sync repair JMX interface (CASSANDRA-6900)
 * Add multiple memory allocation options for memtables (CASSANDRA-6689, 6694)
 * Remove adjusted op rate from stress output (CASSANDRA-6921)
 * Add optimized CF.hasColumns() implementations (CASSANDRA-6941)
 * Serialize batchlog mutations with the version of the target node
   (CASSANDRA-6931)
 * Optimize CounterColumn#reconcile() (CASSANDRA-6953)
 * Properly remove 1.2 sstable support in 2.1 (CASSANDRA-6869)
 * Lock counter cells, not partitions (CASSANDRA-6880)
 * Track presence of legacy counter shards in sstables (CASSANDRA-6888)
 * Ensure safe resource cleanup when replacing sstables (CASSANDRA-6912)
 * Add failure handler to async callback (CASSANDRA-6747)
 * Fix AE when closing SSTable without releasing reference (CASSANDRA-7000)
 * Clean up IndexInfo on keyspace/table drops (CASSANDRA-6924)
 * Only snapshot relative SSTables when sequential repair (CASSANDRA-7024)
 * Require nodetool rebuild_index to specify index names (CASSANDRA-7038)
 * fix cassandra stress errors on reads with native protocol (CASSANDRA-7033)
 * Use OpOrder to guard sstable references for reads (CASSANDRA-6919)
 * Preemptive opening of compaction result (CASSANDRA-6916)
 * Multi-threaded scrub/cleanup/upgradesstables (CASSANDRA-5547)
 * Optimize cellname comparison (CASSANDRA-6934)
 * Native protocol v3 (CASSANDRA-6855)
 * Optimize Cell liveness checks and clean up Cell (CASSANDRA-7119)
 * Support consistent range movements (CASSANDRA-2434)
 * Display min timestamp in sstablemetadata viewer (CASSANDRA-6767)
Merged from 2.0:
 * Avoid race-prone second "scrub" of system keyspace (CASSANDRA-6797)
 * Pool CqlRecordWriter clients by inetaddress rather than Range
   (CASSANDRA-6665)
 * Fix compaction_history timestamps (CASSANDRA-6784)
 * Compare scores of full replica ordering in DES (CASSANDRA-6683)
 * fix CME in SessionInfo updateProgress affecting netstats (CASSANDRA-6577)
 * Allow repairing between specific replicas (CASSANDRA-6440)
 * Allow per-dc enabling of hints (CASSANDRA-6157)
 * Add compatibility for Hadoop 0.2.x (CASSANDRA-5201)
 * Fix EstimatedHistogram races (CASSANDRA-6682)
 * Failure detector correctly converts initial value to nanos (CASSANDRA-6658)
 * Add nodetool taketoken to relocate vnodes (CASSANDRA-4445)
 * Expose bulk loading progress over JMX (CASSANDRA-4757)
 * Correctly handle null with IF conditions and TTL (CASSANDRA-6623)
 * Account for range/row tombstones in tombstone drop
   time histogram (CASSANDRA-6522)
 * Stop CommitLogSegment.close() from calling sync() (CASSANDRA-6652)
 * Make commitlog failure handling configurable (CASSANDRA-6364)
 * Avoid overlaps in LCS (CASSANDRA-6688)
 * Improve support for paginating over composites (CASSANDRA-4851)
 * Fix count(*) queries in a mixed cluster (CASSANDRA-6707)
 * Improve repair tasks(snapshot, differencing) concurrency (CASSANDRA-6566)
 * Fix replaying pre-2.0 commit logs (CASSANDRA-6714)
 * Add static columns to CQL3 (CASSANDRA-6561)
 * Optimize single partition batch statements (CASSANDRA-6737)
 * Disallow post-query re-ordering when paging (CASSANDRA-6722)
 * Fix potential paging bug with deleted columns (CASSANDRA-6748)
 * Fix NPE on BulkLoader caused by losing StreamEvent (CASSANDRA-6636)
 * Fix truncating compression metadata (CASSANDRA-6791)
 * Add CMSClassUnloadingEnabled JVM option (CASSANDRA-6541)
 * Catch memtable flush exceptions during shutdown (CASSANDRA-6735)
 * Fix upgradesstables NPE for non-CF-based indexes (CASSANDRA-6645)
 * Fix UPDATE updating PRIMARY KEY columns implicitly (CASSANDRA-6782)
 * Fix IllegalArgumentException when updating from 1.2 with SuperColumns
   (CASSANDRA-6733)
 * FBUtilities.singleton() should use the CF comparator (CASSANDRA-6778)
 * Fix CQLSStableWriter.addRow(Map<String, Object>) (CASSANDRA-6526)
 * Fix HSHA server introducing corrupt data (CASSANDRA-6285)
 * Fix CAS conditions for COMPACT STORAGE tables (CASSANDRA-6813)
 * Starting threads in OutboundTcpConnectionPool constructor causes race conditions (CASSANDRA-7177)
 * Allow overriding cassandra-rackdc.properties file (CASSANDRA-7072)
 * Set JMX RMI port to 7199 (CASSANDRA-7087)
 * Use LOCAL_QUORUM for data reads at LOCAL_SERIAL (CASSANDRA-6939)
 * Log a warning for large batches (CASSANDRA-6487)
 * Put nodes in hibernate when join_ring is false (CASSANDRA-6961)
 * Avoid early loading of non-system keyspaces before compaction-leftovers
   cleanup at startup (CASSANDRA-6913)
 * Restrict Windows to parallel repairs (CASSANDRA-6907)
 * (Hadoop) Allow manually specifying start/end tokens in CFIF (CASSANDRA-6436)
 * Fix NPE in MeteredFlusher (CASSANDRA-6820)
 * Fix race processing range scan responses (CASSANDRA-6820)
 * Allow deleting snapshots from dropped keyspaces (CASSANDRA-6821)
 * Add uuid() function (CASSANDRA-6473)
 * Omit tombstones from schema digests (CASSANDRA-6862)
 * Include correct consistencyLevel in LWT timeout (CASSANDRA-6884)
 * Lower chances for losing new SSTables during nodetool refresh and
   ColumnFamilyStore.loadNewSSTables (CASSANDRA-6514)
 * Add support for DELETE ... IF EXISTS to CQL3 (CASSANDRA-5708)
 * Update hadoop_cql3_word_count example (CASSANDRA-6793)
 * Fix handling of RejectedExecution in sync Thrift server (CASSANDRA-6788)
 * Log more information when exceeding tombstone_warn_threshold (CASSANDRA-6865)
 * Fix truncate to not abort due to unreachable fat clients (CASSANDRA-6864)
 * Fix schema concurrency exceptions (CASSANDRA-6841)
 * Fix leaking validator FH in StreamWriter (CASSANDRA-6832)
 * Fix saving triggers to schema (CASSANDRA-6789)
 * Fix trigger mutations when base mutation list is immutable (CASSANDRA-6790)
 * Fix accounting in FileCacheService to allow re-using RAR (CASSANDRA-6838)
 * Fix static counter columns (CASSANDRA-6827)
 * Restore expiring->deleted (cell) compaction optimization (CASSANDRA-6844)
 * Fix CompactionManager.needsCleanup (CASSANDRA-6845)
 * Correctly compare BooleanType values other than 0 and 1 (CASSANDRA-6779)
 * Read message id as string from earlier versions (CASSANDRA-6840)
 * Properly use the Paxos consistency for (non-protocol) batch (CASSANDRA-6837)
 * Add paranoid disk failure option (CASSANDRA-6646)
 * Improve PerRowSecondaryIndex performance (CASSANDRA-6876)
 * Extend triggers to support CAS updates (CASSANDRA-6882)
 * Static columns with IF NOT EXISTS don't always work as expected (CASSANDRA-6873)
 * Fix paging with SELECT DISTINCT (CASSANDRA-6857)
 * Fix UnsupportedOperationException on CAS timeout (CASSANDRA-6923)
 * Improve MeteredFlusher handling of MF-unaffected column families
   (CASSANDRA-6867)
 * Add CqlRecordReader using native pagination (CASSANDRA-6311)
 * Add QueryHandler interface (CASSANDRA-6659)
 * Track liveRatio per-memtable, not per-CF (CASSANDRA-6945)
 * Make sure upgradesstables keeps sstable level (CASSANDRA-6958)
 * Fix LIMIT with static columns (CASSANDRA-6956)
 * Fix clash with CQL column name in thrift validation (CASSANDRA-6892)
 * Fix error with super columns in mixed 1.2-2.0 clusters (CASSANDRA-6966)
 * Fix bad skip of sstables on slice query with composite start/finish (CASSANDRA-6825)
 * Fix unintended update with conditional statement (CASSANDRA-6893)
 * Fix map element access in IF (CASSANDRA-6914)
 * Avoid costly range calculations for range queries on system keyspaces
   (CASSANDRA-6906)
 * Fix SSTable not released if stream session fails (CASSANDRA-6818)
 * Avoid build failure due to ANTLR timeout (CASSANDRA-6991)
 * Queries on compact tables can return more rows that requested (CASSANDRA-7052)
 * USING TIMESTAMP for batches does not work (CASSANDRA-7053)
 * Fix performance regression from CASSANDRA-5614 (CASSANDRA-6949)
 * Ensure that batchlog and hint timeouts do not produce hints (CASSANDRA-7058)
 * Merge groupable mutations in TriggerExecutor#execute() (CASSANDRA-7047)
 * Plug holes in resource release when wiring up StreamSession (CASSANDRA-7073)
 * Re-add parameter columns to tracing session (CASSANDRA-6942)
 * Preserves CQL metadata when updating table from thrift (CASSANDRA-6831)
Merged from 1.2:
 * Fix nodetool display with vnodes (CASSANDRA-7082)
 * Add UNLOGGED, COUNTER options to BATCH documentation (CASSANDRA-6816)
 * add extra SSL cipher suites (CASSANDRA-6613)
 * fix nodetool getsstables for blob PK (CASSANDRA-6803)
 * Fix BatchlogManager#deleteBatch() use of millisecond timestamps
   (CASSANDRA-6822)
 * Continue assassinating even if the endpoint vanishes (CASSANDRA-6787)
 * Schedule schema pulls on change (CASSANDRA-6971)
 * Non-droppable verbs shouldn't be dropped from OTC (CASSANDRA-6980)
 * Shutdown batchlog executor in SS#drain() (CASSANDRA-7025)
 * Fix batchlog to account for CF truncation records (CASSANDRA-6999)
 * Fix CQLSH parsing of functions and BLOB literals (CASSANDRA-7018)
 * Properly load trustore in the native protocol (CASSANDRA-6847)
 * Always clean up references in SerializingCache (CASSANDRA-6994)
 * Don't shut MessagingService down when replacing a node (CASSANDRA-6476)
 * fix npe when doing -Dcassandra.fd_initial_value_ms (CASSANDRA-6751)


2.1.0-beta1
 * Add flush directory distinct from compaction directories (CASSANDRA-6357)
 * Require JNA by default (CASSANDRA-6575)
 * add listsnapshots command to nodetool (CASSANDRA-5742)
 * Introduce AtomicBTreeColumns (CASSANDRA-6271, 6692)
 * Multithreaded commitlog (CASSANDRA-3578)
 * allocate fixed index summary memory pool and resample cold index summaries
   to use less memory (CASSANDRA-5519)
 * Removed multithreaded compaction (CASSANDRA-6142)
 * Parallelize fetching rows for low-cardinality indexes (CASSANDRA-1337)
 * change logging from log4j to logback (CASSANDRA-5883)
 * switch to LZ4 compression for internode communication (CASSANDRA-5887)
 * Stop using Thrift-generated Index* classes internally (CASSANDRA-5971)
 * Remove 1.2 network compatibility code (CASSANDRA-5960)
 * Remove leveled json manifest migration code (CASSANDRA-5996)
 * Remove CFDefinition (CASSANDRA-6253)
 * Use AtomicIntegerFieldUpdater in RefCountedMemory (CASSANDRA-6278)
 * User-defined types for CQL3 (CASSANDRA-5590)
 * Use of o.a.c.metrics in nodetool (CASSANDRA-5871, 6406)
 * Batch read from OTC's queue and cleanup (CASSANDRA-1632)
 * Secondary index support for collections (CASSANDRA-4511, 6383)
 * SSTable metadata(Stats.db) format change (CASSANDRA-6356)
 * Push composites support in the storage engine
   (CASSANDRA-5417, CASSANDRA-6520)
 * Add snapshot space used to cfstats (CASSANDRA-6231)
 * Add cardinality estimator for key count estimation (CASSANDRA-5906)
 * CF id is changed to be non-deterministic. Data dir/key cache are created
   uniquely for CF id (CASSANDRA-5202)
 * New counters implementation (CASSANDRA-6504)
 * Replace UnsortedColumns, EmptyColumns, TreeMapBackedSortedColumns with new
   ArrayBackedSortedColumns (CASSANDRA-6630, CASSANDRA-6662, CASSANDRA-6690)
 * Add option to use row cache with a given amount of rows (CASSANDRA-5357)
 * Avoid repairing already repaired data (CASSANDRA-5351)
 * Reject counter updates with USING TTL/TIMESTAMP (CASSANDRA-6649)
 * Replace index_interval with min/max_index_interval (CASSANDRA-6379)
 * Lift limitation that order by columns must be selected for IN queries (CASSANDRA-4911)


2.0.5
 * Reduce garbage generated by bloom filter lookups (CASSANDRA-6609)
 * Add ks.cf names to tombstone logging (CASSANDRA-6597)
 * Use LOCAL_QUORUM for LWT operations at LOCAL_SERIAL (CASSANDRA-6495)
 * Wait for gossip to settle before accepting client connections (CASSANDRA-4288)
 * Delete unfinished compaction incrementally (CASSANDRA-6086)
 * Allow specifying custom secondary index options in CQL3 (CASSANDRA-6480)
 * Improve replica pinning for cache efficiency in DES (CASSANDRA-6485)
 * Fix LOCAL_SERIAL from thrift (CASSANDRA-6584)
 * Don't special case received counts in CAS timeout exceptions (CASSANDRA-6595)
 * Add support for 2.1 global counter shards (CASSANDRA-6505)
 * Fix NPE when streaming connection is not yet established (CASSANDRA-6210)
 * Avoid rare duplicate read repair triggering (CASSANDRA-6606)
 * Fix paging discardFirst (CASSANDRA-6555)
 * Fix ArrayIndexOutOfBoundsException in 2ndary index query (CASSANDRA-6470)
 * Release sstables upon rebuilding 2i (CASSANDRA-6635)
 * Add AbstractCompactionStrategy.startup() method (CASSANDRA-6637)
 * SSTableScanner may skip rows during cleanup (CASSANDRA-6638)
 * sstables from stalled repair sessions can resurrect deleted data (CASSANDRA-6503)
 * Switch stress to use ITransportFactory (CASSANDRA-6641)
 * Fix IllegalArgumentException during prepare (CASSANDRA-6592)
 * Fix possible loss of 2ndary index entries during compaction (CASSANDRA-6517)
 * Fix direct Memory on architectures that do not support unaligned long access
   (CASSANDRA-6628)
 * Let scrub optionally skip broken counter partitions (CASSANDRA-5930)
Merged from 1.2:
 * fsync compression metadata (CASSANDRA-6531)
 * Validate CF existence on execution for prepared statement (CASSANDRA-6535)
 * Add ability to throttle batchlog replay (CASSANDRA-6550)
 * Fix executing LOCAL_QUORUM with SimpleStrategy (CASSANDRA-6545)
 * Avoid StackOverflow when using large IN queries (CASSANDRA-6567)
 * Nodetool upgradesstables includes secondary indexes (CASSANDRA-6598)
 * Paginate batchlog replay (CASSANDRA-6569)
 * skip blocking on streaming during drain (CASSANDRA-6603)
 * Improve error message when schema doesn't match loaded sstable (CASSANDRA-6262)
 * Add properties to adjust FD initial value and max interval (CASSANDRA-4375)
 * Fix preparing with batch and delete from collection (CASSANDRA-6607)
 * Fix ABSC reverse iterator's remove() method (CASSANDRA-6629)
 * Handle host ID conflicts properly (CASSANDRA-6615)
 * Move handling of migration event source to solve bootstrap race. (CASSANDRA-6648)
 * Make sure compaction throughput value doesn't overflow with int math (CASSANDRA-6647)


2.0.4
 * Allow removing snapshots of no-longer-existing CFs (CASSANDRA-6418)
 * add StorageService.stopDaemon() (CASSANDRA-4268)
 * add IRE for invalid CF supplied to get_count (CASSANDRA-5701)
 * add client encryption support to sstableloader (CASSANDRA-6378)
 * Fix accept() loop for SSL sockets post-shutdown (CASSANDRA-6468)
 * Fix size-tiered compaction in LCS L0 (CASSANDRA-6496)
 * Fix assertion failure in filterColdSSTables (CASSANDRA-6483)
 * Fix row tombstones in larger-than-memory compactions (CASSANDRA-6008)
 * Fix cleanup ClassCastException (CASSANDRA-6462)
 * Reduce gossip memory use by interning VersionedValue strings (CASSANDRA-6410)
 * Allow specifying datacenters to participate in a repair (CASSANDRA-6218)
 * Fix divide-by-zero in PCI (CASSANDRA-6403)
 * Fix setting last compacted key in the wrong level for LCS (CASSANDRA-6284)
 * Add millisecond precision formats to the timestamp parser (CASSANDRA-6395)
 * Expose a total memtable size metric for a CF (CASSANDRA-6391)
 * cqlsh: handle symlinks properly (CASSANDRA-6425)
 * Fix potential infinite loop when paging query with IN (CASSANDRA-6464)
 * Fix assertion error in AbstractQueryPager.discardFirst (CASSANDRA-6447)
 * Fix streaming older SSTable yields unnecessary tombstones (CASSANDRA-6527)
Merged from 1.2:
 * Improved error message on bad properties in DDL queries (CASSANDRA-6453)
 * Randomize batchlog candidates selection (CASSANDRA-6481)
 * Fix thundering herd on endpoint cache invalidation (CASSANDRA-6345, 6485)
 * Improve batchlog write performance with vnodes (CASSANDRA-6488)
 * cqlsh: quote single quotes in strings inside collections (CASSANDRA-6172)
 * Improve gossip performance for typical messages (CASSANDRA-6409)
 * Throw IRE if a prepared statement has more markers than supported
   (CASSANDRA-5598)
 * Expose Thread metrics for the native protocol server (CASSANDRA-6234)
 * Change snapshot response message verb to INTERNAL to avoid dropping it
   (CASSANDRA-6415)
 * Warn when collection read has > 65K elements (CASSANDRA-5428)
 * Fix cache persistence when both row and key cache are enabled
   (CASSANDRA-6413)
 * (Hadoop) add describe_local_ring (CASSANDRA-6268)
 * Fix handling of concurrent directory creation failure (CASSANDRA-6459)
 * Allow executing CREATE statements multiple times (CASSANDRA-6471)
 * Don't send confusing info with timeouts (CASSANDRA-6491)
 * Don't resubmit counter mutation runnables internally (CASSANDRA-6427)
 * Don't drop local mutations without a hint (CASSANDRA-6510)
 * Don't allow null max_hint_window_in_ms (CASSANDRA-6419)
 * Validate SliceRange start and finish lengths (CASSANDRA-6521)


2.0.3
 * Fix FD leak on slice read path (CASSANDRA-6275)
 * Cancel read meter task when closing SSTR (CASSANDRA-6358)
 * free off-heap IndexSummary during bulk (CASSANDRA-6359)
 * Recover from IOException in accept() thread (CASSANDRA-6349)
 * Improve Gossip tolerance of abnormally slow tasks (CASSANDRA-6338)
 * Fix trying to hint timed out counter writes (CASSANDRA-6322)
 * Allow restoring specific columnfamilies from archived CL (CASSANDRA-4809)
 * Avoid flushing compaction_history after each operation (CASSANDRA-6287)
 * Fix repair assertion error when tombstones expire (CASSANDRA-6277)
 * Skip loading corrupt key cache (CASSANDRA-6260)
 * Fixes for compacting larger-than-memory rows (CASSANDRA-6274)
 * Compact hottest sstables first and optionally omit coldest from
   compaction entirely (CASSANDRA-6109)
 * Fix modifying column_metadata from thrift (CASSANDRA-6182)
 * cqlsh: fix LIST USERS output (CASSANDRA-6242)
 * Add IRequestSink interface (CASSANDRA-6248)
 * Update memtable size while flushing (CASSANDRA-6249)
 * Provide hooks around CQL2/CQL3 statement execution (CASSANDRA-6252)
 * Require Permission.SELECT for CAS updates (CASSANDRA-6247)
 * New CQL-aware SSTableWriter (CASSANDRA-5894)
 * Reject CAS operation when the protocol v1 is used (CASSANDRA-6270)
 * Correctly throw error when frame too large (CASSANDRA-5981)
 * Fix serialization bug in PagedRange with 2ndary indexes (CASSANDRA-6299)
 * Fix CQL3 table validation in Thrift (CASSANDRA-6140)
 * Fix bug missing results with IN clauses (CASSANDRA-6327)
 * Fix paging with reversed slices (CASSANDRA-6343)
 * Set minTimestamp correctly to be able to drop expired sstables (CASSANDRA-6337)
 * Support NaN and Infinity as float literals (CASSANDRA-6003)
 * Remove RF from nodetool ring output (CASSANDRA-6289)
 * Fix attempting to flush empty rows (CASSANDRA-6374)
 * Fix potential out of bounds exception when paging (CASSANDRA-6333)
Merged from 1.2:
 * Optimize FD phi calculation (CASSANDRA-6386)
 * Improve initial FD phi estimate when starting up (CASSANDRA-6385)
 * Don't list CQL3 table in CLI describe even if named explicitely
   (CASSANDRA-5750)
 * Invalidate row cache when dropping CF (CASSANDRA-6351)
 * add non-jamm path for cached statements (CASSANDRA-6293)
 * add windows bat files for shell commands (CASSANDRA-6145)
 * Require logging in for Thrift CQL2/3 statement preparation (CASSANDRA-6254)
 * restrict max_num_tokens to 1536 (CASSANDRA-6267)
 * Nodetool gets default JMX port from cassandra-env.sh (CASSANDRA-6273)
 * make calculatePendingRanges asynchronous (CASSANDRA-6244)
 * Remove blocking flushes in gossip thread (CASSANDRA-6297)
 * Fix potential socket leak in connectionpool creation (CASSANDRA-6308)
 * Allow LOCAL_ONE/LOCAL_QUORUM to work with SimpleStrategy (CASSANDRA-6238)
 * cqlsh: handle 'null' as session duration (CASSANDRA-6317)
 * Fix json2sstable handling of range tombstones (CASSANDRA-6316)
 * Fix missing one row in reverse query (CASSANDRA-6330)
 * Fix reading expired row value from row cache (CASSANDRA-6325)
 * Fix AssertionError when doing set element deletion (CASSANDRA-6341)
 * Make CL code for the native protocol match the one in C* 2.0
   (CASSANDRA-6347)
 * Disallow altering CQL3 table from thrift (CASSANDRA-6370)
 * Fix size computation of prepared statement (CASSANDRA-6369)


2.0.2
 * Update FailureDetector to use nanontime (CASSANDRA-4925)
 * Fix FileCacheService regressions (CASSANDRA-6149)
 * Never return WriteTimeout for CL.ANY (CASSANDRA-6132)
 * Fix race conditions in bulk loader (CASSANDRA-6129)
 * Add configurable metrics reporting (CASSANDRA-4430)
 * drop queries exceeding a configurable number of tombstones (CASSANDRA-6117)
 * Track and persist sstable read activity (CASSANDRA-5515)
 * Fixes for speculative retry (CASSANDRA-5932, CASSANDRA-6194)
 * Improve memory usage of metadata min/max column names (CASSANDRA-6077)
 * Fix thrift validation refusing row markers on CQL3 tables (CASSANDRA-6081)
 * Fix insertion of collections with CAS (CASSANDRA-6069)
 * Correctly send metadata on SELECT COUNT (CASSANDRA-6080)
 * Track clients' remote addresses in ClientState (CASSANDRA-6070)
 * Create snapshot dir if it does not exist when migrating
   leveled manifest (CASSANDRA-6093)
 * make sequential nodetool repair the default (CASSANDRA-5950)
 * Add more hooks for compaction strategy implementations (CASSANDRA-6111)
 * Fix potential NPE on composite 2ndary indexes (CASSANDRA-6098)
 * Delete can potentially be skipped in batch (CASSANDRA-6115)
 * Allow alter keyspace on system_traces (CASSANDRA-6016)
 * Disallow empty column names in cql (CASSANDRA-6136)
 * Use Java7 file-handling APIs and fix file moving on Windows (CASSANDRA-5383)
 * Save compaction history to system keyspace (CASSANDRA-5078)
 * Fix NPE if StorageService.getOperationMode() is executed before full startup (CASSANDRA-6166)
 * CQL3: support pre-epoch longs for TimestampType (CASSANDRA-6212)
 * Add reloadtriggers command to nodetool (CASSANDRA-4949)
 * cqlsh: ignore empty 'value alias' in DESCRIBE (CASSANDRA-6139)
 * Fix sstable loader (CASSANDRA-6205)
 * Reject bootstrapping if the node already exists in gossip (CASSANDRA-5571)
 * Fix NPE while loading paxos state (CASSANDRA-6211)
 * cqlsh: add SHOW SESSION <tracing-session> command (CASSANDRA-6228)
Merged from 1.2:
 * (Hadoop) Require CFRR batchSize to be at least 2 (CASSANDRA-6114)
 * Add a warning for small LCS sstable size (CASSANDRA-6191)
 * Add ability to list specific KS/CF combinations in nodetool cfstats (CASSANDRA-4191)
 * Mark CF clean if a mutation raced the drop and got it marked dirty (CASSANDRA-5946)
 * Add a LOCAL_ONE consistency level (CASSANDRA-6202)
 * Limit CQL prepared statement cache by size instead of count (CASSANDRA-6107)
 * Tracing should log write failure rather than raw exceptions (CASSANDRA-6133)
 * lock access to TM.endpointToHostIdMap (CASSANDRA-6103)
 * Allow estimated memtable size to exceed slab allocator size (CASSANDRA-6078)
 * Start MeteredFlusher earlier to prevent OOM during CL replay (CASSANDRA-6087)
 * Avoid sending Truncate command to fat clients (CASSANDRA-6088)
 * Allow where clause conditions to be in parenthesis (CASSANDRA-6037)
 * Do not open non-ssl storage port if encryption option is all (CASSANDRA-3916)
 * Move batchlog replay to its own executor (CASSANDRA-6079)
 * Add tombstone debug threshold and histogram (CASSANDRA-6042, 6057)
 * Enable tcp keepalive on incoming connections (CASSANDRA-4053)
 * Fix fat client schema pull NPE (CASSANDRA-6089)
 * Fix memtable flushing for indexed tables (CASSANDRA-6112)
 * Fix skipping columns with multiple slices (CASSANDRA-6119)
 * Expose connected thrift + native client counts (CASSANDRA-5084)
 * Optimize auth setup (CASSANDRA-6122)
 * Trace index selection (CASSANDRA-6001)
 * Update sstablesPerReadHistogram to use biased sampling (CASSANDRA-6164)
 * Log UnknownColumnfamilyException when closing socket (CASSANDRA-5725)
 * Properly error out on CREATE INDEX for counters table (CASSANDRA-6160)
 * Handle JMX notification failure for repair (CASSANDRA-6097)
 * (Hadoop) Fetch no more than 128 splits in parallel (CASSANDRA-6169)
 * stress: add username/password authentication support (CASSANDRA-6068)
 * Fix indexed queries with row cache enabled on parent table (CASSANDRA-5732)
 * Fix compaction race during columnfamily drop (CASSANDRA-5957)
 * Fix validation of empty column names for compact tables (CASSANDRA-6152)
 * Skip replaying mutations that pass CRC but fail to deserialize (CASSANDRA-6183)
 * Rework token replacement to use replace_address (CASSANDRA-5916)
 * Fix altering column types (CASSANDRA-6185)
 * cqlsh: fix CREATE/ALTER WITH completion (CASSANDRA-6196)
 * add windows bat files for shell commands (CASSANDRA-6145)
 * Fix potential stack overflow during range tombstones insertion (CASSANDRA-6181)
 * (Hadoop) Make LOCAL_ONE the default consistency level (CASSANDRA-6214)


2.0.1
 * Fix bug that could allow reading deleted data temporarily (CASSANDRA-6025)
 * Improve memory use defaults (CASSANDRA-6059)
 * Make ThriftServer more easlly extensible (CASSANDRA-6058)
 * Remove Hadoop dependency from ITransportFactory (CASSANDRA-6062)
 * add file_cache_size_in_mb setting (CASSANDRA-5661)
 * Improve error message when yaml contains invalid properties (CASSANDRA-5958)
 * Improve leveled compaction's ability to find non-overlapping L0 compactions
   to work on concurrently (CASSANDRA-5921)
 * Notify indexer of columns shadowed by range tombstones (CASSANDRA-5614)
 * Log Merkle tree stats (CASSANDRA-2698)
 * Switch from crc32 to adler32 for compressed sstable checksums (CASSANDRA-5862)
 * Improve offheap memcpy performance (CASSANDRA-5884)
 * Use a range aware scanner for cleanup (CASSANDRA-2524)
 * Cleanup doesn't need to inspect sstables that contain only local data
   (CASSANDRA-5722)
 * Add ability for CQL3 to list partition keys (CASSANDRA-4536)
 * Improve native protocol serialization (CASSANDRA-5664)
 * Upgrade Thrift to 0.9.1 (CASSANDRA-5923)
 * Require superuser status for adding triggers (CASSANDRA-5963)
 * Make standalone scrubber handle old and new style leveled manifest
   (CASSANDRA-6005)
 * Fix paxos bugs (CASSANDRA-6012, 6013, 6023)
 * Fix paged ranges with multiple replicas (CASSANDRA-6004)
 * Fix potential AssertionError during tracing (CASSANDRA-6041)
 * Fix NPE in sstablesplit (CASSANDRA-6027)
 * Migrate pre-2.0 key/value/column aliases to system.schema_columns
   (CASSANDRA-6009)
 * Paging filter empty rows too agressively (CASSANDRA-6040)
 * Support variadic parameters for IN clauses (CASSANDRA-4210)
 * cqlsh: return the result of CAS writes (CASSANDRA-5796)
 * Fix validation of IN clauses with 2ndary indexes (CASSANDRA-6050)
 * Support named bind variables in CQL (CASSANDRA-6033)
Merged from 1.2:
 * Allow cache-keys-to-save to be set at runtime (CASSANDRA-5980)
 * Avoid second-guessing out-of-space state (CASSANDRA-5605)
 * Tuning knobs for dealing with large blobs and many CFs (CASSANDRA-5982)
 * (Hadoop) Fix CQLRW for thrift tables (CASSANDRA-6002)
 * Fix possible divide-by-zero in HHOM (CASSANDRA-5990)
 * Allow local batchlog writes for CL.ANY (CASSANDRA-5967)
 * Upgrade metrics-core to version 2.2.0 (CASSANDRA-5947)
 * Fix CqlRecordWriter with composite keys (CASSANDRA-5949)
 * Add snitch, schema version, cluster, partitioner to JMX (CASSANDRA-5881)
 * Allow disabling SlabAllocator (CASSANDRA-5935)
 * Make user-defined compaction JMX blocking (CASSANDRA-4952)
 * Fix streaming does not transfer wrapped range (CASSANDRA-5948)
 * Fix loading index summary containing empty key (CASSANDRA-5965)
 * Correctly handle limits in CompositesSearcher (CASSANDRA-5975)
 * Pig: handle CQL collections (CASSANDRA-5867)
 * Pass the updated cf to the PRSI index() method (CASSANDRA-5999)
 * Allow empty CQL3 batches (as no-op) (CASSANDRA-5994)
 * Support null in CQL3 functions (CASSANDRA-5910)
 * Replace the deprecated MapMaker with CacheLoader (CASSANDRA-6007)
 * Add SSTableDeletingNotification to DataTracker (CASSANDRA-6010)
 * Fix snapshots in use get deleted during snapshot repair (CASSANDRA-6011)
 * Move hints and exception count to o.a.c.metrics (CASSANDRA-6017)
 * Fix memory leak in snapshot repair (CASSANDRA-6047)
 * Fix sstable2sjon for CQL3 tables (CASSANDRA-5852)


2.0.0
 * Fix thrift validation when inserting into CQL3 tables (CASSANDRA-5138)
 * Fix periodic memtable flushing behavior with clean memtables (CASSANDRA-5931)
 * Fix dateOf() function for pre-2.0 timestamp columns (CASSANDRA-5928)
 * Fix SSTable unintentionally loads BF when opened for batch (CASSANDRA-5938)
 * Add stream session progress to JMX (CASSANDRA-4757)
 * Fix NPE during CAS operation (CASSANDRA-5925)
Merged from 1.2:
 * Fix getBloomFilterDiskSpaceUsed for AlwaysPresentFilter (CASSANDRA-5900)
 * Don't announce schema version until we've loaded the changes locally
   (CASSANDRA-5904)
 * Fix to support off heap bloom filters size greater than 2 GB (CASSANDRA-5903)
 * Properly handle parsing huge map and set literals (CASSANDRA-5893)


2.0.0-rc2
 * enable vnodes by default (CASSANDRA-5869)
 * fix CAS contention timeout (CASSANDRA-5830)
 * fix HsHa to respect max frame size (CASSANDRA-4573)
 * Fix (some) 2i on composite components omissions (CASSANDRA-5851)
 * cqlsh: add DESCRIBE FULL SCHEMA variant (CASSANDRA-5880)
Merged from 1.2:
 * Correctly validate sparse composite cells in scrub (CASSANDRA-5855)
 * Add KeyCacheHitRate metric to CF metrics (CASSANDRA-5868)
 * cqlsh: add support for multiline comments (CASSANDRA-5798)
 * Handle CQL3 SELECT duplicate IN restrictions on clustering columns
   (CASSANDRA-5856)


2.0.0-rc1
 * improve DecimalSerializer performance (CASSANDRA-5837)
 * fix potential spurious wakeup in AsyncOneResponse (CASSANDRA-5690)
 * fix schema-related trigger issues (CASSANDRA-5774)
 * Better validation when accessing CQL3 table from thrift (CASSANDRA-5138)
 * Fix assertion error during repair (CASSANDRA-5801)
 * Fix range tombstone bug (CASSANDRA-5805)
 * DC-local CAS (CASSANDRA-5797)
 * Add a native_protocol_version column to the system.local table (CASSANRDA-5819)
 * Use index_interval from cassandra.yaml when upgraded (CASSANDRA-5822)
 * Fix buffer underflow on socket close (CASSANDRA-5792)
Merged from 1.2:
 * Fix reading DeletionTime from 1.1-format sstables (CASSANDRA-5814)
 * cqlsh: add collections support to COPY (CASSANDRA-5698)
 * retry important messages for any IOException (CASSANDRA-5804)
 * Allow empty IN relations in SELECT/UPDATE/DELETE statements (CASSANDRA-5626)
 * cqlsh: fix crashing on Windows due to libedit detection (CASSANDRA-5812)
 * fix bulk-loading compressed sstables (CASSANDRA-5820)
 * (Hadoop) fix quoting in CqlPagingRecordReader and CqlRecordWriter
   (CASSANDRA-5824)
 * update default LCS sstable size to 160MB (CASSANDRA-5727)
 * Allow compacting 2Is via nodetool (CASSANDRA-5670)
 * Hex-encode non-String keys in OPP (CASSANDRA-5793)
 * nodetool history logging (CASSANDRA-5823)
 * (Hadoop) fix support for Thrift tables in CqlPagingRecordReader
   (CASSANDRA-5752)
 * add "all time blocked" to StatusLogger output (CASSANDRA-5825)
 * Future-proof inter-major-version schema migrations (CASSANDRA-5845)
 * (Hadoop) add CqlPagingRecordReader support for ReversedType in Thrift table
   (CASSANDRA-5718)
 * Add -no-snapshot option to scrub (CASSANDRA-5891)
 * Fix to support off heap bloom filters size greater than 2 GB (CASSANDRA-5903)
 * Properly handle parsing huge map and set literals (CASSANDRA-5893)
 * Fix LCS L0 compaction may overlap in L1 (CASSANDRA-5907)
 * New sstablesplit tool to split large sstables offline (CASSANDRA-4766)
 * Fix potential deadlock in native protocol server (CASSANDRA-5926)
 * Disallow incompatible type change in CQL3 (CASSANDRA-5882)
Merged from 1.1:
 * Correctly validate sparse composite cells in scrub (CASSANDRA-5855)


2.0.0-beta2
 * Replace countPendingHints with Hints Created metric (CASSANDRA-5746)
 * Allow nodetool with no args, and with help to run without a server (CASSANDRA-5734)
 * Cleanup AbstractType/TypeSerializer classes (CASSANDRA-5744)
 * Remove unimplemented cli option schema-mwt (CASSANDRA-5754)
 * Support range tombstones in thrift (CASSANDRA-5435)
 * Normalize table-manipulating CQL3 statements' class names (CASSANDRA-5759)
 * cqlsh: add missing table options to DESCRIBE output (CASSANDRA-5749)
 * Fix assertion error during repair (CASSANDRA-5757)
 * Fix bulkloader (CASSANDRA-5542)
 * Add LZ4 compression to the native protocol (CASSANDRA-5765)
 * Fix bugs in the native protocol v2 (CASSANDRA-5770)
 * CAS on 'primary key only' table (CASSANDRA-5715)
 * Support streaming SSTables of old versions (CASSANDRA-5772)
 * Always respect protocol version in native protocol (CASSANDRA-5778)
 * Fix ConcurrentModificationException during streaming (CASSANDRA-5782)
 * Update deletion timestamp in Commit#updatesWithPaxosTime (CASSANDRA-5787)
 * Thrift cas() method crashes if input columns are not sorted (CASSANDRA-5786)
 * Order columns names correctly when querying for CAS (CASSANDRA-5788)
 * Fix streaming retry (CASSANDRA-5775)
Merged from 1.2:
 * if no seeds can be a reached a node won't start in a ring by itself (CASSANDRA-5768)
 * add cassandra.unsafesystem property (CASSANDRA-5704)
 * (Hadoop) quote identifiers in CqlPagingRecordReader (CASSANDRA-5763)
 * Add replace_node functionality for vnodes (CASSANDRA-5337)
 * Add timeout events to query traces (CASSANDRA-5520)
 * Fix serialization of the LEFT gossip value (CASSANDRA-5696)
 * Pig: support for cql3 tables (CASSANDRA-5234)
 * Fix skipping range tombstones with reverse queries (CASSANDRA-5712)
 * Expire entries out of ThriftSessionManager (CASSANDRA-5719)
 * Don't keep ancestor information in memory (CASSANDRA-5342)
 * Expose native protocol server status in nodetool info (CASSANDRA-5735)
 * Fix pathetic performance of range tombstones (CASSANDRA-5677)
 * Fix querying with an empty (impossible) range (CASSANDRA-5573)
 * cqlsh: handle CUSTOM 2i in DESCRIBE output (CASSANDRA-5760)
 * Fix minor bug in Range.intersects(Bound) (CASSANDRA-5771)
 * cqlsh: handle disabled compression in DESCRIBE output (CASSANDRA-5766)
 * Ensure all UP events are notified on the native protocol (CASSANDRA-5769)
 * Fix formatting of sstable2json with multiple -k arguments (CASSANDRA-5781)
 * Don't rely on row marker for queries in general to hide lost markers
   after TTL expires (CASSANDRA-5762)
 * Sort nodetool help output (CASSANDRA-5776)
 * Fix column expiring during 2 phases compaction (CASSANDRA-5799)
 * now() is being rejected in INSERTs when inside collections (CASSANDRA-5795)


2.0.0-beta1
 * Add support for indexing clustered columns (CASSANDRA-5125)
 * Removed on-heap row cache (CASSANDRA-5348)
 * use nanotime consistently for node-local timeouts (CASSANDRA-5581)
 * Avoid unnecessary second pass on name-based queries (CASSANDRA-5577)
 * Experimental triggers (CASSANDRA-1311)
 * JEMalloc support for off-heap allocation (CASSANDRA-3997)
 * Single-pass compaction (CASSANDRA-4180)
 * Removed token range bisection (CASSANDRA-5518)
 * Removed compatibility with pre-1.2.5 sstables and network messages
   (CASSANDRA-5511)
 * removed PBSPredictor (CASSANDRA-5455)
 * CAS support (CASSANDRA-5062, 5441, 5442, 5443, 5619, 5667)
 * Leveled compaction performs size-tiered compactions in L0
   (CASSANDRA-5371, 5439)
 * Add yaml network topology snitch for mixed ec2/other envs (CASSANDRA-5339)
 * Log when a node is down longer than the hint window (CASSANDRA-4554)
 * Optimize tombstone creation for ExpiringColumns (CASSANDRA-4917)
 * Improve LeveledScanner work estimation (CASSANDRA-5250, 5407)
 * Replace compaction lock with runWithCompactionsDisabled (CASSANDRA-3430)
 * Change Message IDs to ints (CASSANDRA-5307)
 * Move sstable level information into the Stats component, removing the
   need for a separate Manifest file (CASSANDRA-4872)
 * avoid serializing to byte[] on commitlog append (CASSANDRA-5199)
 * make index_interval configurable per columnfamily (CASSANDRA-3961, CASSANDRA-5650)
 * add default_time_to_live (CASSANDRA-3974)
 * add memtable_flush_period_in_ms (CASSANDRA-4237)
 * replace supercolumns internally by composites (CASSANDRA-3237, 5123)
 * upgrade thrift to 0.9.0 (CASSANDRA-3719)
 * drop unnecessary keyspace parameter from user-defined compaction API
   (CASSANDRA-5139)
 * more robust solution to incomplete compactions + counters (CASSANDRA-5151)
 * Change order of directory searching for c*.in.sh (CASSANDRA-3983)
 * Add tool to reset SSTable compaction level for LCS (CASSANDRA-5271)
 * Allow custom configuration loader (CASSANDRA-5045)
 * Remove memory emergency pressure valve logic (CASSANDRA-3534)
 * Reduce request latency with eager retry (CASSANDRA-4705)
 * cqlsh: Remove ASSUME command (CASSANDRA-5331)
 * Rebuild BF when loading sstables if bloom_filter_fp_chance
   has changed since compaction (CASSANDRA-5015)
 * remove row-level bloom filters (CASSANDRA-4885)
 * Change Kernel Page Cache skipping into row preheating (disabled by default)
   (CASSANDRA-4937)
 * Improve repair by deciding on a gcBefore before sending
   out TreeRequests (CASSANDRA-4932)
 * Add an official way to disable compactions (CASSANDRA-5074)
 * Reenable ALTER TABLE DROP with new semantics (CASSANDRA-3919)
 * Add binary protocol versioning (CASSANDRA-5436)
 * Swap THshaServer for TThreadedSelectorServer (CASSANDRA-5530)
 * Add alias support to SELECT statement (CASSANDRA-5075)
 * Don't create empty RowMutations in CommitLogReplayer (CASSANDRA-5541)
 * Use range tombstones when dropping cfs/columns from schema (CASSANDRA-5579)
 * cqlsh: drop CQL2/CQL3-beta support (CASSANDRA-5585)
 * Track max/min column names in sstables to be able to optimize slice
   queries (CASSANDRA-5514, CASSANDRA-5595, CASSANDRA-5600)
 * Binary protocol: allow batching already prepared statements (CASSANDRA-4693)
 * Allow preparing timestamp, ttl and limit in CQL3 queries (CASSANDRA-4450)
 * Support native link w/o JNA in Java7 (CASSANDRA-3734)
 * Use SASL authentication in binary protocol v2 (CASSANDRA-5545)
 * Replace Thrift HsHa with LMAX Disruptor based implementation (CASSANDRA-5582)
 * cqlsh: Add row count to SELECT output (CASSANDRA-5636)
 * Include a timestamp with all read commands to determine column expiration
   (CASSANDRA-5149)
 * Streaming 2.0 (CASSANDRA-5286, 5699)
 * Conditional create/drop ks/table/index statements in CQL3 (CASSANDRA-2737)
 * more pre-table creation property validation (CASSANDRA-5693)
 * Redesign repair messages (CASSANDRA-5426)
 * Fix ALTER RENAME post-5125 (CASSANDRA-5702)
 * Disallow renaming a 2ndary indexed column (CASSANDRA-5705)
 * Rename Table to Keyspace (CASSANDRA-5613)
 * Ensure changing column_index_size_in_kb on different nodes don't corrupt the
   sstable (CASSANDRA-5454)
 * Move resultset type information into prepare, not execute (CASSANDRA-5649)
 * Auto paging in binary protocol (CASSANDRA-4415, 5714)
 * Don't tie client side use of AbstractType to JDBC (CASSANDRA-4495)
 * Adds new TimestampType to replace DateType (CASSANDRA-5723, CASSANDRA-5729)
Merged from 1.2:
 * make starting native protocol server idempotent (CASSANDRA-5728)
 * Fix loading key cache when a saved entry is no longer valid (CASSANDRA-5706)
 * Fix serialization of the LEFT gossip value (CASSANDRA-5696)
 * cqlsh: Don't show 'null' in place of empty values (CASSANDRA-5675)
 * Race condition in detecting version on a mixed 1.1/1.2 cluster
   (CASSANDRA-5692)
 * Fix skipping range tombstones with reverse queries (CASSANDRA-5712)
 * Expire entries out of ThriftSessionManager (CASSANRDA-5719)
 * Don't keep ancestor information in memory (CASSANDRA-5342)
 * cqlsh: fix handling of semicolons inside BATCH queries (CASSANDRA-5697)


1.2.6
 * Fix tracing when operation completes before all responses arrive
   (CASSANDRA-5668)
 * Fix cross-DC mutation forwarding (CASSANDRA-5632)
 * Reduce SSTableLoader memory usage (CASSANDRA-5555)
 * Scale hinted_handoff_throttle_in_kb to cluster size (CASSANDRA-5272)
 * (Hadoop) Add CQL3 input/output formats (CASSANDRA-4421, 5622)
 * (Hadoop) Fix InputKeyRange in CFIF (CASSANDRA-5536)
 * Fix dealing with ridiculously large max sstable sizes in LCS (CASSANDRA-5589)
 * Ignore pre-truncate hints (CASSANDRA-4655)
 * Move System.exit on OOM into a separate thread (CASSANDRA-5273)
 * Write row markers when serializing schema (CASSANDRA-5572)
 * Check only SSTables for the requested range when streaming (CASSANDRA-5569)
 * Improve batchlog replay behavior and hint ttl handling (CASSANDRA-5314)
 * Exclude localTimestamp from validation for tombstones (CASSANDRA-5398)
 * cqlsh: add custom prompt support (CASSANDRA-5539)
 * Reuse prepared statements in hot auth queries (CASSANDRA-5594)
 * cqlsh: add vertical output option (see EXPAND) (CASSANDRA-5597)
 * Add a rate limit option to stress (CASSANDRA-5004)
 * have BulkLoader ignore snapshots directories (CASSANDRA-5587)
 * fix SnitchProperties logging context (CASSANDRA-5602)
 * Expose whether jna is enabled and memory is locked via JMX (CASSANDRA-5508)
 * cqlsh: fix COPY FROM with ReversedType (CASSANDRA-5610)
 * Allow creating CUSTOM indexes on collections (CASSANDRA-5615)
 * Evaluate now() function at execution time (CASSANDRA-5616)
 * Expose detailed read repair metrics (CASSANDRA-5618)
 * Correct blob literal + ReversedType parsing (CASSANDRA-5629)
 * Allow GPFS to prefer the internal IP like EC2MRS (CASSANDRA-5630)
 * fix help text for -tspw cassandra-cli (CASSANDRA-5643)
 * don't throw away initial causes exceptions for internode encryption issues
   (CASSANDRA-5644)
 * Fix message spelling errors for cql select statements (CASSANDRA-5647)
 * Suppress custom exceptions thru jmx (CASSANDRA-5652)
 * Update CREATE CUSTOM INDEX syntax (CASSANDRA-5639)
 * Fix PermissionDetails.equals() method (CASSANDRA-5655)
 * Never allow partition key ranges in CQL3 without token() (CASSANDRA-5666)
 * Gossiper incorrectly drops AppState for an upgrading node (CASSANDRA-5660)
 * Connection thrashing during multi-region ec2 during upgrade, due to
   messaging version (CASSANDRA-5669)
 * Avoid over reconnecting in EC2MRS (CASSANDRA-5678)
 * Fix ReadResponseSerializer.serializedSize() for digest reads (CASSANDRA-5476)
 * allow sstable2json on 2i CFs (CASSANDRA-5694)
Merged from 1.1:
 * Remove buggy thrift max message length option (CASSANDRA-5529)
 * Fix NPE in Pig's widerow mode (CASSANDRA-5488)
 * Add split size parameter to Pig and disable split combination (CASSANDRA-5544)


1.2.5
 * make BytesToken.toString only return hex bytes (CASSANDRA-5566)
 * Ensure that submitBackground enqueues at least one task (CASSANDRA-5554)
 * fix 2i updates with identical values and timestamps (CASSANDRA-5540)
 * fix compaction throttling bursty-ness (CASSANDRA-4316)
 * reduce memory consumption of IndexSummary (CASSANDRA-5506)
 * remove per-row column name bloom filters (CASSANDRA-5492)
 * Include fatal errors in trace events (CASSANDRA-5447)
 * Ensure that PerRowSecondaryIndex is notified of row-level deletes
   (CASSANDRA-5445)
 * Allow empty blob literals in CQL3 (CASSANDRA-5452)
 * Fix streaming RangeTombstones at column index boundary (CASSANDRA-5418)
 * Fix preparing statements when current keyspace is not set (CASSANDRA-5468)
 * Fix SemanticVersion.isSupportedBy minor/patch handling (CASSANDRA-5496)
 * Don't provide oldCfId for post-1.1 system cfs (CASSANDRA-5490)
 * Fix primary range ignores replication strategy (CASSANDRA-5424)
 * Fix shutdown of binary protocol server (CASSANDRA-5507)
 * Fix repair -snapshot not working (CASSANDRA-5512)
 * Set isRunning flag later in binary protocol server (CASSANDRA-5467)
 * Fix use of CQL3 functions with descending clustering order (CASSANDRA-5472)
 * Disallow renaming columns one at a time for thrift table in CQL3
   (CASSANDRA-5531)
 * cqlsh: add CLUSTERING ORDER BY support to DESCRIBE (CASSANDRA-5528)
 * Add custom secondary index support to CQL3 (CASSANDRA-5484)
 * Fix repair hanging silently on unexpected error (CASSANDRA-5229)
 * Fix Ec2Snitch regression introduced by CASSANDRA-5171 (CASSANDRA-5432)
 * Add nodetool enablebackup/disablebackup (CASSANDRA-5556)
 * cqlsh: fix DESCRIBE after case insensitive USE (CASSANDRA-5567)
Merged from 1.1
 * Add retry mechanism to OTC for non-droppable_verbs (CASSANDRA-5393)
 * Use allocator information to improve memtable memory usage estimate
   (CASSANDRA-5497)
 * Fix trying to load deleted row into row cache on startup (CASSANDRA-4463)
 * fsync leveled manifest to avoid corruption (CASSANDRA-5535)
 * Fix Bound intersection computation (CASSANDRA-5551)
 * sstablescrub now respects max memory size in cassandra.in.sh (CASSANDRA-5562)


1.2.4
 * Ensure that PerRowSecondaryIndex updates see the most recent values
   (CASSANDRA-5397)
 * avoid duplicate index entries ind PrecompactedRow and
   ParallelCompactionIterable (CASSANDRA-5395)
 * remove the index entry on oldColumn when new column is a tombstone
   (CASSANDRA-5395)
 * Change default stream throughput from 400 to 200 mbps (CASSANDRA-5036)
 * Gossiper logs DOWN for symmetry with UP (CASSANDRA-5187)
 * Fix mixing prepared statements between keyspaces (CASSANDRA-5352)
 * Fix consistency level during bootstrap - strike 3 (CASSANDRA-5354)
 * Fix transposed arguments in AlreadyExistsException (CASSANDRA-5362)
 * Improve asynchronous hint delivery (CASSANDRA-5179)
 * Fix Guava dependency version (12.0 -> 13.0.1) for Maven (CASSANDRA-5364)
 * Validate that provided CQL3 collection value are < 64K (CASSANDRA-5355)
 * Make upgradeSSTable skip current version sstables by default (CASSANDRA-5366)
 * Optimize min/max timestamp collection (CASSANDRA-5373)
 * Invalid streamId in cql binary protocol when using invalid CL
   (CASSANDRA-5164)
 * Fix validation for IN where clauses with collections (CASSANDRA-5376)
 * Copy resultSet on count query to avoid ConcurrentModificationException
   (CASSANDRA-5382)
 * Correctly typecheck in CQL3 even with ReversedType (CASSANDRA-5386)
 * Fix streaming compressed files when using encryption (CASSANDRA-5391)
 * cassandra-all 1.2.0 pom missing netty dependency (CASSANDRA-5392)
 * Fix writetime/ttl functions on null values (CASSANDRA-5341)
 * Fix NPE during cql3 select with token() (CASSANDRA-5404)
 * IndexHelper.skipBloomFilters won't skip non-SHA filters (CASSANDRA-5385)
 * cqlsh: Print maps ordered by key, sort sets (CASSANDRA-5413)
 * Add null syntax support in CQL3 for inserts (CASSANDRA-3783)
 * Allow unauthenticated set_keyspace() calls (CASSANDRA-5423)
 * Fix potential incremental backups race (CASSANDRA-5410)
 * Fix prepared BATCH statements with batch-level timestamps (CASSANDRA-5415)
 * Allow overriding superuser setup delay (CASSANDRA-5430)
 * cassandra-shuffle with JMX usernames and passwords (CASSANDRA-5431)
Merged from 1.1:
 * cli: Quote ks and cf names in schema output when needed (CASSANDRA-5052)
 * Fix bad default for min/max timestamp in SSTableMetadata (CASSANDRA-5372)
 * Fix cf name extraction from manifest in Directories.migrateFile()
   (CASSANDRA-5242)
 * Support pluggable internode authentication (CASSANDRA-5401)


1.2.3
 * add check for sstable overlap within a level on startup (CASSANDRA-5327)
 * replace ipv6 colons in jmx object names (CASSANDRA-5298, 5328)
 * Avoid allocating SSTableBoundedScanner during repair when the range does
   not intersect the sstable (CASSANDRA-5249)
 * Don't lowercase property map keys (this breaks NTS) (CASSANDRA-5292)
 * Fix composite comparator with super columns (CASSANDRA-5287)
 * Fix insufficient validation of UPDATE queries against counter cfs
   (CASSANDRA-5300)
 * Fix PropertyFileSnitch default DC/Rack behavior (CASSANDRA-5285)
 * Handle null values when executing prepared statement (CASSANDRA-5081)
 * Add netty to pom dependencies (CASSANDRA-5181)
 * Include type arguments in Thrift CQLPreparedResult (CASSANDRA-5311)
 * Fix compaction not removing columns when bf_fp_ratio is 1 (CASSANDRA-5182)
 * cli: Warn about missing CQL3 tables in schema descriptions (CASSANDRA-5309)
 * Re-enable unknown option in replication/compaction strategies option for
   backward compatibility (CASSANDRA-4795)
 * Add binary protocol support to stress (CASSANDRA-4993)
 * cqlsh: Fix COPY FROM value quoting and null handling (CASSANDRA-5305)
 * Fix repair -pr for vnodes (CASSANDRA-5329)
 * Relax CL for auth queries for non-default users (CASSANDRA-5310)
 * Fix AssertionError during repair (CASSANDRA-5245)
 * Don't announce migrations to pre-1.2 nodes (CASSANDRA-5334)
Merged from 1.1:
 * Update offline scrub for 1.0 -> 1.1 directory structure (CASSANDRA-5195)
 * add tmp flag to Descriptor hashcode (CASSANDRA-4021)
 * fix logging of "Found table data in data directories" when only system tables
   are present (CASSANDRA-5289)
 * cli: Add JMX authentication support (CASSANDRA-5080)
 * nodetool: ability to repair specific range (CASSANDRA-5280)
 * Fix possible assertion triggered in SliceFromReadCommand (CASSANDRA-5284)
 * cqlsh: Add inet type support on Windows (ipv4-only) (CASSANDRA-4801)
 * Fix race when initializing ColumnFamilyStore (CASSANDRA-5350)
 * Add UseTLAB JVM flag (CASSANDRA-5361)


1.2.2
 * fix potential for multiple concurrent compactions of the same sstables
   (CASSANDRA-5256)
 * avoid no-op caching of byte[] on commitlog append (CASSANDRA-5199)
 * fix symlinks under data dir not working (CASSANDRA-5185)
 * fix bug in compact storage metadata handling (CASSANDRA-5189)
 * Validate login for USE queries (CASSANDRA-5207)
 * cli: remove default username and password (CASSANDRA-5208)
 * configure populate_io_cache_on_flush per-CF (CASSANDRA-4694)
 * allow configuration of internode socket buffer (CASSANDRA-3378)
 * Make sstable directory picking blacklist-aware again (CASSANDRA-5193)
 * Correctly expire gossip states for edge cases (CASSANDRA-5216)
 * Improve handling of directory creation failures (CASSANDRA-5196)
 * Expose secondary indicies to the rest of nodetool (CASSANDRA-4464)
 * Binary protocol: avoid sending notification for 0.0.0.0 (CASSANDRA-5227)
 * add UseCondCardMark XX jvm settings on jdk 1.7 (CASSANDRA-4366)
 * CQL3 refactor to allow conversion function (CASSANDRA-5226)
 * Fix drop of sstables in some circumstance (CASSANDRA-5232)
 * Implement caching of authorization results (CASSANDRA-4295)
 * Add support for LZ4 compression (CASSANDRA-5038)
 * Fix missing columns in wide rows queries (CASSANDRA-5225)
 * Simplify auth setup and make system_auth ks alterable (CASSANDRA-5112)
 * Stop compactions from hanging during bootstrap (CASSANDRA-5244)
 * fix compressed streaming sending extra chunk (CASSANDRA-5105)
 * Add CQL3-based implementations of IAuthenticator and IAuthorizer
   (CASSANDRA-4898)
 * Fix timestamp-based tomstone removal logic (CASSANDRA-5248)
 * cli: Add JMX authentication support (CASSANDRA-5080)
 * Fix forceFlush behavior (CASSANDRA-5241)
 * cqlsh: Add username autocompletion (CASSANDRA-5231)
 * Fix CQL3 composite partition key error (CASSANDRA-5240)
 * Allow IN clause on last clustering key (CASSANDRA-5230)
Merged from 1.1:
 * fix start key/end token validation for wide row iteration (CASSANDRA-5168)
 * add ConfigHelper support for Thrift frame and max message sizes (CASSANDRA-5188)
 * fix nodetool repair not fail on node down (CASSANDRA-5203)
 * always collect tombstone hints (CASSANDRA-5068)
 * Fix error when sourcing file in cqlsh (CASSANDRA-5235)


1.2.1
 * stream undelivered hints on decommission (CASSANDRA-5128)
 * GossipingPropertyFileSnitch loads saved dc/rack info if needed (CASSANDRA-5133)
 * drain should flush system CFs too (CASSANDRA-4446)
 * add inter_dc_tcp_nodelay setting (CASSANDRA-5148)
 * re-allow wrapping ranges for start_token/end_token range pairitspwng (CASSANDRA-5106)
 * fix validation compaction of empty rows (CASSANDRA-5136)
 * nodetool methods to enable/disable hint storage/delivery (CASSANDRA-4750)
 * disallow bloom filter false positive chance of 0 (CASSANDRA-5013)
 * add threadpool size adjustment methods to JMXEnabledThreadPoolExecutor and
   CompactionManagerMBean (CASSANDRA-5044)
 * fix hinting for dropped local writes (CASSANDRA-4753)
 * off-heap cache doesn't need mutable column container (CASSANDRA-5057)
 * apply disk_failure_policy to bad disks on initial directory creation
   (CASSANDRA-4847)
 * Optimize name-based queries to use ArrayBackedSortedColumns (CASSANDRA-5043)
 * Fall back to old manifest if most recent is unparseable (CASSANDRA-5041)
 * pool [Compressed]RandomAccessReader objects on the partitioned read path
   (CASSANDRA-4942)
 * Add debug logging to list filenames processed by Directories.migrateFile
   method (CASSANDRA-4939)
 * Expose black-listed directories via JMX (CASSANDRA-4848)
 * Log compaction merge counts (CASSANDRA-4894)
 * Minimize byte array allocation by AbstractData{Input,Output} (CASSANDRA-5090)
 * Add SSL support for the binary protocol (CASSANDRA-5031)
 * Allow non-schema system ks modification for shuffle to work (CASSANDRA-5097)
 * cqlsh: Add default limit to SELECT statements (CASSANDRA-4972)
 * cqlsh: fix DESCRIBE for 1.1 cfs in CQL3 (CASSANDRA-5101)
 * Correctly gossip with nodes >= 1.1.7 (CASSANDRA-5102)
 * Ensure CL guarantees on digest mismatch (CASSANDRA-5113)
 * Validate correctly selects on composite partition key (CASSANDRA-5122)
 * Fix exception when adding collection (CASSANDRA-5117)
 * Handle states for non-vnode clusters correctly (CASSANDRA-5127)
 * Refuse unrecognized replication and compaction strategy options (CASSANDRA-4795)
 * Pick the correct value validator in sstable2json for cql3 tables (CASSANDRA-5134)
 * Validate login for describe_keyspace, describe_keyspaces and set_keyspace
   (CASSANDRA-5144)
 * Fix inserting empty maps (CASSANDRA-5141)
 * Don't remove tokens from System table for node we know (CASSANDRA-5121)
 * fix streaming progress report for compresed files (CASSANDRA-5130)
 * Coverage analysis for low-CL queries (CASSANDRA-4858)
 * Stop interpreting dates as valid timeUUID value (CASSANDRA-4936)
 * Adds E notation for floating point numbers (CASSANDRA-4927)
 * Detect (and warn) unintentional use of the cql2 thrift methods when cql3 was
   intended (CASSANDRA-5172)
 * cli: Quote ks and cf names in schema output when needed (CASSANDRA-5052)
 * Fix cf name extraction from manifest in Directories.migrateFile() (CASSANDRA-5242)
 * Replace mistaken usage of commons-logging with slf4j (CASSANDRA-5464)
 * Ensure Jackson dependency matches lib (CASSANDRA-5126)
 * Expose droppable tombstone ratio stats over JMX (CASSANDRA-5159)
Merged from 1.1:
 * Simplify CompressedRandomAccessReader to work around JDK FD bug (CASSANDRA-5088)
 * Improve handling a changing target throttle rate mid-compaction (CASSANDRA-5087)
 * Pig: correctly decode row keys in widerow mode (CASSANDRA-5098)
 * nodetool repair command now prints progress (CASSANDRA-4767)
 * fix user defined compaction to run against 1.1 data directory (CASSANDRA-5118)
 * Fix CQL3 BATCH authorization caching (CASSANDRA-5145)
 * fix get_count returns incorrect value with TTL (CASSANDRA-5099)
 * better handling for mid-compaction failure (CASSANDRA-5137)
 * convert default marshallers list to map for better readability (CASSANDRA-5109)
 * fix ConcurrentModificationException in getBootstrapSource (CASSANDRA-5170)
 * fix sstable maxtimestamp for row deletes and pre-1.1.1 sstables (CASSANDRA-5153)
 * Fix thread growth on node removal (CASSANDRA-5175)
 * Make Ec2Region's datacenter name configurable (CASSANDRA-5155)


1.2.0
 * Disallow counters in collections (CASSANDRA-5082)
 * cqlsh: add unit tests (CASSANDRA-3920)
 * fix default bloom_filter_fp_chance for LeveledCompactionStrategy (CASSANDRA-5093)
Merged from 1.1:
 * add validation for get_range_slices with start_key and end_token (CASSANDRA-5089)


1.2.0-rc2
 * fix nodetool ownership display with vnodes (CASSANDRA-5065)
 * cqlsh: add DESCRIBE KEYSPACES command (CASSANDRA-5060)
 * Fix potential infinite loop when reloading CFS (CASSANDRA-5064)
 * Fix SimpleAuthorizer example (CASSANDRA-5072)
 * cqlsh: force CL.ONE for tracing and system.schema* queries (CASSANDRA-5070)
 * Includes cassandra-shuffle in the debian package (CASSANDRA-5058)
Merged from 1.1:
 * fix multithreaded compaction deadlock (CASSANDRA-4492)
 * fix temporarily missing schema after upgrade from pre-1.1.5 (CASSANDRA-5061)
 * Fix ALTER TABLE overriding compression options with defaults
   (CASSANDRA-4996, 5066)
 * fix specifying and altering crc_check_chance (CASSANDRA-5053)
 * fix Murmur3Partitioner ownership% calculation (CASSANDRA-5076)
 * Don't expire columns sooner than they should in 2ndary indexes (CASSANDRA-5079)


1.2-rc1
 * rename rpc_timeout settings to request_timeout (CASSANDRA-5027)
 * add BF with 0.1 FP to LCS by default (CASSANDRA-5029)
 * Fix preparing insert queries (CASSANDRA-5016)
 * Fix preparing queries with counter increment (CASSANDRA-5022)
 * Fix preparing updates with collections (CASSANDRA-5017)
 * Don't generate UUID based on other node address (CASSANDRA-5002)
 * Fix message when trying to alter a clustering key type (CASSANDRA-5012)
 * Update IAuthenticator to match the new IAuthorizer (CASSANDRA-5003)
 * Fix inserting only a key in CQL3 (CASSANDRA-5040)
 * Fix CQL3 token() function when used with strings (CASSANDRA-5050)
Merged from 1.1:
 * reduce log spam from invalid counter shards (CASSANDRA-5026)
 * Improve schema propagation performance (CASSANDRA-5025)
 * Fix for IndexHelper.IndexFor throws OOB Exception (CASSANDRA-5030)
 * cqlsh: make it possible to describe thrift CFs (CASSANDRA-4827)
 * cqlsh: fix timestamp formatting on some platforms (CASSANDRA-5046)


1.2-beta3
 * make consistency level configurable in cqlsh (CASSANDRA-4829)
 * fix cqlsh rendering of blob fields (CASSANDRA-4970)
 * fix cqlsh DESCRIBE command (CASSANDRA-4913)
 * save truncation position in system table (CASSANDRA-4906)
 * Move CompressionMetadata off-heap (CASSANDRA-4937)
 * allow CLI to GET cql3 columnfamily data (CASSANDRA-4924)
 * Fix rare race condition in getExpireTimeForEndpoint (CASSANDRA-4402)
 * acquire references to overlapping sstables during compaction so bloom filter
   doesn't get free'd prematurely (CASSANDRA-4934)
 * Don't share slice query filter in CQL3 SelectStatement (CASSANDRA-4928)
 * Separate tracing from Log4J (CASSANDRA-4861)
 * Exclude gcable tombstones from merkle-tree computation (CASSANDRA-4905)
 * Better printing of AbstractBounds for tracing (CASSANDRA-4931)
 * Optimize mostRecentTombstone check in CC.collectAllData (CASSANDRA-4883)
 * Change stream session ID to UUID to avoid collision from same node (CASSANDRA-4813)
 * Use Stats.db when bulk loading if present (CASSANDRA-4957)
 * Skip repair on system_trace and keyspaces with RF=1 (CASSANDRA-4956)
 * (cql3) Remove arbitrary SELECT limit (CASSANDRA-4918)
 * Correctly handle prepared operation on collections (CASSANDRA-4945)
 * Fix CQL3 LIMIT (CASSANDRA-4877)
 * Fix Stress for CQL3 (CASSANDRA-4979)
 * Remove cassandra specific exceptions from JMX interface (CASSANDRA-4893)
 * (CQL3) Force using ALLOW FILTERING on potentially inefficient queries (CASSANDRA-4915)
 * (cql3) Fix adding column when the table has collections (CASSANDRA-4982)
 * (cql3) Fix allowing collections with compact storage (CASSANDRA-4990)
 * (cql3) Refuse ttl/writetime function on collections (CASSANDRA-4992)
 * Replace IAuthority with new IAuthorizer (CASSANDRA-4874)
 * clqsh: fix KEY pseudocolumn escaping when describing Thrift tables
   in CQL3 mode (CASSANDRA-4955)
 * add basic authentication support for Pig CassandraStorage (CASSANDRA-3042)
 * fix CQL2 ALTER TABLE compaction_strategy_class altering (CASSANDRA-4965)
Merged from 1.1:
 * Fall back to old describe_splits if d_s_ex is not available (CASSANDRA-4803)
 * Improve error reporting when streaming ranges fail (CASSANDRA-5009)
 * Fix cqlsh timestamp formatting of timezone info (CASSANDRA-4746)
 * Fix assertion failure with leveled compaction (CASSANDRA-4799)
 * Check for null end_token in get_range_slice (CASSANDRA-4804)
 * Remove all remnants of removed nodes (CASSANDRA-4840)
 * Add aut-reloading of the log4j file in debian package (CASSANDRA-4855)
 * Fix estimated row cache entry size (CASSANDRA-4860)
 * reset getRangeSlice filter after finishing a row for get_paged_slice
   (CASSANDRA-4919)
 * expunge row cache post-truncate (CASSANDRA-4940)
 * Allow static CF definition with compact storage (CASSANDRA-4910)
 * Fix endless loop/compaction of schema_* CFs due to broken timestamps (CASSANDRA-4880)
 * Fix 'wrong class type' assertion in CounterColumn (CASSANDRA-4976)


1.2-beta2
 * fp rate of 1.0 disables BF entirely; LCS defaults to 1.0 (CASSANDRA-4876)
 * off-heap bloom filters for row keys (CASSANDRA_4865)
 * add extension point for sstable components (CASSANDRA-4049)
 * improve tracing output (CASSANDRA-4852, 4862)
 * make TRACE verb droppable (CASSANDRA-4672)
 * fix BulkLoader recognition of CQL3 columnfamilies (CASSANDRA-4755)
 * Sort commitlog segments for replay by id instead of mtime (CASSANDRA-4793)
 * Make hint delivery asynchronous (CASSANDRA-4761)
 * Pluggable Thrift transport factories for CLI and cqlsh (CASSANDRA-4609, 4610)
 * cassandra-cli: allow Double value type to be inserted to a column (CASSANDRA-4661)
 * Add ability to use custom TServerFactory implementations (CASSANDRA-4608)
 * optimize batchlog flushing to skip successful batches (CASSANDRA-4667)
 * include metadata for system keyspace itself in schema tables (CASSANDRA-4416)
 * add check to PropertyFileSnitch to verify presence of location for
   local node (CASSANDRA-4728)
 * add PBSPredictor consistency modeler (CASSANDRA-4261)
 * remove vestiges of Thrift unframed mode (CASSANDRA-4729)
 * optimize single-row PK lookups (CASSANDRA-4710)
 * adjust blockFor calculation to account for pending ranges due to node
   movement (CASSANDRA-833)
 * Change CQL version to 3.0.0 and stop accepting 3.0.0-beta1 (CASSANDRA-4649)
 * (CQL3) Make prepared statement global instead of per connection
   (CASSANDRA-4449)
 * Fix scrubbing of CQL3 created tables (CASSANDRA-4685)
 * (CQL3) Fix validation when using counter and regular columns in the same
   table (CASSANDRA-4706)
 * Fix bug starting Cassandra with simple authentication (CASSANDRA-4648)
 * Add support for batchlog in CQL3 (CASSANDRA-4545, 4738)
 * Add support for multiple column family outputs in CFOF (CASSANDRA-4208)
 * Support repairing only the local DC nodes (CASSANDRA-4747)
 * Use rpc_address for binary protocol and change default port (CASSANDRA-4751)
 * Fix use of collections in prepared statements (CASSANDRA-4739)
 * Store more information into peers table (CASSANDRA-4351, 4814)
 * Configurable bucket size for size tiered compaction (CASSANDRA-4704)
 * Run leveled compaction in parallel (CASSANDRA-4310)
 * Fix potential NPE during CFS reload (CASSANDRA-4786)
 * Composite indexes may miss results (CASSANDRA-4796)
 * Move consistency level to the protocol level (CASSANDRA-4734, 4824)
 * Fix Subcolumn slice ends not respected (CASSANDRA-4826)
 * Fix Assertion error in cql3 select (CASSANDRA-4783)
 * Fix list prepend logic (CQL3) (CASSANDRA-4835)
 * Add booleans as literals in CQL3 (CASSANDRA-4776)
 * Allow renaming PK columns in CQL3 (CASSANDRA-4822)
 * Fix binary protocol NEW_NODE event (CASSANDRA-4679)
 * Fix potential infinite loop in tombstone compaction (CASSANDRA-4781)
 * Remove system tables accounting from schema (CASSANDRA-4850)
 * (cql3) Force provided columns in clustering key order in
   'CLUSTERING ORDER BY' (CASSANDRA-4881)
 * Fix composite index bug (CASSANDRA-4884)
 * Fix short read protection for CQL3 (CASSANDRA-4882)
 * Add tracing support to the binary protocol (CASSANDRA-4699)
 * (cql3) Don't allow prepared marker inside collections (CASSANDRA-4890)
 * Re-allow order by on non-selected columns (CASSANDRA-4645)
 * Bug when composite index is created in a table having collections (CASSANDRA-4909)
 * log index scan subject in CompositesSearcher (CASSANDRA-4904)
Merged from 1.1:
 * add get[Row|Key]CacheEntries to CacheServiceMBean (CASSANDRA-4859)
 * fix get_paged_slice to wrap to next row correctly (CASSANDRA-4816)
 * fix indexing empty column values (CASSANDRA-4832)
 * allow JdbcDate to compose null Date objects (CASSANDRA-4830)
 * fix possible stackoverflow when compacting 1000s of sstables
   (CASSANDRA-4765)
 * fix wrong leveled compaction progress calculation (CASSANDRA-4807)
 * add a close() method to CRAR to prevent leaking file descriptors (CASSANDRA-4820)
 * fix potential infinite loop in get_count (CASSANDRA-4833)
 * fix compositeType.{get/from}String methods (CASSANDRA-4842)
 * (CQL) fix CREATE COLUMNFAMILY permissions check (CASSANDRA-4864)
 * Fix DynamicCompositeType same type comparison (CASSANDRA-4711)
 * Fix duplicate SSTable reference when stream session failed (CASSANDRA-3306)
 * Allow static CF definition with compact storage (CASSANDRA-4910)
 * Fix endless loop/compaction of schema_* CFs due to broken timestamps (CASSANDRA-4880)
 * Fix 'wrong class type' assertion in CounterColumn (CASSANDRA-4976)


1.2-beta1
 * add atomic_batch_mutate (CASSANDRA-4542, -4635)
 * increase default max_hint_window_in_ms to 3h (CASSANDRA-4632)
 * include message initiation time to replicas so they can more
   accurately drop timed-out requests (CASSANDRA-2858)
 * fix clientutil.jar dependencies (CASSANDRA-4566)
 * optimize WriteResponse (CASSANDRA-4548)
 * new metrics (CASSANDRA-4009)
 * redesign KEYS indexes to avoid read-before-write (CASSANDRA-2897)
 * debug tracing (CASSANDRA-1123)
 * parallelize row cache loading (CASSANDRA-4282)
 * Make compaction, flush JBOD-aware (CASSANDRA-4292)
 * run local range scans on the read stage (CASSANDRA-3687)
 * clean up ioexceptions (CASSANDRA-2116)
 * add disk_failure_policy (CASSANDRA-2118)
 * Introduce new json format with row level deletion (CASSANDRA-4054)
 * remove redundant "name" column from schema_keyspaces (CASSANDRA-4433)
 * improve "nodetool ring" handling of multi-dc clusters (CASSANDRA-3047)
 * update NTS calculateNaturalEndpoints to be O(N log N) (CASSANDRA-3881)
 * split up rpc timeout by operation type (CASSANDRA-2819)
 * rewrite key cache save/load to use only sequential i/o (CASSANDRA-3762)
 * update MS protocol with a version handshake + broadcast address id
   (CASSANDRA-4311)
 * multithreaded hint replay (CASSANDRA-4189)
 * add inter-node message compression (CASSANDRA-3127)
 * remove COPP (CASSANDRA-2479)
 * Track tombstone expiration and compact when tombstone content is
   higher than a configurable threshold, default 20% (CASSANDRA-3442, 4234)
 * update MurmurHash to version 3 (CASSANDRA-2975)
 * (CLI) track elapsed time for `delete' operation (CASSANDRA-4060)
 * (CLI) jline version is bumped to 1.0 to properly  support
   'delete' key function (CASSANDRA-4132)
 * Save IndexSummary into new SSTable 'Summary' component (CASSANDRA-2392, 4289)
 * Add support for range tombstones (CASSANDRA-3708)
 * Improve MessagingService efficiency (CASSANDRA-3617)
 * Avoid ID conflicts from concurrent schema changes (CASSANDRA-3794)
 * Set thrift HSHA server thread limit to unlimited by default (CASSANDRA-4277)
 * Avoids double serialization of CF id in RowMutation messages
   (CASSANDRA-4293)
 * stream compressed sstables directly with java nio (CASSANDRA-4297)
 * Support multiple ranges in SliceQueryFilter (CASSANDRA-3885)
 * Add column metadata to system column families (CASSANDRA-4018)
 * (cql3) Always use composite types by default (CASSANDRA-4329)
 * (cql3) Add support for set, map and list (CASSANDRA-3647)
 * Validate date type correctly (CASSANDRA-4441)
 * (cql3) Allow definitions with only a PK (CASSANDRA-4361)
 * (cql3) Add support for row key composites (CASSANDRA-4179)
 * improve DynamicEndpointSnitch by using reservoir sampling (CASSANDRA-4038)
 * (cql3) Add support for 2ndary indexes (CASSANDRA-3680)
 * (cql3) fix defining more than one PK to be invalid (CASSANDRA-4477)
 * remove schema agreement checking from all external APIs (Thrift, CQL and CQL3) (CASSANDRA-4487)
 * add Murmur3Partitioner and make it default for new installations (CASSANDRA-3772, 4621)
 * (cql3) update pseudo-map syntax to use map syntax (CASSANDRA-4497)
 * Finer grained exceptions hierarchy and provides error code with exceptions (CASSANDRA-3979)
 * Adds events push to binary protocol (CASSANDRA-4480)
 * Rewrite nodetool help (CASSANDRA-2293)
 * Make CQL3 the default for CQL (CASSANDRA-4640)
 * update stress tool to be able to use CQL3 (CASSANDRA-4406)
 * Accept all thrift update on CQL3 cf but don't expose their metadata (CASSANDRA-4377)
 * Replace Throttle with Guava's RateLimiter for HintedHandOff (CASSANDRA-4541)
 * fix counter add/get using CQL2 and CQL3 in stress tool (CASSANDRA-4633)
 * Add sstable count per level to cfstats (CASSANDRA-4537)
 * (cql3) Add ALTER KEYSPACE statement (CASSANDRA-4611)
 * (cql3) Allow defining default consistency levels (CASSANDRA-4448)
 * (cql3) Fix queries using LIMIT missing results (CASSANDRA-4579)
 * fix cross-version gossip messaging (CASSANDRA-4576)
 * added inet data type (CASSANDRA-4627)


1.1.6
 * Wait for writes on synchronous read digest mismatch (CASSANDRA-4792)
 * fix commitlog replay for nanotime-infected sstables (CASSANDRA-4782)
 * preflight check ttl for maximum of 20 years (CASSANDRA-4771)
 * (Pig) fix widerow input with single column rows (CASSANDRA-4789)
 * Fix HH to compact with correct gcBefore, which avoids wiping out
   undelivered hints (CASSANDRA-4772)
 * LCS will merge up to 32 L0 sstables as intended (CASSANDRA-4778)
 * NTS will default unconfigured DC replicas to zero (CASSANDRA-4675)
 * use default consistency level in counter validation if none is
   explicitly provide (CASSANDRA-4700)
 * Improve IAuthority interface by introducing fine-grained
   access permissions and grant/revoke commands (CASSANDRA-4490, 4644)
 * fix assumption error in CLI when updating/describing keyspace
   (CASSANDRA-4322)
 * Adds offline sstablescrub to debian packaging (CASSANDRA-4642)
 * Automatic fixing of overlapping leveled sstables (CASSANDRA-4644)
 * fix error when using ORDER BY with extended selections (CASSANDRA-4689)
 * (CQL3) Fix validation for IN queries for non-PK cols (CASSANDRA-4709)
 * fix re-created keyspace disappering after 1.1.5 upgrade
   (CASSANDRA-4698, 4752)
 * (CLI) display elapsed time in 2 fraction digits (CASSANDRA-3460)
 * add authentication support to sstableloader (CASSANDRA-4712)
 * Fix CQL3 'is reversed' logic (CASSANDRA-4716, 4759)
 * (CQL3) Don't return ReversedType in result set metadata (CASSANDRA-4717)
 * Backport adding AlterKeyspace statement (CASSANDRA-4611)
 * (CQL3) Correcty accept upper-case data types (CASSANDRA-4770)
 * Add binary protocol events for schema changes (CASSANDRA-4684)
Merged from 1.0:
 * Switch from NBHM to CHM in MessagingService's callback map, which
   prevents OOM in long-running instances (CASSANDRA-4708)


1.1.5
 * add SecondaryIndex.reload API (CASSANDRA-4581)
 * use millis + atomicint for commitlog segment creation instead of
   nanotime, which has issues under some hypervisors (CASSANDRA-4601)
 * fix FD leak in slice queries (CASSANDRA-4571)
 * avoid recursion in leveled compaction (CASSANDRA-4587)
 * increase stack size under Java7 to 180K
 * Log(info) schema changes (CASSANDRA-4547)
 * Change nodetool setcachecapcity to manipulate global caches (CASSANDRA-4563)
 * (cql3) fix setting compaction strategy (CASSANDRA-4597)
 * fix broken system.schema_* timestamps on system startup (CASSANDRA-4561)
 * fix wrong skip of cache saving (CASSANDRA-4533)
 * Avoid NPE when lost+found is in data dir (CASSANDRA-4572)
 * Respect five-minute flush moratorium after initial CL replay (CASSANDRA-4474)
 * Adds ntp as recommended in debian packaging (CASSANDRA-4606)
 * Configurable transport in CF Record{Reader|Writer} (CASSANDRA-4558)
 * (cql3) fix potential NPE with both equal and unequal restriction (CASSANDRA-4532)
 * (cql3) improves ORDER BY validation (CASSANDRA-4624)
 * Fix potential deadlock during counter writes (CASSANDRA-4578)
 * Fix cql error with ORDER BY when using IN (CASSANDRA-4612)
Merged from 1.0:
 * increase Xss to 160k to accomodate latest 1.6 JVMs (CASSANDRA-4602)
 * fix toString of hint destination tokens (CASSANDRA-4568)
 * Fix multiple values for CurrentLocal NodeID (CASSANDRA-4626)


1.1.4
 * fix offline scrub to catch >= out of order rows (CASSANDRA-4411)
 * fix cassandra-env.sh on RHEL and other non-dash-based systems
   (CASSANDRA-4494)
Merged from 1.0:
 * (Hadoop) fix setting key length for old-style mapred api (CASSANDRA-4534)
 * (Hadoop) fix iterating through a resultset consisting entirely
   of tombstoned rows (CASSANDRA-4466)


1.1.3
 * (cqlsh) add COPY TO (CASSANDRA-4434)
 * munmap commitlog segments before rename (CASSANDRA-4337)
 * (JMX) rename getRangeKeySample to sampleKeyRange to avoid returning
   multi-MB results as an attribute (CASSANDRA-4452)
 * flush based on data size, not throughput; overwritten columns no
   longer artificially inflate liveRatio (CASSANDRA-4399)
 * update default commitlog segment size to 32MB and total commitlog
   size to 32/1024 MB for 32/64 bit JVMs, respectively (CASSANDRA-4422)
 * avoid using global partitioner to estimate ranges in index sstables
   (CASSANDRA-4403)
 * restore pre-CASSANDRA-3862 approach to removing expired tombstones
   from row cache during compaction (CASSANDRA-4364)
 * (stress) support for CQL prepared statements (CASSANDRA-3633)
 * Correctly catch exception when Snappy cannot be loaded (CASSANDRA-4400)
 * (cql3) Support ORDER BY when IN condition is given in WHERE clause (CASSANDRA-4327)
 * (cql3) delete "component_index" column on DROP TABLE call (CASSANDRA-4420)
 * change nanoTime() to currentTimeInMillis() in schema related code (CASSANDRA-4432)
 * add a token generation tool (CASSANDRA-3709)
 * Fix LCS bug with sstable containing only 1 row (CASSANDRA-4411)
 * fix "Can't Modify Index Name" problem on CF update (CASSANDRA-4439)
 * Fix assertion error in getOverlappingSSTables during repair (CASSANDRA-4456)
 * fix nodetool's setcompactionthreshold command (CASSANDRA-4455)
 * Ensure compacted files are never used, to avoid counter overcount (CASSANDRA-4436)
Merged from 1.0:
 * Push the validation of secondary index values to the SecondaryIndexManager (CASSANDRA-4240)
 * allow dropping columns shadowed by not-yet-expired supercolumn or row
   tombstones in PrecompactedRow (CASSANDRA-4396)


1.1.2
 * Fix cleanup not deleting index entries (CASSANDRA-4379)
 * Use correct partitioner when saving + loading caches (CASSANDRA-4331)
 * Check schema before trying to export sstable (CASSANDRA-2760)
 * Raise a meaningful exception instead of NPE when PFS encounters
   an unconfigured node + no default (CASSANDRA-4349)
 * fix bug in sstable blacklisting with LCS (CASSANDRA-4343)
 * LCS no longer promotes tiny sstables out of L0 (CASSANDRA-4341)
 * skip tombstones during hint replay (CASSANDRA-4320)
 * fix NPE in compactionstats (CASSANDRA-4318)
 * enforce 1m min keycache for auto (CASSANDRA-4306)
 * Have DeletedColumn.isMFD always return true (CASSANDRA-4307)
 * (cql3) exeption message for ORDER BY constraints said primary filter can be
    an IN clause, which is misleading (CASSANDRA-4319)
 * (cql3) Reject (not yet supported) creation of 2ndardy indexes on tables with
   composite primary keys (CASSANDRA-4328)
 * Set JVM stack size to 160k for java 7 (CASSANDRA-4275)
 * cqlsh: add COPY command to load data from CSV flat files (CASSANDRA-4012)
 * CFMetaData.fromThrift to throw ConfigurationException upon error (CASSANDRA-4353)
 * Use CF comparator to sort indexed columns in SecondaryIndexManager
   (CASSANDRA-4365)
 * add strategy_options to the KSMetaData.toString() output (CASSANDRA-4248)
 * (cql3) fix range queries containing unqueried results (CASSANDRA-4372)
 * (cql3) allow updating column_alias types (CASSANDRA-4041)
 * (cql3) Fix deletion bug (CASSANDRA-4193)
 * Fix computation of overlapping sstable for leveled compaction (CASSANDRA-4321)
 * Improve scrub and allow to run it offline (CASSANDRA-4321)
 * Fix assertionError in StorageService.bulkLoad (CASSANDRA-4368)
 * (cqlsh) add option to authenticate to a keyspace at startup (CASSANDRA-4108)
 * (cqlsh) fix ASSUME functionality (CASSANDRA-4352)
 * Fix ColumnFamilyRecordReader to not return progress > 100% (CASSANDRA-3942)
Merged from 1.0:
 * Set gc_grace on index CF to 0 (CASSANDRA-4314)


1.1.1
 * add populate_io_cache_on_flush option (CASSANDRA-2635)
 * allow larger cache capacities than 2GB (CASSANDRA-4150)
 * add getsstables command to nodetool (CASSANDRA-4199)
 * apply parent CF compaction settings to secondary index CFs (CASSANDRA-4280)
 * preserve commitlog size cap when recycling segments at startup
   (CASSANDRA-4201)
 * (Hadoop) fix split generation regression (CASSANDRA-4259)
 * ignore min/max compactions settings in LCS, while preserving
   behavior that min=max=0 disables autocompaction (CASSANDRA-4233)
 * log number of rows read from saved cache (CASSANDRA-4249)
 * calculate exact size required for cleanup operations (CASSANDRA-1404)
 * avoid blocking additional writes during flush when the commitlog
   gets behind temporarily (CASSANDRA-1991)
 * enable caching on index CFs based on data CF cache setting (CASSANDRA-4197)
 * warn on invalid replication strategy creation options (CASSANDRA-4046)
 * remove [Freeable]Memory finalizers (CASSANDRA-4222)
 * include tombstone size in ColumnFamily.size, which can prevent OOM
   during sudden mass delete operations by yielding a nonzero liveRatio
   (CASSANDRA-3741)
 * Open 1 sstableScanner per level for leveled compaction (CASSANDRA-4142)
 * Optimize reads when row deletion timestamps allow us to restrict
   the set of sstables we check (CASSANDRA-4116)
 * add support for commitlog archiving and point-in-time recovery
   (CASSANDRA-3690)
 * avoid generating redundant compaction tasks during streaming
   (CASSANDRA-4174)
 * add -cf option to nodetool snapshot, and takeColumnFamilySnapshot to
   StorageService mbean (CASSANDRA-556)
 * optimize cleanup to drop entire sstables where possible (CASSANDRA-4079)
 * optimize truncate when autosnapshot is disabled (CASSANDRA-4153)
 * update caches to use byte[] keys to reduce memory overhead (CASSANDRA-3966)
 * add column limit to cli (CASSANDRA-3012, 4098)
 * clean up and optimize DataOutputBuffer, used by CQL compression and
   CompositeType (CASSANDRA-4072)
 * optimize commitlog checksumming (CASSANDRA-3610)
 * identify and blacklist corrupted SSTables from future compactions
   (CASSANDRA-2261)
 * Move CfDef and KsDef validation out of thrift (CASSANDRA-4037)
 * Expose API to repair a user provided range (CASSANDRA-3912)
 * Add way to force the cassandra-cli to refresh its schema (CASSANDRA-4052)
 * Avoid having replicate on write tasks stacking up at CL.ONE (CASSANDRA-2889)
 * (cql3) Backwards compatibility for composite comparators in non-cql3-aware
   clients (CASSANDRA-4093)
 * (cql3) Fix order by for reversed queries (CASSANDRA-4160)
 * (cql3) Add ReversedType support (CASSANDRA-4004)
 * (cql3) Add timeuuid type (CASSANDRA-4194)
 * (cql3) Minor fixes (CASSANDRA-4185)
 * (cql3) Fix prepared statement in BATCH (CASSANDRA-4202)
 * (cql3) Reduce the list of reserved keywords (CASSANDRA-4186)
 * (cql3) Move max/min compaction thresholds to compaction strategy options
   (CASSANDRA-4187)
 * Fix exception during move when localhost is the only source (CASSANDRA-4200)
 * (cql3) Allow paging through non-ordered partitioner results (CASSANDRA-3771)
 * (cql3) Fix drop index (CASSANDRA-4192)
 * (cql3) Don't return range ghosts anymore (CASSANDRA-3982)
 * fix re-creating Keyspaces/ColumnFamilies with the same name as dropped
   ones (CASSANDRA-4219)
 * fix SecondaryIndex LeveledManifest save upon snapshot (CASSANDRA-4230)
 * fix missing arrayOffset in FBUtilities.hash (CASSANDRA-4250)
 * (cql3) Add name of parameters in CqlResultSet (CASSANDRA-4242)
 * (cql3) Correctly validate order by queries (CASSANDRA-4246)
 * rename stress to cassandra-stress for saner packaging (CASSANDRA-4256)
 * Fix exception on colum metadata with non-string comparator (CASSANDRA-4269)
 * Check for unknown/invalid compression options (CASSANDRA-4266)
 * (cql3) Adds simple access to column timestamp and ttl (CASSANDRA-4217)
 * (cql3) Fix range queries with secondary indexes (CASSANDRA-4257)
 * Better error messages from improper input in cli (CASSANDRA-3865)
 * Try to stop all compaction upon Keyspace or ColumnFamily drop (CASSANDRA-4221)
 * (cql3) Allow keyspace properties to contain hyphens (CASSANDRA-4278)
 * (cql3) Correctly validate keyspace access in create table (CASSANDRA-4296)
 * Avoid deadlock in migration stage (CASSANDRA-3882)
 * Take supercolumn names and deletion info into account in memtable throughput
   (CASSANDRA-4264)
 * Add back backward compatibility for old style replication factor (CASSANDRA-4294)
 * Preserve compatibility with pre-1.1 index queries (CASSANDRA-4262)
Merged from 1.0:
 * Fix super columns bug where cache is not updated (CASSANDRA-4190)
 * fix maxTimestamp to include row tombstones (CASSANDRA-4116)
 * (CLI) properly handle quotes in create/update keyspace commands (CASSANDRA-4129)
 * Avoids possible deadlock during bootstrap (CASSANDRA-4159)
 * fix stress tool that hangs forever on timeout or error (CASSANDRA-4128)
 * stress tool to return appropriate exit code on failure (CASSANDRA-4188)
 * fix compaction NPE when out of disk space and assertions disabled
   (CASSANDRA-3985)
 * synchronize LCS getEstimatedTasks to avoid CME (CASSANDRA-4255)
 * ensure unique streaming session id's (CASSANDRA-4223)
 * kick off background compaction when min/max thresholds change
   (CASSANDRA-4279)
 * improve ability of STCS.getBuckets to deal with 100s of 1000s of
   sstables, such as when convertinb back from LCS (CASSANDRA-4287)
 * Oversize integer in CQL throws NumberFormatException (CASSANDRA-4291)
 * fix 1.0.x node join to mixed version cluster, other nodes >= 1.1 (CASSANDRA-4195)
 * Fix LCS splitting sstable base on uncompressed size (CASSANDRA-4419)
 * Push the validation of secondary index values to the SecondaryIndexManager (CASSANDRA-4240)
 * Don't purge columns during upgradesstables (CASSANDRA-4462)
 * Make cqlsh work with piping (CASSANDRA-4113)
 * Validate arguments for nodetool decommission (CASSANDRA-4061)
 * Report thrift status in nodetool info (CASSANDRA-4010)


1.1.0-final
 * average a reduced liveRatio estimate with the previous one (CASSANDRA-4065)
 * Allow KS and CF names up to 48 characters (CASSANDRA-4157)
 * fix stress build (CASSANDRA-4140)
 * add time remaining estimate to nodetool compactionstats (CASSANDRA-4167)
 * (cql) fix NPE in cql3 ALTER TABLE (CASSANDRA-4163)
 * (cql) Add support for CL.TWO and CL.THREE in CQL (CASSANDRA-4156)
 * (cql) Fix type in CQL3 ALTER TABLE preventing update (CASSANDRA-4170)
 * (cql) Throw invalid exception from CQL3 on obsolete options (CASSANDRA-4171)
 * (cqlsh) fix recognizing uppercase SELECT keyword (CASSANDRA-4161)
 * Pig: wide row support (CASSANDRA-3909)
Merged from 1.0:
 * avoid streaming empty files with bulk loader if sstablewriter errors out
   (CASSANDRA-3946)


1.1-rc1
 * Include stress tool in binary builds (CASSANDRA-4103)
 * (Hadoop) fix wide row iteration when last row read was deleted
   (CASSANDRA-4154)
 * fix read_repair_chance to really default to 0.1 in the cli (CASSANDRA-4114)
 * Adds caching and bloomFilterFpChange to CQL options (CASSANDRA-4042)
 * Adds posibility to autoconfigure size of the KeyCache (CASSANDRA-4087)
 * fix KEYS index from skipping results (CASSANDRA-3996)
 * Remove sliced_buffer_size_in_kb dead option (CASSANDRA-4076)
 * make loadNewSStable preserve sstable version (CASSANDRA-4077)
 * Respect 1.0 cache settings as much as possible when upgrading
   (CASSANDRA-4088)
 * relax path length requirement for sstable files when upgrading on
   non-Windows platforms (CASSANDRA-4110)
 * fix terminination of the stress.java when errors were encountered
   (CASSANDRA-4128)
 * Move CfDef and KsDef validation out of thrift (CASSANDRA-4037)
 * Fix get_paged_slice (CASSANDRA-4136)
 * CQL3: Support slice with exclusive start and stop (CASSANDRA-3785)
Merged from 1.0:
 * support PropertyFileSnitch in bulk loader (CASSANDRA-4145)
 * add auto_snapshot option allowing disabling snapshot before drop/truncate
   (CASSANDRA-3710)
 * allow short snitch names (CASSANDRA-4130)


1.1-beta2
 * rename loaded sstables to avoid conflicts with local snapshots
   (CASSANDRA-3967)
 * start hint replay as soon as FD notifies that the target is back up
   (CASSANDRA-3958)
 * avoid unproductive deserializing of cached rows during compaction
   (CASSANDRA-3921)
 * fix concurrency issues with CQL keyspace creation (CASSANDRA-3903)
 * Show Effective Owership via Nodetool ring <keyspace> (CASSANDRA-3412)
 * Update ORDER BY syntax for CQL3 (CASSANDRA-3925)
 * Fix BulkRecordWriter to not throw NPE if reducer gets no map data from Hadoop (CASSANDRA-3944)
 * Fix bug with counters in super columns (CASSANDRA-3821)
 * Remove deprecated merge_shard_chance (CASSANDRA-3940)
 * add a convenient way to reset a node's schema (CASSANDRA-2963)
 * fix for intermittent SchemaDisagreementException (CASSANDRA-3884)
 * CLI `list <CF>` to limit number of columns and their order (CASSANDRA-3012)
 * ignore deprecated KsDef/CfDef/ColumnDef fields in native schema (CASSANDRA-3963)
 * CLI to report when unsupported column_metadata pair was given (CASSANDRA-3959)
 * reincarnate removed and deprecated KsDef/CfDef attributes (CASSANDRA-3953)
 * Fix race between writes and read for cache (CASSANDRA-3862)
 * perform static initialization of StorageProxy on start-up (CASSANDRA-3797)
 * support trickling fsync() on writes (CASSANDRA-3950)
 * expose counters for unavailable/timeout exceptions given to thrift clients (CASSANDRA-3671)
 * avoid quadratic startup time in LeveledManifest (CASSANDRA-3952)
 * Add type information to new schema_ columnfamilies and remove thrift
   serialization for schema (CASSANDRA-3792)
 * add missing column validator options to the CLI help (CASSANDRA-3926)
 * skip reading saved key cache if CF's caching strategy is NONE or ROWS_ONLY (CASSANDRA-3954)
 * Unify migration code (CASSANDRA-4017)
Merged from 1.0:
 * cqlsh: guess correct version of Python for Arch Linux (CASSANDRA-4090)
 * (CLI) properly handle quotes in create/update keyspace commands (CASSANDRA-4129)
 * Avoids possible deadlock during bootstrap (CASSANDRA-4159)
 * fix stress tool that hangs forever on timeout or error (CASSANDRA-4128)
 * Fix super columns bug where cache is not updated (CASSANDRA-4190)
 * stress tool to return appropriate exit code on failure (CASSANDRA-4188)


1.0.9
 * improve index sampling performance (CASSANDRA-4023)
 * always compact away deleted hints immediately after handoff (CASSANDRA-3955)
 * delete hints from dropped ColumnFamilies on handoff instead of
   erroring out (CASSANDRA-3975)
 * add CompositeType ref to the CLI doc for create/update column family (CASSANDRA-3980)
 * Pig: support Counter ColumnFamilies (CASSANDRA-3973)
 * Pig: Composite column support (CASSANDRA-3684)
 * Avoid NPE during repair when a keyspace has no CFs (CASSANDRA-3988)
 * Fix division-by-zero error on get_slice (CASSANDRA-4000)
 * don't change manifest level for cleanup, scrub, and upgradesstables
   operations under LeveledCompactionStrategy (CASSANDRA-3989, 4112)
 * fix race leading to super columns assertion failure (CASSANDRA-3957)
 * fix NPE on invalid CQL delete command (CASSANDRA-3755)
 * allow custom types in CLI's assume command (CASSANDRA-4081)
 * fix totalBytes count for parallel compactions (CASSANDRA-3758)
 * fix intermittent NPE in get_slice (CASSANDRA-4095)
 * remove unnecessary asserts in native code interfaces (CASSANDRA-4096)
 * Validate blank keys in CQL to avoid assertion errors (CASSANDRA-3612)
 * cqlsh: fix bad decoding of some column names (CASSANDRA-4003)
 * cqlsh: fix incorrect padding with unicode chars (CASSANDRA-4033)
 * Fix EC2 snitch incorrectly reporting region (CASSANDRA-4026)
 * Shut down thrift during decommission (CASSANDRA-4086)
 * Expose nodetool cfhistograms for 2ndary indexes (CASSANDRA-4063)
Merged from 0.8:
 * Fix ConcurrentModificationException in gossiper (CASSANDRA-4019)


1.1-beta1
 * (cqlsh)
   + add SOURCE and CAPTURE commands, and --file option (CASSANDRA-3479)
   + add ALTER COLUMNFAMILY WITH (CASSANDRA-3523)
   + bundle Python dependencies with Cassandra (CASSANDRA-3507)
   + added to Debian package (CASSANDRA-3458)
   + display byte data instead of erroring out on decode failure
     (CASSANDRA-3874)
 * add nodetool rebuild_index (CASSANDRA-3583)
 * add nodetool rangekeysample (CASSANDRA-2917)
 * Fix streaming too much data during move operations (CASSANDRA-3639)
 * Nodetool and CLI connect to localhost by default (CASSANDRA-3568)
 * Reduce memory used by primary index sample (CASSANDRA-3743)
 * (Hadoop) separate input/output configurations (CASSANDRA-3197, 3765)
 * avoid returning internal Cassandra classes over JMX (CASSANDRA-2805)
 * add row-level isolation via SnapTree (CASSANDRA-2893)
 * Optimize key count estimation when opening sstable on startup
   (CASSANDRA-2988)
 * multi-dc replication optimization supporting CL > ONE (CASSANDRA-3577)
 * add command to stop compactions (CASSANDRA-1740, 3566, 3582)
 * multithreaded streaming (CASSANDRA-3494)
 * removed in-tree redhat spec (CASSANDRA-3567)
 * "defragment" rows for name-based queries under STCS, again (CASSANDRA-2503)
 * Recycle commitlog segments for improved performance
   (CASSANDRA-3411, 3543, 3557, 3615)
 * update size-tiered compaction to prioritize small tiers (CASSANDRA-2407)
 * add message expiration logic to OutboundTcpConnection (CASSANDRA-3005)
 * off-heap cache to use sun.misc.Unsafe instead of JNA (CASSANDRA-3271)
 * EACH_QUORUM is only supported for writes (CASSANDRA-3272)
 * replace compactionlock use in schema migration by checking CFS.isValid
   (CASSANDRA-3116)
 * recognize that "SELECT first ... *" isn't really "SELECT *" (CASSANDRA-3445)
 * Use faster bytes comparison (CASSANDRA-3434)
 * Bulk loader is no longer a fat client, (HADOOP) bulk load output format
   (CASSANDRA-3045)
 * (Hadoop) add support for KeyRange.filter
 * remove assumption that keys and token are in bijection
   (CASSANDRA-1034, 3574, 3604)
 * always remove endpoints from delevery queue in HH (CASSANDRA-3546)
 * fix race between cf flush and its 2ndary indexes flush (CASSANDRA-3547)
 * fix potential race in AES when a repair fails (CASSANDRA-3548)
 * Remove columns shadowed by a deleted container even when we cannot purge
   (CASSANDRA-3538)
 * Improve memtable slice iteration performance (CASSANDRA-3545)
 * more efficient allocation of small bloom filters (CASSANDRA-3618)
 * Use separate writer thread in SSTableSimpleUnsortedWriter (CASSANDRA-3619)
 * fsync the directory after new sstable or commitlog segment are created (CASSANDRA-3250)
 * fix minor issues reported by FindBugs (CASSANDRA-3658)
 * global key/row caches (CASSANDRA-3143, 3849)
 * optimize memtable iteration during range scan (CASSANDRA-3638)
 * introduce 'crc_check_chance' in CompressionParameters to support
   a checksum percentage checking chance similarly to read-repair (CASSANDRA-3611)
 * a way to deactivate global key/row cache on per-CF basis (CASSANDRA-3667)
 * fix LeveledCompactionStrategy broken because of generation pre-allocation
   in LeveledManifest (CASSANDRA-3691)
 * finer-grained control over data directories (CASSANDRA-2749)
 * Fix ClassCastException during hinted handoff (CASSANDRA-3694)
 * Upgrade Thrift to 0.7 (CASSANDRA-3213)
 * Make stress.java insert operation to use microseconds (CASSANDRA-3725)
 * Allows (internally) doing a range query with a limit of columns instead of
   rows (CASSANDRA-3742)
 * Allow rangeSlice queries to be start/end inclusive/exclusive (CASSANDRA-3749)
 * Fix BulkLoader to support new SSTable layout and add stream
   throttling to prevent an NPE when there is no yaml config (CASSANDRA-3752)
 * Allow concurrent schema migrations (CASSANDRA-1391, 3832)
 * Add SnapshotCommand to trigger snapshot on remote node (CASSANDRA-3721)
 * Make CFMetaData conversions to/from thrift/native schema inverses
   (CASSANDRA_3559)
 * Add initial code for CQL 3.0-beta (CASSANDRA-2474, 3781, 3753)
 * Add wide row support for ColumnFamilyInputFormat (CASSANDRA-3264)
 * Allow extending CompositeType comparator (CASSANDRA-3657)
 * Avoids over-paging during get_count (CASSANDRA-3798)
 * Add new command to rebuild a node without (repair) merkle tree calculations
   (CASSANDRA-3483, 3922)
 * respect not only row cache capacity but caching mode when
   trying to read data (CASSANDRA-3812)
 * fix system tests (CASSANDRA-3827)
 * CQL support for altering row key type in ALTER TABLE (CASSANDRA-3781)
 * turn compression on by default (CASSANDRA-3871)
 * make hexToBytes refuse invalid input (CASSANDRA-2851)
 * Make secondary indexes CF inherit compression and compaction from their
   parent CF (CASSANDRA-3877)
 * Finish cleanup up tombstone purge code (CASSANDRA-3872)
 * Avoid NPE on aboarted stream-out sessions (CASSANDRA-3904)
 * BulkRecordWriter throws NPE for counter columns (CASSANDRA-3906)
 * Support compression using BulkWriter (CASSANDRA-3907)


1.0.8
 * fix race between cleanup and flush on secondary index CFSes (CASSANDRA-3712)
 * avoid including non-queried nodes in rangeslice read repair
   (CASSANDRA-3843)
 * Only snapshot CF being compacted for snapshot_before_compaction
   (CASSANDRA-3803)
 * Log active compactions in StatusLogger (CASSANDRA-3703)
 * Compute more accurate compaction score per level (CASSANDRA-3790)
 * Return InvalidRequest when using a keyspace that doesn't exist
   (CASSANDRA-3764)
 * disallow user modification of System keyspace (CASSANDRA-3738)
 * allow using sstable2json on secondary index data (CASSANDRA-3738)
 * (cqlsh) add DESCRIBE COLUMNFAMILIES (CASSANDRA-3586)
 * (cqlsh) format blobs correctly and use colors to improve output
   readability (CASSANDRA-3726)
 * synchronize BiMap of bootstrapping tokens (CASSANDRA-3417)
 * show index options in CLI (CASSANDRA-3809)
 * add optional socket timeout for streaming (CASSANDRA-3838)
 * fix truncate not to leave behind non-CFS backed secondary indexes
   (CASSANDRA-3844)
 * make CLI `show schema` to use output stream directly instead
   of StringBuilder (CASSANDRA-3842)
 * remove the wait on hint future during write (CASSANDRA-3870)
 * (cqlsh) ignore missing CfDef opts (CASSANDRA-3933)
 * (cqlsh) look for cqlshlib relative to realpath (CASSANDRA-3767)
 * Fix short read protection (CASSANDRA-3934)
 * Make sure infered and actual schema match (CASSANDRA-3371)
 * Fix NPE during HH delivery (CASSANDRA-3677)
 * Don't put boostrapping node in 'hibernate' status (CASSANDRA-3737)
 * Fix double quotes in windows bat files (CASSANDRA-3744)
 * Fix bad validator lookup (CASSANDRA-3789)
 * Fix soft reset in EC2MultiRegionSnitch (CASSANDRA-3835)
 * Don't leave zombie connections with THSHA thrift server (CASSANDRA-3867)
 * (cqlsh) fix deserialization of data (CASSANDRA-3874)
 * Fix removetoken force causing an inconsistent state (CASSANDRA-3876)
 * Fix ahndling of some types with Pig (CASSANDRA-3886)
 * Don't allow to drop the system keyspace (CASSANDRA-3759)
 * Make Pig deletes disabled by default and configurable (CASSANDRA-3628)
Merged from 0.8:
 * (Pig) fix CassandraStorage to use correct comparator in Super ColumnFamily
   case (CASSANDRA-3251)
 * fix thread safety issues in commitlog replay, primarily affecting
   systems with many (100s) of CF definitions (CASSANDRA-3751)
 * Fix relevant tombstone ignored with super columns (CASSANDRA-3875)


1.0.7
 * fix regression in HH page size calculation (CASSANDRA-3624)
 * retry failed stream on IOException (CASSANDRA-3686)
 * allow configuring bloom_filter_fp_chance (CASSANDRA-3497)
 * attempt hint delivery every ten minutes, or when failure detector
   notifies us that a node is back up, whichever comes first.  hint
   handoff throttle delay default changed to 1ms, from 50 (CASSANDRA-3554)
 * add nodetool setstreamthroughput (CASSANDRA-3571)
 * fix assertion when dropping a columnfamily with no sstables (CASSANDRA-3614)
 * more efficient allocation of small bloom filters (CASSANDRA-3618)
 * CLibrary.createHardLinkWithExec() to check for errors (CASSANDRA-3101)
 * Avoid creating empty and non cleaned writer during compaction (CASSANDRA-3616)
 * stop thrift service in shutdown hook so we can quiesce MessagingService
   (CASSANDRA-3335)
 * (CQL) compaction_strategy_options and compression_parameters for
   CREATE COLUMNFAMILY statement (CASSANDRA-3374)
 * Reset min/max compaction threshold when creating size tiered compaction
   strategy (CASSANDRA-3666)
 * Don't ignore IOException during compaction (CASSANDRA-3655)
 * Fix assertion error for CF with gc_grace=0 (CASSANDRA-3579)
 * Shutdown ParallelCompaction reducer executor after use (CASSANDRA-3711)
 * Avoid < 0 value for pending tasks in leveled compaction (CASSANDRA-3693)
 * (Hadoop) Support TimeUUID in Pig CassandraStorage (CASSANDRA-3327)
 * Check schema is ready before continuing boostrapping (CASSANDRA-3629)
 * Catch overflows during parsing of chunk_length_kb (CASSANDRA-3644)
 * Improve stream protocol mismatch errors (CASSANDRA-3652)
 * Avoid multiple thread doing HH to the same target (CASSANDRA-3681)
 * Add JMX property for rp_timeout_in_ms (CASSANDRA-2940)
 * Allow DynamicCompositeType to compare component of different types
   (CASSANDRA-3625)
 * Flush non-cfs backed secondary indexes (CASSANDRA-3659)
 * Secondary Indexes should report memory consumption (CASSANDRA-3155)
 * fix for SelectStatement start/end key are not set correctly
   when a key alias is involved (CASSANDRA-3700)
 * fix CLI `show schema` command insert of an extra comma in
   column_metadata (CASSANDRA-3714)
Merged from 0.8:
 * avoid logging (harmless) exception when GC takes < 1ms (CASSANDRA-3656)
 * prevent new nodes from thinking down nodes are up forever (CASSANDRA-3626)
 * use correct list of replicas for LOCAL_QUORUM reads when read repair
   is disabled (CASSANDRA-3696)
 * block on flush before compacting hints (may prevent OOM) (CASSANDRA-3733)


1.0.6
 * (CQL) fix cqlsh support for replicate_on_write (CASSANDRA-3596)
 * fix adding to leveled manifest after streaming (CASSANDRA-3536)
 * filter out unavailable cipher suites when using encryption (CASSANDRA-3178)
 * (HADOOP) add old-style api support for CFIF and CFRR (CASSANDRA-2799)
 * Support TimeUUIDType column names in Stress.java tool (CASSANDRA-3541)
 * (CQL) INSERT/UPDATE/DELETE/TRUNCATE commands should allow CF names to
   be qualified by keyspace (CASSANDRA-3419)
 * always remove endpoints from delevery queue in HH (CASSANDRA-3546)
 * fix race between cf flush and its 2ndary indexes flush (CASSANDRA-3547)
 * fix potential race in AES when a repair fails (CASSANDRA-3548)
 * fix default value validation usage in CLI SET command (CASSANDRA-3553)
 * Optimize componentsFor method for compaction and startup time
   (CASSANDRA-3532)
 * (CQL) Proper ColumnFamily metadata validation on CREATE COLUMNFAMILY
   (CASSANDRA-3565)
 * fix compression "chunk_length_kb" option to set correct kb value for
   thrift/avro (CASSANDRA-3558)
 * fix missing response during range slice repair (CASSANDRA-3551)
 * 'describe ring' moved from CLI to nodetool and available through JMX (CASSANDRA-3220)
 * add back partitioner to sstable metadata (CASSANDRA-3540)
 * fix NPE in get_count for counters (CASSANDRA-3601)
Merged from 0.8:
 * remove invalid assertion that table was opened before dropping it
   (CASSANDRA-3580)
 * range and index scans now only send requests to enough replicas to
   satisfy requested CL + RR (CASSANDRA-3598)
 * use cannonical host for local node in nodetool info (CASSANDRA-3556)
 * remove nonlocal DC write optimization since it only worked with
   CL.ONE or CL.LOCAL_QUORUM (CASSANDRA-3577, 3585)
 * detect misuses of CounterColumnType (CASSANDRA-3422)
 * turn off string interning in json2sstable, take 2 (CASSANDRA-2189)
 * validate compression parameters on add/update of the ColumnFamily
   (CASSANDRA-3573)
 * Check for 0.0.0.0 is incorrect in CFIF (CASSANDRA-3584)
 * Increase vm.max_map_count in debian packaging (CASSANDRA-3563)
 * gossiper will never add itself to saved endpoints (CASSANDRA-3485)


1.0.5
 * revert CASSANDRA-3407 (see CASSANDRA-3540)
 * fix assertion error while forwarding writes to local nodes (CASSANDRA-3539)


1.0.4
 * fix self-hinting of timed out read repair updates and make hinted handoff
   less prone to OOMing a coordinator (CASSANDRA-3440)
 * expose bloom filter sizes via JMX (CASSANDRA-3495)
 * enforce RP tokens 0..2**127 (CASSANDRA-3501)
 * canonicalize paths exposed through JMX (CASSANDRA-3504)
 * fix "liveSize" stat when sstables are removed (CASSANDRA-3496)
 * add bloom filter FP rates to nodetool cfstats (CASSANDRA-3347)
 * record partitioner in sstable metadata component (CASSANDRA-3407)
 * add new upgradesstables nodetool command (CASSANDRA-3406)
 * skip --debug requirement to see common exceptions in CLI (CASSANDRA-3508)
 * fix incorrect query results due to invalid max timestamp (CASSANDRA-3510)
 * make sstableloader recognize compressed sstables (CASSANDRA-3521)
 * avoids race in OutboundTcpConnection in multi-DC setups (CASSANDRA-3530)
 * use SETLOCAL in cassandra.bat (CASSANDRA-3506)
 * fix ConcurrentModificationException in Table.all() (CASSANDRA-3529)
Merged from 0.8:
 * fix concurrence issue in the FailureDetector (CASSANDRA-3519)
 * fix array out of bounds error in counter shard removal (CASSANDRA-3514)
 * avoid dropping tombstones when they might still be needed to shadow
   data in a different sstable (CASSANDRA-2786)


1.0.3
 * revert name-based query defragmentation aka CASSANDRA-2503 (CASSANDRA-3491)
 * fix invalidate-related test failures (CASSANDRA-3437)
 * add next-gen cqlsh to bin/ (CASSANDRA-3188, 3131, 3493)
 * (CQL) fix handling of rows with no columns (CASSANDRA-3424, 3473)
 * fix querying supercolumns by name returning only a subset of
   subcolumns or old subcolumn versions (CASSANDRA-3446)
 * automatically compute sha1 sum for uncompressed data files (CASSANDRA-3456)
 * fix reading metadata/statistics component for version < h (CASSANDRA-3474)
 * add sstable forward-compatibility (CASSANDRA-3478)
 * report compression ratio in CFSMBean (CASSANDRA-3393)
 * fix incorrect size exception during streaming of counters (CASSANDRA-3481)
 * (CQL) fix for counter decrement syntax (CASSANDRA-3418)
 * Fix race introduced by CASSANDRA-2503 (CASSANDRA-3482)
 * Fix incomplete deletion of delivered hints (CASSANDRA-3466)
 * Avoid rescheduling compactions when no compaction was executed
   (CASSANDRA-3484)
 * fix handling of the chunk_length_kb compression options (CASSANDRA-3492)
Merged from 0.8:
 * fix updating CF row_cache_provider (CASSANDRA-3414)
 * CFMetaData.convertToThrift method to set RowCacheProvider (CASSANDRA-3405)
 * acquire compactionlock during truncate (CASSANDRA-3399)
 * fix displaying cfdef entries for super columnfamilies (CASSANDRA-3415)
 * Make counter shard merging thread safe (CASSANDRA-3178)
 * Revert CASSANDRA-2855
 * Fix bug preventing the use of efficient cross-DC writes (CASSANDRA-3472)
 * `describe ring` command for CLI (CASSANDRA-3220)
 * (Hadoop) skip empty rows when entire row is requested, redux (CASSANDRA-2855)


1.0.2
 * "defragment" rows for name-based queries under STCS (CASSANDRA-2503)
 * Add timing information to cassandra-cli GET/SET/LIST queries (CASSANDRA-3326)
 * Only create one CompressionMetadata object per sstable (CASSANDRA-3427)
 * cleanup usage of StorageService.setMode() (CASSANDRA-3388)
 * Avoid large array allocation for compressed chunk offsets (CASSANDRA-3432)
 * fix DecimalType bytebuffer marshalling (CASSANDRA-3421)
 * fix bug that caused first column in per row indexes to be ignored
   (CASSANDRA-3441)
 * add JMX call to clean (failed) repair sessions (CASSANDRA-3316)
 * fix sstableloader reference acquisition bug (CASSANDRA-3438)
 * fix estimated row size regression (CASSANDRA-3451)
 * make sure we don't return more columns than asked (CASSANDRA-3303, 3395)
Merged from 0.8:
 * acquire compactionlock during truncate (CASSANDRA-3399)
 * fix displaying cfdef entries for super columnfamilies (CASSANDRA-3415)


1.0.1
 * acquire references during index build to prevent delete problems
   on Windows (CASSANDRA-3314)
 * describe_ring should include datacenter/topology information (CASSANDRA-2882)
 * Thrift sockets are not properly buffered (CASSANDRA-3261)
 * performance improvement for bytebufferutil compare function (CASSANDRA-3286)
 * add system.versions ColumnFamily (CASSANDRA-3140)
 * reduce network copies (CASSANDRA-3333, 3373)
 * limit nodetool to 32MB of heap (CASSANDRA-3124)
 * (CQL) update parser to accept "timestamp" instead of "date" (CASSANDRA-3149)
 * Fix CLI `show schema` to include "compression_options" (CASSANDRA-3368)
 * Snapshot to include manifest under LeveledCompactionStrategy (CASSANDRA-3359)
 * (CQL) SELECT query should allow CF name to be qualified by keyspace (CASSANDRA-3130)
 * (CQL) Fix internal application error specifying 'using consistency ...'
   in lower case (CASSANDRA-3366)
 * fix Deflate compression when compression actually makes the data bigger
   (CASSANDRA-3370)
 * optimize UUIDGen to avoid lock contention on InetAddress.getLocalHost
   (CASSANDRA-3387)
 * tolerate index being dropped mid-mutation (CASSANDRA-3334, 3313)
 * CompactionManager is now responsible for checking for new candidates
   post-task execution, enabling more consistent leveled compaction
   (CASSANDRA-3391)
 * Cache HSHA threads (CASSANDRA-3372)
 * use CF/KS names as snapshot prefix for drop + truncate operations
   (CASSANDRA-2997)
 * Break bloom filters up to avoid heap fragmentation (CASSANDRA-2466)
 * fix cassandra hanging on jsvc stop (CASSANDRA-3302)
 * Avoid leveled compaction getting blocked on errors (CASSANDRA-3408)
 * Make reloading the compaction strategy safe (CASSANDRA-3409)
 * ignore 0.8 hints even if compaction begins before we try to purge
   them (CASSANDRA-3385)
 * remove procrun (bin\daemon) from Cassandra source tree and
   artifacts (CASSANDRA-3331)
 * make cassandra compile under JDK7 (CASSANDRA-3275)
 * remove dependency of clientutil.jar to FBUtilities (CASSANDRA-3299)
 * avoid truncation errors by using long math on long values (CASSANDRA-3364)
 * avoid clock drift on some Windows machine (CASSANDRA-3375)
 * display cache provider in cli 'describe keyspace' command (CASSANDRA-3384)
 * fix incomplete topology information in describe_ring (CASSANDRA-3403)
 * expire dead gossip states based on time (CASSANDRA-2961)
 * improve CompactionTask extensibility (CASSANDRA-3330)
 * Allow one leveled compaction task to kick off another (CASSANDRA-3363)
 * allow encryption only between datacenters (CASSANDRA-2802)
Merged from 0.8:
 * fix truncate allowing data to be replayed post-restart (CASSANDRA-3297)
 * make iwriter final in IndexWriter to avoid NPE (CASSANDRA-2863)
 * (CQL) update grammar to require key clause in DELETE statement
   (CASSANDRA-3349)
 * (CQL) allow numeric keyspace names in USE statement (CASSANDRA-3350)
 * (Hadoop) skip empty rows when slicing the entire row (CASSANDRA-2855)
 * Fix handling of tombstone by SSTableExport/Import (CASSANDRA-3357)
 * fix ColumnIndexer to use long offsets (CASSANDRA-3358)
 * Improved CLI exceptions (CASSANDRA-3312)
 * Fix handling of tombstone by SSTableExport/Import (CASSANDRA-3357)
 * Only count compaction as active (for throttling) when they have
   successfully acquired the compaction lock (CASSANDRA-3344)
 * Display CLI version string on startup (CASSANDRA-3196)
 * (Hadoop) make CFIF try rpc_address or fallback to listen_address
   (CASSANDRA-3214)
 * (Hadoop) accept comma delimited lists of initial thrift connections
   (CASSANDRA-3185)
 * ColumnFamily min_compaction_threshold should be >= 2 (CASSANDRA-3342)
 * (Pig) add 0.8+ types and key validation type in schema (CASSANDRA-3280)
 * Fix completely removing column metadata using CLI (CASSANDRA-3126)
 * CLI `describe cluster;` output should be on separate lines for separate versions
   (CASSANDRA-3170)
 * fix changing durable_writes keyspace option during CF creation
   (CASSANDRA-3292)
 * avoid locking on update when no indexes are involved (CASSANDRA-3386)
 * fix assertionError during repair with ordered partitioners (CASSANDRA-3369)
 * correctly serialize key_validation_class for avro (CASSANDRA-3391)
 * don't expire counter tombstone after streaming (CASSANDRA-3394)
 * prevent nodes that failed to join from hanging around forever
   (CASSANDRA-3351)
 * remove incorrect optimization from slice read path (CASSANDRA-3390)
 * Fix race in AntiEntropyService (CASSANDRA-3400)


1.0.0-final
 * close scrubbed sstable fd before deleting it (CASSANDRA-3318)
 * fix bug preventing obsolete commitlog segments from being removed
   (CASSANDRA-3269)
 * tolerate whitespace in seed CDL (CASSANDRA-3263)
 * Change default heap thresholds to max(min(1/2 ram, 1G), min(1/4 ram, 8GB))
   (CASSANDRA-3295)
 * Fix broken CompressedRandomAccessReaderTest (CASSANDRA-3298)
 * (CQL) fix type information returned for wildcard queries (CASSANDRA-3311)
 * add estimated tasks to LeveledCompactionStrategy (CASSANDRA-3322)
 * avoid including compaction cache-warming in keycache stats (CASSANDRA-3325)
 * run compaction and hinted handoff threads at MIN_PRIORITY (CASSANDRA-3308)
 * default hsha thrift server to cpu core count in rpc pool (CASSANDRA-3329)
 * add bin\daemon to binary tarball for Windows service (CASSANDRA-3331)
 * Fix places where uncompressed size of sstables was use in place of the
   compressed one (CASSANDRA-3338)
 * Fix hsha thrift server (CASSANDRA-3346)
 * Make sure repair only stream needed sstables (CASSANDRA-3345)


1.0.0-rc2
 * Log a meaningful warning when a node receives a message for a repair session
   that doesn't exist anymore (CASSANDRA-3256)
 * test for NUMA policy support as well as numactl presence (CASSANDRA-3245)
 * Fix FD leak when internode encryption is enabled (CASSANDRA-3257)
 * Remove incorrect assertion in mergeIterator (CASSANDRA-3260)
 * FBUtilities.hexToBytes(String) to throw NumberFormatException when string
   contains non-hex characters (CASSANDRA-3231)
 * Keep SimpleSnitch proximity ordering unchanged from what the Strategy
   generates, as intended (CASSANDRA-3262)
 * remove Scrub from compactionstats when finished (CASSANDRA-3255)
 * fix counter entry in jdbc TypesMap (CASSANDRA-3268)
 * fix full queue scenario for ParallelCompactionIterator (CASSANDRA-3270)
 * fix bootstrap process (CASSANDRA-3285)
 * don't try delivering hints if when there isn't any (CASSANDRA-3176)
 * CLI documentation change for ColumnFamily `compression_options` (CASSANDRA-3282)
 * ignore any CF ids sent by client for adding CF/KS (CASSANDRA-3288)
 * remove obsolete hints on first startup (CASSANDRA-3291)
 * use correct ISortedColumns for time-optimized reads (CASSANDRA-3289)
 * Evict gossip state immediately when a token is taken over by a new IP
   (CASSANDRA-3259)


1.0.0-rc1
 * Update CQL to generate microsecond timestamps by default (CASSANDRA-3227)
 * Fix counting CFMetadata towards Memtable liveRatio (CASSANDRA-3023)
 * Kill server on wrapped OOME such as from FileChannel.map (CASSANDRA-3201)
 * remove unnecessary copy when adding to row cache (CASSANDRA-3223)
 * Log message when a full repair operation completes (CASSANDRA-3207)
 * Fix streamOutSession keeping sstables references forever if the remote end
   dies (CASSANDRA-3216)
 * Remove dynamic_snitch boolean from example configuration (defaulting to
   true) and set default badness threshold to 0.1 (CASSANDRA-3229)
 * Base choice of random or "balanced" token on bootstrap on whether
   schema definitions were found (CASSANDRA-3219)
 * Fixes for LeveledCompactionStrategy score computation, prioritization,
   scheduling, and performance (CASSANDRA-3224, 3234)
 * parallelize sstable open at server startup (CASSANDRA-2988)
 * fix handling of exceptions writing to OutboundTcpConnection (CASSANDRA-3235)
 * Allow using quotes in "USE <keyspace>;" CLI command (CASSANDRA-3208)
 * Don't allow any cache loading exceptions to halt startup (CASSANDRA-3218)
 * Fix sstableloader --ignores option (CASSANDRA-3247)
 * File descriptor limit increased in packaging (CASSANDRA-3206)
 * Fix deadlock in commit log during flush (CASSANDRA-3253)


1.0.0-beta1
 * removed binarymemtable (CASSANDRA-2692)
 * add commitlog_total_space_in_mb to prevent fragmented logs (CASSANDRA-2427)
 * removed commitlog_rotation_threshold_in_mb configuration (CASSANDRA-2771)
 * make AbstractBounds.normalize de-overlapp overlapping ranges (CASSANDRA-2641)
 * replace CollatingIterator, ReducingIterator with MergeIterator
   (CASSANDRA-2062)
 * Fixed the ability to set compaction strategy in cli using create column
   family command (CASSANDRA-2778)
 * clean up tmp files after failed compaction (CASSANDRA-2468)
 * restrict repair streaming to specific columnfamilies (CASSANDRA-2280)
 * don't bother persisting columns shadowed by a row tombstone (CASSANDRA-2589)
 * reset CF and SC deletion times after gc_grace (CASSANDRA-2317)
 * optimize away seek when compacting wide rows (CASSANDRA-2879)
 * single-pass streaming (CASSANDRA-2677, 2906, 2916, 3003)
 * use reference counting for deleting sstables instead of relying on GC
   (CASSANDRA-2521, 3179)
 * store hints as serialized mutations instead of pointers to data row
   (CASSANDRA-2045)
 * store hints in the coordinator node instead of in the closest replica
   (CASSANDRA-2914)
 * add row_cache_keys_to_save CF option (CASSANDRA-1966)
 * check column family validity in nodetool repair (CASSANDRA-2933)
 * use lazy initialization instead of class initialization in NodeId
   (CASSANDRA-2953)
 * add paging to get_count (CASSANDRA-2894)
 * fix "short reads" in [multi]get (CASSANDRA-2643, 3157, 3192)
 * add optional compression for sstables (CASSANDRA-47, 2994, 3001, 3128)
 * add scheduler JMX metrics (CASSANDRA-2962)
 * add block level checksum for compressed data (CASSANDRA-1717)
 * make column family backed column map pluggable and introduce unsynchronized
   ArrayList backed one to speedup reads (CASSANDRA-2843, 3165, 3205)
 * refactoring of the secondary index api (CASSANDRA-2982)
 * make CL > ONE reads wait for digest reconciliation before returning
   (CASSANDRA-2494)
 * fix missing logging for some exceptions (CASSANDRA-2061)
 * refactor and optimize ColumnFamilyStore.files(...) and Descriptor.fromFilename(String)
   and few other places responsible for work with SSTable files (CASSANDRA-3040)
 * Stop reading from sstables once we know we have the most recent columns,
   for query-by-name requests (CASSANDRA-2498)
 * Add query-by-column mode to stress.java (CASSANDRA-3064)
 * Add "install" command to cassandra.bat (CASSANDRA-292)
 * clean up KSMetadata, CFMetadata from unnecessary
   Thrift<->Avro conversion methods (CASSANDRA-3032)
 * Add timeouts to client request schedulers (CASSANDRA-3079, 3096)
 * Cli to use hashes rather than array of hashes for strategy options (CASSANDRA-3081)
 * LeveledCompactionStrategy (CASSANDRA-1608, 3085, 3110, 3087, 3145, 3154, 3182)
 * Improvements of the CLI `describe` command (CASSANDRA-2630)
 * reduce window where dropped CF sstables may not be deleted (CASSANDRA-2942)
 * Expose gossip/FD info to JMX (CASSANDRA-2806)
 * Fix streaming over SSL when compressed SSTable involved (CASSANDRA-3051)
 * Add support for pluggable secondary index implementations (CASSANDRA-3078)
 * remove compaction_thread_priority setting (CASSANDRA-3104)
 * generate hints for replicas that timeout, not just replicas that are known
   to be down before starting (CASSANDRA-2034)
 * Add throttling for internode streaming (CASSANDRA-3080)
 * make the repair of a range repair all replica (CASSANDRA-2610, 3194)
 * expose the ability to repair the first range (as returned by the
   partitioner) of a node (CASSANDRA-2606)
 * Streams Compression (CASSANDRA-3015)
 * add ability to use multiple threads during a single compaction
   (CASSANDRA-2901)
 * make AbstractBounds.normalize support overlapping ranges (CASSANDRA-2641)
 * fix of the CQL count() behavior (CASSANDRA-3068)
 * use TreeMap backed column families for the SSTable simple writers
   (CASSANDRA-3148)
 * fix inconsistency of the CLI syntax when {} should be used instead of [{}]
   (CASSANDRA-3119)
 * rename CQL type names to match expected SQL behavior (CASSANDRA-3149, 3031)
 * Arena-based allocation for memtables (CASSANDRA-2252, 3162, 3163, 3168)
 * Default RR chance to 0.1 (CASSANDRA-3169)
 * Add RowLevel support to secondary index API (CASSANDRA-3147)
 * Make SerializingCacheProvider the default if JNA is available (CASSANDRA-3183)
 * Fix backwards compatibilty for CQL memtable properties (CASSANDRA-3190)
 * Add five-minute delay before starting compactions on a restarted server
   (CASSANDRA-3181)
 * Reduce copies done for intra-host messages (CASSANDRA-1788, 3144)
 * support of compaction strategy option for stress.java (CASSANDRA-3204)
 * make memtable throughput and column count thresholds no-ops (CASSANDRA-2449)
 * Return schema information along with the resultSet in CQL (CASSANDRA-2734)
 * Add new DecimalType (CASSANDRA-2883)
 * Fix assertion error in RowRepairResolver (CASSANDRA-3156)
 * Reduce unnecessary high buffer sizes (CASSANDRA-3171)
 * Pluggable compaction strategy (CASSANDRA-1610)
 * Add new broadcast_address config option (CASSANDRA-2491)


0.8.7
 * Kill server on wrapped OOME such as from FileChannel.map (CASSANDRA-3201)
 * Allow using quotes in "USE <keyspace>;" CLI command (CASSANDRA-3208)
 * Log message when a full repair operation completes (CASSANDRA-3207)
 * Don't allow any cache loading exceptions to halt startup (CASSANDRA-3218)
 * Fix sstableloader --ignores option (CASSANDRA-3247)
 * File descriptor limit increased in packaging (CASSANDRA-3206)
 * Log a meaningfull warning when a node receive a message for a repair session
   that doesn't exist anymore (CASSANDRA-3256)
 * Fix FD leak when internode encryption is enabled (CASSANDRA-3257)
 * FBUtilities.hexToBytes(String) to throw NumberFormatException when string
   contains non-hex characters (CASSANDRA-3231)
 * Keep SimpleSnitch proximity ordering unchanged from what the Strategy
   generates, as intended (CASSANDRA-3262)
 * remove Scrub from compactionstats when finished (CASSANDRA-3255)
 * Fix tool .bat files when CASSANDRA_HOME contains spaces (CASSANDRA-3258)
 * Force flush of status table when removing/updating token (CASSANDRA-3243)
 * Evict gossip state immediately when a token is taken over by a new IP (CASSANDRA-3259)
 * Fix bug where the failure detector can take too long to mark a host
   down (CASSANDRA-3273)
 * (Hadoop) allow wrapping ranges in queries (CASSANDRA-3137)
 * (Hadoop) check all interfaces for a match with split location
   before falling back to random replica (CASSANDRA-3211)
 * (Hadoop) Make Pig storage handle implements LoadMetadata (CASSANDRA-2777)
 * (Hadoop) Fix exception during PIG 'dump' (CASSANDRA-2810)
 * Fix stress COUNTER_GET option (CASSANDRA-3301)
 * Fix missing fields in CLI `show schema` output (CASSANDRA-3304)
 * Nodetool no longer leaks threads and closes JMX connections (CASSANDRA-3309)
 * fix truncate allowing data to be replayed post-restart (CASSANDRA-3297)
 * Move SimpleAuthority and SimpleAuthenticator to examples (CASSANDRA-2922)
 * Fix handling of tombstone by SSTableExport/Import (CASSANDRA-3357)
 * Fix transposition in cfHistograms (CASSANDRA-3222)
 * Allow using number as DC name when creating keyspace in CQL (CASSANDRA-3239)
 * Force flush of system table after updating/removing a token (CASSANDRA-3243)


0.8.6
 * revert CASSANDRA-2388
 * change TokenRange.endpoints back to listen/broadcast address to match
   pre-1777 behavior, and add TokenRange.rpc_endpoints instead (CASSANDRA-3187)
 * avoid trying to watch cassandra-topology.properties when loaded from jar
   (CASSANDRA-3138)
 * prevent users from creating keyspaces with LocalStrategy replication
   (CASSANDRA-3139)
 * fix CLI `show schema;` to output correct keyspace definition statement
   (CASSANDRA-3129)
 * CustomTThreadPoolServer to log TTransportException at DEBUG level
   (CASSANDRA-3142)
 * allow topology sort to work with non-unique rack names between
   datacenters (CASSANDRA-3152)
 * Improve caching of same-version Messages on digest and repair paths
   (CASSANDRA-3158)
 * Randomize choice of first replica for counter increment (CASSANDRA-2890)
 * Fix using read_repair_chance instead of merge_shard_change (CASSANDRA-3202)
 * Avoid streaming data to nodes that already have it, on move as well as
   decommission (CASSANDRA-3041)
 * Fix divide by zero error in GCInspector (CASSANDRA-3164)
 * allow quoting of the ColumnFamily name in CLI `create column family`
   statement (CASSANDRA-3195)
 * Fix rolling upgrade from 0.7 to 0.8 problem (CASSANDRA-3166)
 * Accomodate missing encryption_options in IncomingTcpConnection.stream
   (CASSANDRA-3212)


0.8.5
 * fix NPE when encryption_options is unspecified (CASSANDRA-3007)
 * include column name in validation failure exceptions (CASSANDRA-2849)
 * make sure truncate clears out the commitlog so replay won't re-
   populate with truncated data (CASSANDRA-2950)
 * fix NPE when debug logging is enabled and dropped CF is present
   in a commitlog segment (CASSANDRA-3021)
 * fix cassandra.bat when CASSANDRA_HOME contains spaces (CASSANDRA-2952)
 * fix to SSTableSimpleUnsortedWriter bufferSize calculation (CASSANDRA-3027)
 * make cleanup and normal compaction able to skip empty rows
   (rows containing nothing but expired tombstones) (CASSANDRA-3039)
 * work around native memory leak in com.sun.management.GarbageCollectorMXBean
   (CASSANDRA-2868)
 * validate that column names in column_metadata are not equal to key_alias
   on create/update of the ColumnFamily and CQL 'ALTER' statement (CASSANDRA-3036)
 * return an InvalidRequestException if an indexed column is assigned
   a value larger than 64KB (CASSANDRA-3057)
 * fix of numeric-only and string column names handling in CLI "drop index"
   (CASSANDRA-3054)
 * prune index scan resultset back to original request for lazy
   resultset expansion case (CASSANDRA-2964)
 * (Hadoop) fail jobs when Cassandra node has failed but TaskTracker
   has not (CASSANDRA-2388)
 * fix dynamic snitch ignoring nodes when read_repair_chance is zero
   (CASSANDRA-2662)
 * avoid retaining references to dropped CFS objects in
   CompactionManager.estimatedCompactions (CASSANDRA-2708)
 * expose rpc timeouts per host in MessagingServiceMBean (CASSANDRA-2941)
 * avoid including cwd in classpath for deb and rpm packages (CASSANDRA-2881)
 * remove gossip state when a new IP takes over a token (CASSANDRA-3071)
 * allow sstable2json to work on index sstable files (CASSANDRA-3059)
 * always hint counters (CASSANDRA-3099)
 * fix log4j initialization in EmbeddedCassandraService (CASSANDRA-2857)
 * remove gossip state when a new IP takes over a token (CASSANDRA-3071)
 * work around native memory leak in com.sun.management.GarbageCollectorMXBean
    (CASSANDRA-2868)
 * fix UnavailableException with writes at CL.EACH_QUORM (CASSANDRA-3084)
 * fix parsing of the Keyspace and ColumnFamily names in numeric
   and string representations in CLI (CASSANDRA-3075)
 * fix corner cases in Range.differenceToFetch (CASSANDRA-3084)
 * fix ip address String representation in the ring cache (CASSANDRA-3044)
 * fix ring cache compatibility when mixing pre-0.8.4 nodes with post-
   in the same cluster (CASSANDRA-3023)
 * make repair report failure when a node participating dies (instead of
   hanging forever) (CASSANDRA-2433)
 * fix handling of the empty byte buffer by ReversedType (CASSANDRA-3111)
 * Add validation that Keyspace names are case-insensitively unique (CASSANDRA-3066)
 * catch invalid key_validation_class before instantiating UpdateColumnFamily (CASSANDRA-3102)
 * make Range and Bounds objects client-safe (CASSANDRA-3108)
 * optionally skip log4j configuration (CASSANDRA-3061)
 * bundle sstableloader with the debian package (CASSANDRA-3113)
 * don't try to build secondary indexes when there is none (CASSANDRA-3123)
 * improve SSTableSimpleUnsortedWriter speed for large rows (CASSANDRA-3122)
 * handle keyspace arguments correctly in nodetool snapshot (CASSANDRA-3038)
 * Fix SSTableImportTest on windows (CASSANDRA-3043)
 * expose compactionThroughputMbPerSec through JMX (CASSANDRA-3117)
 * log keyspace and CF of large rows being compacted


0.8.4
 * change TokenRing.endpoints to be a list of rpc addresses instead of
   listen/broadcast addresses (CASSANDRA-1777)
 * include files-to-be-streamed in StreamInSession.getSources (CASSANDRA-2972)
 * use JAVA env var in cassandra-env.sh (CASSANDRA-2785, 2992)
 * avoid doing read for no-op replicate-on-write at CL=1 (CASSANDRA-2892)
 * refuse counter write for CL.ANY (CASSANDRA-2990)
 * switch back to only logging recent dropped messages (CASSANDRA-3004)
 * always deserialize RowMutation for counters (CASSANDRA-3006)
 * ignore saved replication_factor strategy_option for NTS (CASSANDRA-3011)
 * make sure pre-truncate CL segments are discarded (CASSANDRA-2950)


0.8.3
 * add ability to drop local reads/writes that are going to timeout
   (CASSANDRA-2943)
 * revamp token removal process, keep gossip states for 3 days (CASSANDRA-2496)
 * don't accept extra args for 0-arg nodetool commands (CASSANDRA-2740)
 * log unavailableexception details at debug level (CASSANDRA-2856)
 * expose data_dir though jmx (CASSANDRA-2770)
 * don't include tmp files as sstable when create cfs (CASSANDRA-2929)
 * log Java classpath on startup (CASSANDRA-2895)
 * keep gossipped version in sync with actual on migration coordinator
   (CASSANDRA-2946)
 * use lazy initialization instead of class initialization in NodeId
   (CASSANDRA-2953)
 * check column family validity in nodetool repair (CASSANDRA-2933)
 * speedup bytes to hex conversions dramatically (CASSANDRA-2850)
 * Flush memtables on shutdown when durable writes are disabled
   (CASSANDRA-2958)
 * improved POSIX compatibility of start scripts (CASsANDRA-2965)
 * add counter support to Hadoop InputFormat (CASSANDRA-2981)
 * fix bug where dirty commitlog segments were removed (and avoid keeping
   segments with no post-flush activity permanently dirty) (CASSANDRA-2829)
 * fix throwing exception with batch mutation of counter super columns
   (CASSANDRA-2949)
 * ignore system tables during repair (CASSANDRA-2979)
 * throw exception when NTS is given replication_factor as an option
   (CASSANDRA-2960)
 * fix assertion error during compaction of counter CFs (CASSANDRA-2968)
 * avoid trying to create index names, when no index exists (CASSANDRA-2867)
 * don't sample the system table when choosing a bootstrap token
   (CASSANDRA-2825)
 * gossiper notifies of local state changes (CASSANDRA-2948)
 * add asynchronous and half-sync/half-async (hsha) thrift servers
   (CASSANDRA-1405)
 * fix potential use of free'd native memory in SerializingCache
   (CASSANDRA-2951)
 * prune index scan resultset back to original request for lazy
   resultset expansion case (CASSANDRA-2964)
 * (Hadoop) fail jobs when Cassandra node has failed but TaskTracker
    has not (CASSANDRA-2388)


0.8.2
 * CQL:
   - include only one row per unique key for IN queries (CASSANDRA-2717)
   - respect client timestamp on full row deletions (CASSANDRA-2912)
 * improve thread-safety in StreamOutSession (CASSANDRA-2792)
 * allow deleting a row and updating indexed columns in it in the
   same mutation (CASSANDRA-2773)
 * Expose number of threads blocked on submitting memtable to flush
   in JMX (CASSANDRA-2817)
 * add ability to return "endpoints" to nodetool (CASSANDRA-2776)
 * Add support for multiple (comma-delimited) coordinator addresses
   to ColumnFamilyInputFormat (CASSANDRA-2807)
 * fix potential NPE while scheduling read repair for range slice
   (CASSANDRA-2823)
 * Fix race in SystemTable.getCurrentLocalNodeId (CASSANDRA-2824)
 * Correctly set default for replicate_on_write (CASSANDRA-2835)
 * improve nodetool compactionstats formatting (CASSANDRA-2844)
 * fix index-building status display (CASSANDRA-2853)
 * fix CLI perpetuating obsolete KsDef.replication_factor (CASSANDRA-2846)
 * improve cli treatment of multiline comments (CASSANDRA-2852)
 * handle row tombstones correctly in EchoedRow (CASSANDRA-2786)
 * add MessagingService.get[Recently]DroppedMessages and
   StorageService.getExceptionCount (CASSANDRA-2804)
 * fix possibility of spurious UnavailableException for LOCAL_QUORUM
   reads with dynamic snitch + read repair disabled (CASSANDRA-2870)
 * add ant-optional as dependence for the debian package (CASSANDRA-2164)
 * add option to specify limit for get_slice in the CLI (CASSANDRA-2646)
 * decrease HH page size (CASSANDRA-2832)
 * reset cli keyspace after dropping the current one (CASSANDRA-2763)
 * add KeyRange option to Hadoop inputformat (CASSANDRA-1125)
 * fix protocol versioning (CASSANDRA-2818, 2860)
 * support spaces in path to log4j configuration (CASSANDRA-2383)
 * avoid including inferred types in CF update (CASSANDRA-2809)
 * fix JMX bulkload call (CASSANDRA-2908)
 * fix updating KS with durable_writes=false (CASSANDRA-2907)
 * add simplified facade to SSTableWriter for bulk loading use
   (CASSANDRA-2911)
 * fix re-using index CF sstable names after drop/recreate (CASSANDRA-2872)
 * prepend CF to default index names (CASSANDRA-2903)
 * fix hint replay (CASSANDRA-2928)
 * Properly synchronize repair's merkle tree computation (CASSANDRA-2816)


0.8.1
 * CQL:
   - support for insert, delete in BATCH (CASSANDRA-2537)
   - support for IN to SELECT, UPDATE (CASSANDRA-2553)
   - timestamp support for INSERT, UPDATE, and BATCH (CASSANDRA-2555)
   - TTL support (CASSANDRA-2476)
   - counter support (CASSANDRA-2473)
   - ALTER COLUMNFAMILY (CASSANDRA-1709)
   - DROP INDEX (CASSANDRA-2617)
   - add SCHEMA/TABLE as aliases for KS/CF (CASSANDRA-2743)
   - server handles wait-for-schema-agreement (CASSANDRA-2756)
   - key alias support (CASSANDRA-2480)
 * add support for comparator parameters and a generic ReverseType
   (CASSANDRA-2355)
 * add CompositeType and DynamicCompositeType (CASSANDRA-2231)
 * optimize batches containing multiple updates to the same row
   (CASSANDRA-2583)
 * adjust hinted handoff page size to avoid OOM with large columns
   (CASSANDRA-2652)
 * mark BRAF buffer invalid post-flush so we don't re-flush partial
   buffers again, especially on CL writes (CASSANDRA-2660)
 * add DROP INDEX support to CLI (CASSANDRA-2616)
 * don't perform HH to client-mode [storageproxy] nodes (CASSANDRA-2668)
 * Improve forceDeserialize/getCompactedRow encapsulation (CASSANDRA-2659)
 * Don't write CounterUpdateColumn to disk in tests (CASSANDRA-2650)
 * Add sstable bulk loading utility (CASSANDRA-1278)
 * avoid replaying hints to dropped columnfamilies (CASSANDRA-2685)
 * add placeholders for missing rows in range query pseudo-RR (CASSANDRA-2680)
 * remove no-op HHOM.renameHints (CASSANDRA-2693)
 * clone super columns to avoid modifying them during flush (CASSANDRA-2675)
 * allow writes to bypass the commitlog for certain keyspaces (CASSANDRA-2683)
 * avoid NPE when bypassing commitlog during memtable flush (CASSANDRA-2781)
 * Added support for making bootstrap retry if nodes flap (CASSANDRA-2644)
 * Added statusthrift to nodetool to report if thrift server is running (CASSANDRA-2722)
 * Fixed rows being cached if they do not exist (CASSANDRA-2723)
 * Support passing tableName and cfName to RowCacheProviders (CASSANDRA-2702)
 * close scrub file handles (CASSANDRA-2669)
 * throttle migration replay (CASSANDRA-2714)
 * optimize column serializer creation (CASSANDRA-2716)
 * Added support for making bootstrap retry if nodes flap (CASSANDRA-2644)
 * Added statusthrift to nodetool to report if thrift server is running
   (CASSANDRA-2722)
 * Fixed rows being cached if they do not exist (CASSANDRA-2723)
 * fix truncate/compaction race (CASSANDRA-2673)
 * workaround large resultsets causing large allocation retention
   by nio sockets (CASSANDRA-2654)
 * fix nodetool ring use with Ec2Snitch (CASSANDRA-2733)
 * fix removing columns and subcolumns that are supressed by a row or
   supercolumn tombstone during replica resolution (CASSANDRA-2590)
 * support sstable2json against snapshot sstables (CASSANDRA-2386)
 * remove active-pull schema requests (CASSANDRA-2715)
 * avoid marking entire list of sstables as actively being compacted
   in multithreaded compaction (CASSANDRA-2765)
 * seek back after deserializing a row to update cache with (CASSANDRA-2752)
 * avoid skipping rows in scrub for counter column family (CASSANDRA-2759)
 * fix ConcurrentModificationException in repair when dealing with 0.7 node
   (CASSANDRA-2767)
 * use threadsafe collections for StreamInSession (CASSANDRA-2766)
 * avoid infinite loop when creating merkle tree (CASSANDRA-2758)
 * avoids unmarking compacting sstable prematurely in cleanup (CASSANDRA-2769)
 * fix NPE when the commit log is bypassed (CASSANDRA-2718)
 * don't throw an exception in SS.isRPCServerRunning (CASSANDRA-2721)
 * make stress.jar executable (CASSANDRA-2744)
 * add daemon mode to java stress (CASSANDRA-2267)
 * expose the DC and rack of a node through JMX and nodetool ring (CASSANDRA-2531)
 * fix cache mbean getSize (CASSANDRA-2781)
 * Add Date, Float, Double, and Boolean types (CASSANDRA-2530)
 * Add startup flag to renew counter node id (CASSANDRA-2788)
 * add jamm agent to cassandra.bat (CASSANDRA-2787)
 * fix repair hanging if a neighbor has nothing to send (CASSANDRA-2797)
 * purge tombstone even if row is in only one sstable (CASSANDRA-2801)
 * Fix wrong purge of deleted cf during compaction (CASSANDRA-2786)
 * fix race that could result in Hadoop writer failing to throw an
   exception encountered after close() (CASSANDRA-2755)
 * fix scan wrongly throwing assertion error (CASSANDRA-2653)
 * Always use even distribution for merkle tree with RandomPartitionner
   (CASSANDRA-2841)
 * fix describeOwnership for OPP (CASSANDRA-2800)
 * ensure that string tokens do not contain commas (CASSANDRA-2762)


0.8.0-final
 * fix CQL grammar warning and cqlsh regression from CASSANDRA-2622
 * add ant generate-cql-html target (CASSANDRA-2526)
 * update CQL consistency levels (CASSANDRA-2566)
 * debian packaging fixes (CASSANDRA-2481, 2647)
 * fix UUIDType, IntegerType for direct buffers (CASSANDRA-2682, 2684)
 * switch to native Thrift for Hadoop map/reduce (CASSANDRA-2667)
 * fix StackOverflowError when building from eclipse (CASSANDRA-2687)
 * only provide replication_factor to strategy_options "help" for
   SimpleStrategy, OldNetworkTopologyStrategy (CASSANDRA-2678, 2713)
 * fix exception adding validators to non-string columns (CASSANDRA-2696)
 * avoid instantiating DatabaseDescriptor in JDBC (CASSANDRA-2694)
 * fix potential stack overflow during compaction (CASSANDRA-2626)
 * clone super columns to avoid modifying them during flush (CASSANDRA-2675)
 * reset underlying iterator in EchoedRow constructor (CASSANDRA-2653)


0.8.0-rc1
 * faster flushes and compaction from fixing excessively pessimistic
   rebuffering in BRAF (CASSANDRA-2581)
 * fix returning null column values in the python cql driver (CASSANDRA-2593)
 * fix merkle tree splitting exiting early (CASSANDRA-2605)
 * snapshot_before_compaction directory name fix (CASSANDRA-2598)
 * Disable compaction throttling during bootstrap (CASSANDRA-2612)
 * fix CQL treatment of > and < operators in range slices (CASSANDRA-2592)
 * fix potential double-application of counter updates on commitlog replay
   by moving replay position from header to sstable metadata (CASSANDRA-2419)
 * JDBC CQL driver exposes getColumn for access to timestamp
 * JDBC ResultSetMetadata properties added to AbstractType
 * r/m clustertool (CASSANDRA-2607)
 * add support for presenting row key as a column in CQL result sets
   (CASSANDRA-2622)
 * Don't allow {LOCAL|EACH}_QUORUM unless strategy is NTS (CASSANDRA-2627)
 * validate keyspace strategy_options during CQL create (CASSANDRA-2624)
 * fix empty Result with secondary index when limit=1 (CASSANDRA-2628)
 * Fix regression where bootstrapping a node with no schema fails
   (CASSANDRA-2625)
 * Allow removing LocationInfo sstables (CASSANDRA-2632)
 * avoid attempting to replay mutations from dropped keyspaces (CASSANDRA-2631)
 * avoid using cached position of a key when GT is requested (CASSANDRA-2633)
 * fix counting bloom filter true positives (CASSANDRA-2637)
 * initialize local ep state prior to gossip startup if needed (CASSANDRA-2638)
 * fix counter increment lost after restart (CASSANDRA-2642)
 * add quote-escaping via backslash to CLI (CASSANDRA-2623)
 * fix pig example script (CASSANDRA-2487)
 * fix dynamic snitch race in adding latencies (CASSANDRA-2618)
 * Start/stop cassandra after more important services such as mdadm in
   debian packaging (CASSANDRA-2481)


0.8.0-beta2
 * fix NPE compacting index CFs (CASSANDRA-2528)
 * Remove checking all column families on startup for compaction candidates
   (CASSANDRA-2444)
 * validate CQL create keyspace options (CASSANDRA-2525)
 * fix nodetool setcompactionthroughput (CASSANDRA-2550)
 * move	gossip heartbeat back to its own thread (CASSANDRA-2554)
 * validate cql TRUNCATE columnfamily before truncating (CASSANDRA-2570)
 * fix batch_mutate for mixed standard-counter mutations (CASSANDRA-2457)
 * disallow making schema changes to system keyspace (CASSANDRA-2563)
 * fix sending mutation messages multiple times (CASSANDRA-2557)
 * fix incorrect use of NBHM.size in ReadCallback that could cause
   reads to time out even when responses were received (CASSANDRA-2552)
 * trigger read repair correctly for LOCAL_QUORUM reads (CASSANDRA-2556)
 * Allow configuring the number of compaction thread (CASSANDRA-2558)
 * forceUserDefinedCompaction will attempt to compact what it is given
   even if the pessimistic estimate is that there is not enough disk space;
   automatic compactions will only compact 2 or more sstables (CASSANDRA-2575)
 * refuse to apply migrations with older timestamps than the current
   schema (CASSANDRA-2536)
 * remove unframed Thrift transport option
 * include indexes in snapshots (CASSANDRA-2596)
 * improve ignoring of obsolete mutations in index maintenance (CASSANDRA-2401)
 * recognize attempt to drop just the index while leaving the column
   definition alone (CASSANDRA-2619)


0.8.0-beta1
 * remove Avro RPC support (CASSANDRA-926)
 * support for columns that act as incr/decr counters
   (CASSANDRA-1072, 1937, 1944, 1936, 2101, 2093, 2288, 2105, 2384, 2236, 2342,
   2454)
 * CQL (CASSANDRA-1703, 1704, 1705, 1706, 1707, 1708, 1710, 1711, 1940,
   2124, 2302, 2277, 2493)
 * avoid double RowMutation serialization on write path (CASSANDRA-1800)
 * make NetworkTopologyStrategy the default (CASSANDRA-1960)
 * configurable internode encryption (CASSANDRA-1567, 2152)
 * human readable column names in sstable2json output (CASSANDRA-1933)
 * change default JMX port to 7199 (CASSANDRA-2027)
 * backwards compatible internal messaging (CASSANDRA-1015)
 * atomic switch of memtables and sstables (CASSANDRA-2284)
 * add pluggable SeedProvider (CASSANDRA-1669)
 * Fix clustertool to not throw exception when calling get_endpoints (CASSANDRA-2437)
 * upgrade to thrift 0.6 (CASSANDRA-2412)
 * repair works on a token range instead of full ring (CASSANDRA-2324)
 * purge tombstones from row cache (CASSANDRA-2305)
 * push replication_factor into strategy_options (CASSANDRA-1263)
 * give snapshots the same name on each node (CASSANDRA-1791)
 * remove "nodetool loadbalance" (CASSANDRA-2448)
 * multithreaded compaction (CASSANDRA-2191)
 * compaction throttling (CASSANDRA-2156)
 * add key type information and alias (CASSANDRA-2311, 2396)
 * cli no longer divides read_repair_chance by 100 (CASSANDRA-2458)
 * made CompactionInfo.getTaskType return an enum (CASSANDRA-2482)
 * add a server-wide cap on measured memtable memory usage and aggressively
   flush to keep under that threshold (CASSANDRA-2006)
 * add unified UUIDType (CASSANDRA-2233)
 * add off-heap row cache support (CASSANDRA-1969)


0.7.5
 * improvements/fixes to PIG driver (CASSANDRA-1618, CASSANDRA-2387,
   CASSANDRA-2465, CASSANDRA-2484)
 * validate index names (CASSANDRA-1761)
 * reduce contention on Table.flusherLock (CASSANDRA-1954)
 * try harder to detect failures during streaming, cleaning up temporary
   files more reliably (CASSANDRA-2088)
 * shut down server for OOM on a Thrift thread (CASSANDRA-2269)
 * fix tombstone handling in repair and sstable2json (CASSANDRA-2279)
 * preserve version when streaming data from old sstables (CASSANDRA-2283)
 * don't start repair if a neighboring node is marked as dead (CASSANDRA-2290)
 * purge tombstones from row cache (CASSANDRA-2305)
 * Avoid seeking when sstable2json exports the entire file (CASSANDRA-2318)
 * clear Built flag in system table when dropping an index (CASSANDRA-2320)
 * don't allow arbitrary argument for stress.java (CASSANDRA-2323)
 * validate values for index predicates in get_indexed_slice (CASSANDRA-2328)
 * queue secondary indexes for flush before the parent (CASSANDRA-2330)
 * allow job configuration to set the CL used in Hadoop jobs (CASSANDRA-2331)
 * add memtable_flush_queue_size defaulting to 4 (CASSANDRA-2333)
 * Allow overriding of initial_token, storage_port and rpc_port from system
   properties (CASSANDRA-2343)
 * fix comparator used for non-indexed secondary expressions in index scan
   (CASSANDRA-2347)
 * ensure size calculation and write phase of large-row compaction use
   the same threshold for TTL expiration (CASSANDRA-2349)
 * fix race when iterating CFs during add/drop (CASSANDRA-2350)
 * add ConsistencyLevel command to CLI (CASSANDRA-2354)
 * allow negative numbers in the cli (CASSANDRA-2358)
 * hard code serialVersionUID for tokens class (CASSANDRA-2361)
 * fix potential infinite loop in ByteBufferUtil.inputStream (CASSANDRA-2365)
 * fix encoding bugs in HintedHandoffManager, SystemTable when default
   charset is not UTF8 (CASSANDRA-2367)
 * avoids having removed node reappearing in Gossip (CASSANDRA-2371)
 * fix incorrect truncation of long to int when reading columns via block
   index (CASSANDRA-2376)
 * fix NPE during stream session (CASSANDRA-2377)
 * fix race condition that could leave orphaned data files when dropping CF or
   KS (CASSANDRA-2381)
 * fsync statistics component on write (CASSANDRA-2382)
 * fix duplicate results from CFS.scan (CASSANDRA-2406)
 * add IntegerType to CLI help (CASSANDRA-2414)
 * avoid caching token-only decoratedkeys (CASSANDRA-2416)
 * convert mmap assertion to if/throw so scrub can catch it (CASSANDRA-2417)
 * don't overwrite gc log (CASSANDR-2418)
 * invalidate row cache for streamed row to avoid inconsitencies
   (CASSANDRA-2420)
 * avoid copies in range/index scans (CASSANDRA-2425)
 * make sure we don't wipe data during cleanup if the node has not join
   the ring (CASSANDRA-2428)
 * Try harder to close files after compaction (CASSANDRA-2431)
 * re-set bootstrapped flag after move finishes (CASSANDRA-2435)
 * display validation_class in CLI 'describe keyspace' (CASSANDRA-2442)
 * make cleanup compactions cleanup the row cache (CASSANDRA-2451)
 * add column fields validation to scrub (CASSANDRA-2460)
 * use 64KB flush buffer instead of in_memory_compaction_limit (CASSANDRA-2463)
 * fix backslash substitutions in CLI (CASSANDRA-2492)
 * disable cache saving for system CFS (CASSANDRA-2502)
 * fixes for verifying destination availability under hinted conditions
   so UE can be thrown intead of timing out (CASSANDRA-2514)
 * fix update of validation class in column metadata (CASSANDRA-2512)
 * support LOCAL_QUORUM, EACH_QUORUM CLs outside of NTS (CASSANDRA-2516)
 * preserve version when streaming data from old sstables (CASSANDRA-2283)
 * fix backslash substitutions in CLI (CASSANDRA-2492)
 * count a row deletion as one operation towards memtable threshold
   (CASSANDRA-2519)
 * support LOCAL_QUORUM, EACH_QUORUM CLs outside of NTS (CASSANDRA-2516)


0.7.4
 * add nodetool join command (CASSANDRA-2160)
 * fix secondary indexes on pre-existing or streamed data (CASSANDRA-2244)
 * initialize endpoint in gossiper earlier (CASSANDRA-2228)
 * add ability to write to Cassandra from Pig (CASSANDRA-1828)
 * add rpc_[min|max]_threads (CASSANDRA-2176)
 * add CL.TWO, CL.THREE (CASSANDRA-2013)
 * avoid exporting an un-requested row in sstable2json, when exporting
   a key that does not exist (CASSANDRA-2168)
 * add incremental_backups option (CASSANDRA-1872)
 * add configurable row limit to Pig loadfunc (CASSANDRA-2276)
 * validate column values in batches as well as single-Column inserts
   (CASSANDRA-2259)
 * move sample schema from cassandra.yaml to schema-sample.txt,
   a cli scripts (CASSANDRA-2007)
 * avoid writing empty rows when scrubbing tombstoned rows (CASSANDRA-2296)
 * fix assertion error in range and index scans for CL < ALL
   (CASSANDRA-2282)
 * fix commitlog replay when flush position refers to data that didn't
   get synced before server died (CASSANDRA-2285)
 * fix fd leak in sstable2json with non-mmap'd i/o (CASSANDRA-2304)
 * reduce memory use during streaming of multiple sstables (CASSANDRA-2301)
 * purge tombstoned rows from cache after GCGraceSeconds (CASSANDRA-2305)
 * allow zero replicas in a NTS datacenter (CASSANDRA-1924)
 * make range queries respect snitch for local replicas (CASSANDRA-2286)
 * fix HH delivery when column index is larger than 2GB (CASSANDRA-2297)
 * make 2ary indexes use parent CF flush thresholds during initial build
   (CASSANDRA-2294)
 * update memtable_throughput to be a long (CASSANDRA-2158)


0.7.3
 * Keep endpoint state until aVeryLongTime (CASSANDRA-2115)
 * lower-latency read repair (CASSANDRA-2069)
 * add hinted_handoff_throttle_delay_in_ms option (CASSANDRA-2161)
 * fixes for cache save/load (CASSANDRA-2172, -2174)
 * Handle whole-row deletions in CFOutputFormat (CASSANDRA-2014)
 * Make memtable_flush_writers flush in parallel (CASSANDRA-2178)
 * Add compaction_preheat_key_cache option (CASSANDRA-2175)
 * refactor stress.py to have only one copy of the format string
   used for creating row keys (CASSANDRA-2108)
 * validate index names for \w+ (CASSANDRA-2196)
 * Fix Cassandra cli to respect timeout if schema does not settle
   (CASSANDRA-2187)
 * fix for compaction and cleanup writing old-format data into new-version
   sstable (CASSANDRA-2211, -2216)
 * add nodetool scrub (CASSANDRA-2217, -2240)
 * fix sstable2json large-row pagination (CASSANDRA-2188)
 * fix EOFing on requests for the last bytes in a file (CASSANDRA-2213)
 * fix BufferedRandomAccessFile bugs (CASSANDRA-2218, -2241)
 * check for memtable flush_after_mins exceeded every 10s (CASSANDRA-2183)
 * fix cache saving on Windows (CASSANDRA-2207)
 * add validateSchemaAgreement call + synchronization to schema
   modification operations (CASSANDRA-2222)
 * fix for reversed slice queries on large rows (CASSANDRA-2212)
 * fat clients were writing local data (CASSANDRA-2223)
 * set DEFAULT_MEMTABLE_LIFETIME_IN_MINS to 24h
 * improve detection and cleanup of partially-written sstables
   (CASSANDRA-2206)
 * fix supercolumn de/serialization when subcolumn comparator is different
   from supercolumn's (CASSANDRA-2104)
 * fix starting up on Windows when CASSANDRA_HOME contains whitespace
   (CASSANDRA-2237)
 * add [get|set][row|key]cacheSavePeriod to JMX (CASSANDRA-2100)
 * fix Hadoop ColumnFamilyOutputFormat dropping of mutations
   when batch fills up (CASSANDRA-2255)
 * move file deletions off of scheduledtasks executor (CASSANDRA-2253)


0.7.2
 * copy DecoratedKey.key when inserting into caches to avoid retaining
   a reference to the underlying buffer (CASSANDRA-2102)
 * format subcolumn names with subcomparator (CASSANDRA-2136)
 * fix column bloom filter deserialization (CASSANDRA-2165)


0.7.1
 * refactor MessageDigest creation code. (CASSANDRA-2107)
 * buffer network stack to avoid inefficient small TCP messages while avoiding
   the nagle/delayed ack problem (CASSANDRA-1896)
 * check log4j configuration for changes every 10s (CASSANDRA-1525, 1907)
 * more-efficient cross-DC replication (CASSANDRA-1530, -2051, -2138)
 * avoid polluting page cache with commitlog or sstable writes
   and seq scan operations (CASSANDRA-1470)
 * add RMI authentication options to nodetool (CASSANDRA-1921)
 * make snitches configurable at runtime (CASSANDRA-1374)
 * retry hadoop split requests on connection failure (CASSANDRA-1927)
 * implement describeOwnership for BOP, COPP (CASSANDRA-1928)
 * make read repair behave as expected for ConsistencyLevel > ONE
   (CASSANDRA-982, 2038)
 * distributed test harness (CASSANDRA-1859, 1964)
 * reduce flush lock contention (CASSANDRA-1930)
 * optimize supercolumn deserialization (CASSANDRA-1891)
 * fix CFMetaData.apply to only compare objects of the same class
   (CASSANDRA-1962)
 * allow specifying specific SSTables to compact from JMX (CASSANDRA-1963)
 * fix race condition in MessagingService.targets (CASSANDRA-1959, 2094, 2081)
 * refuse to open sstables from a future version (CASSANDRA-1935)
 * zero-copy reads (CASSANDRA-1714)
 * fix copy bounds for word Text in wordcount demo (CASSANDRA-1993)
 * fixes for contrib/javautils (CASSANDRA-1979)
 * check more frequently for memtable expiration (CASSANDRA-2000)
 * fix writing SSTable column count statistics (CASSANDRA-1976)
 * fix streaming of multiple CFs during bootstrap (CASSANDRA-1992)
 * explicitly set JVM GC new generation size with -Xmn (CASSANDRA-1968)
 * add short options for CLI flags (CASSANDRA-1565)
 * make keyspace argument to "describe keyspace" in CLI optional
   when authenticated to keyspace already (CASSANDRA-2029)
 * added option to specify -Dcassandra.join_ring=false on startup
   to allow "warm spare" nodes or performing JMX maintenance before
   joining the ring (CASSANDRA-526)
 * log migrations at INFO (CASSANDRA-2028)
 * add CLI verbose option in file mode (CASSANDRA-2030)
 * add single-line "--" comments to CLI (CASSANDRA-2032)
 * message serialization tests (CASSANDRA-1923)
 * switch from ivy to maven-ant-tasks (CASSANDRA-2017)
 * CLI attempts to block for new schema to propagate (CASSANDRA-2044)
 * fix potential overflow in nodetool cfstats (CASSANDRA-2057)
 * add JVM shutdownhook to sync commitlog (CASSANDRA-1919)
 * allow nodes to be up without being part of  normal traffic (CASSANDRA-1951)
 * fix CLI "show keyspaces" with null options on NTS (CASSANDRA-2049)
 * fix possible ByteBuffer race conditions (CASSANDRA-2066)
 * reduce garbage generated by MessagingService to prevent load spikes
   (CASSANDRA-2058)
 * fix math in RandomPartitioner.describeOwnership (CASSANDRA-2071)
 * fix deletion of sstable non-data components (CASSANDRA-2059)
 * avoid blocking gossip while deleting handoff hints (CASSANDRA-2073)
 * ignore messages from newer versions, keep track of nodes in gossip
   regardless of version (CASSANDRA-1970)
 * cache writing moved to CompactionManager to reduce i/o contention and
   updated to use non-cache-polluting writes (CASSANDRA-2053)
 * page through large rows when exporting to JSON (CASSANDRA-2041)
 * add flush_largest_memtables_at and reduce_cache_sizes_at options
   (CASSANDRA-2142)
 * add cli 'describe cluster' command (CASSANDRA-2127)
 * add cli support for setting username/password at 'connect' command
   (CASSANDRA-2111)
 * add -D option to Stress.java to allow reading hosts from a file
   (CASSANDRA-2149)
 * bound hints CF throughput between 32M and 256M (CASSANDRA-2148)
 * continue starting when invalid saved cache entries are encountered
   (CASSANDRA-2076)
 * add max_hint_window_in_ms option (CASSANDRA-1459)


0.7.0-final
 * fix offsets to ByteBuffer.get (CASSANDRA-1939)


0.7.0-rc4
 * fix cli crash after backgrounding (CASSANDRA-1875)
 * count timeouts in storageproxy latencies, and include latency
   histograms in StorageProxyMBean (CASSANDRA-1893)
 * fix CLI get recognition of supercolumns (CASSANDRA-1899)
 * enable keepalive on intra-cluster sockets (CASSANDRA-1766)
 * count timeouts towards dynamicsnitch latencies (CASSANDRA-1905)
 * Expose index-building status in JMX + cli schema description
   (CASSANDRA-1871)
 * allow [LOCAL|EACH]_QUORUM to be used with non-NetworkTopology
   replication Strategies
 * increased amount of index locks for faster commitlog replay
 * collect secondary index tombstones immediately (CASSANDRA-1914)
 * revert commitlog changes from #1780 (CASSANDRA-1917)
 * change RandomPartitioner min token to -1 to avoid collision w/
   tokens on actual nodes (CASSANDRA-1901)
 * examine the right nibble when validating TimeUUID (CASSANDRA-1910)
 * include secondary indexes in cleanup (CASSANDRA-1916)
 * CFS.scrubDataDirectories should also cleanup invalid secondary indexes
   (CASSANDRA-1904)
 * ability to disable/enable gossip on nodes to force them down
   (CASSANDRA-1108)


0.7.0-rc3
 * expose getNaturalEndpoints in StorageServiceMBean taking byte[]
   key; RMI cannot serialize ByteBuffer (CASSANDRA-1833)
 * infer org.apache.cassandra.locator for replication strategy classes
   when not otherwise specified
 * validation that generates less garbage (CASSANDRA-1814)
 * add TTL support to CLI (CASSANDRA-1838)
 * cli defaults to bytestype for subcomparator when creating
   column families (CASSANDRA-1835)
 * unregister index MBeans when index is dropped (CASSANDRA-1843)
 * make ByteBufferUtil.clone thread-safe (CASSANDRA-1847)
 * change exception for read requests during bootstrap from
   InvalidRequest to Unavailable (CASSANDRA-1862)
 * respect row-level tombstones post-flush in range scans
   (CASSANDRA-1837)
 * ReadResponseResolver check digests against each other (CASSANDRA-1830)
 * return InvalidRequest when remove of subcolumn without supercolumn
   is requested (CASSANDRA-1866)
 * flush before repair (CASSANDRA-1748)
 * SSTableExport validates key order (CASSANDRA-1884)
 * large row support for SSTableExport (CASSANDRA-1867)
 * Re-cache hot keys post-compaction without hitting disk (CASSANDRA-1878)
 * manage read repair in coordinator instead of data source, to
   provide latency information to dynamic snitch (CASSANDRA-1873)


0.7.0-rc2
 * fix live-column-count of slice ranges including tombstoned supercolumn
   with live subcolumn (CASSANDRA-1591)
 * rename o.a.c.internal.AntientropyStage -> AntiEntropyStage,
   o.a.c.request.Request_responseStage -> RequestResponseStage,
   o.a.c.internal.Internal_responseStage -> InternalResponseStage
 * add AbstractType.fromString (CASSANDRA-1767)
 * require index_type to be present when specifying index_name
   on ColumnDef (CASSANDRA-1759)
 * fix add/remove index bugs in CFMetadata (CASSANDRA-1768)
 * rebuild Strategy during system_update_keyspace (CASSANDRA-1762)
 * cli updates prompt to ... in continuation lines (CASSANDRA-1770)
 * support multiple Mutations per key in hadoop ColumnFamilyOutputFormat
   (CASSANDRA-1774)
 * improvements to Debian init script (CASSANDRA-1772)
 * use local classloader to check for version.properties (CASSANDRA-1778)
 * Validate that column names in column_metadata are valid for the
   defined comparator, and decode properly in cli (CASSANDRA-1773)
 * use cross-platform newlines in cli (CASSANDRA-1786)
 * add ExpiringColumn support to sstable import/export (CASSANDRA-1754)
 * add flush for each append to periodic commitlog mode; added
   periodic_without_flush option to disable this (CASSANDRA-1780)
 * close file handle used for post-flush truncate (CASSANDRA-1790)
 * various code cleanup (CASSANDRA-1793, -1794, -1795)
 * fix range queries against wrapped range (CASSANDRA-1781)
 * fix consistencylevel calculations for NetworkTopologyStrategy
   (CASSANDRA-1804)
 * cli support index type enum names (CASSANDRA-1810)
 * improved validation of column_metadata (CASSANDRA-1813)
 * reads at ConsistencyLevel > 1 throw UnavailableException
   immediately if insufficient live nodes exist (CASSANDRA-1803)
 * copy bytebuffers for local writes to avoid retaining the entire
   Thrift frame (CASSANDRA-1801)
 * fix NPE adding index to column w/o prior metadata (CASSANDRA-1764)
 * reduce fat client timeout (CASSANDRA-1730)
 * fix botched merge of CASSANDRA-1316


0.7.0-rc1
 * fix compaction and flush races with schema updates (CASSANDRA-1715)
 * add clustertool, config-converter, sstablekeys, and schematool
   Windows .bat files (CASSANDRA-1723)
 * reject range queries received during bootstrap (CASSANDRA-1739)
 * fix wrapping-range queries on non-minimum token (CASSANDRA-1700)
 * add nodetool cfhistogram (CASSANDRA-1698)
 * limit repaired ranges to what the nodes have in common (CASSANDRA-1674)
 * index scan treats missing columns as not matching secondary
   expressions (CASSANDRA-1745)
 * Fix misuse of DataOutputBuffer.getData in AntiEntropyService
   (CASSANDRA-1729)
 * detect and warn when obsolete version of JNA is present (CASSANDRA-1760)
 * reduce fat client timeout (CASSANDRA-1730)
 * cleanup smallest CFs first to increase free temp space for larger ones
   (CASSANDRA-1811)
 * Update windows .bat files to work outside of main Cassandra
   directory (CASSANDRA-1713)
 * fix read repair regression from 0.6.7 (CASSANDRA-1727)
 * more-efficient read repair (CASSANDRA-1719)
 * fix hinted handoff replay (CASSANDRA-1656)
 * log type of dropped messages (CASSANDRA-1677)
 * upgrade to SLF4J 1.6.1
 * fix ByteBuffer bug in ExpiringColumn.updateDigest (CASSANDRA-1679)
 * fix IntegerType.getString (CASSANDRA-1681)
 * make -Djava.net.preferIPv4Stack=true the default (CASSANDRA-628)
 * add INTERNAL_RESPONSE verb to differentiate from responses related
   to client requests (CASSANDRA-1685)
 * log tpstats when dropping messages (CASSANDRA-1660)
 * include unreachable nodes in describeSchemaVersions (CASSANDRA-1678)
 * Avoid dropping messages off the client request path (CASSANDRA-1676)
 * fix jna errno reporting (CASSANDRA-1694)
 * add friendlier error for UnknownHostException on startup (CASSANDRA-1697)
 * include jna dependency in RPM package (CASSANDRA-1690)
 * add --skip-keys option to stress.py (CASSANDRA-1696)
 * improve cli handling of non-string keys and column names
   (CASSANDRA-1701, -1693)
 * r/m extra subcomparator line in cli keyspaces output (CASSANDRA-1712)
 * add read repair chance to cli "show keyspaces"
 * upgrade to ConcurrentLinkedHashMap 1.1 (CASSANDRA-975)
 * fix index scan routing (CASSANDRA-1722)
 * fix tombstoning of supercolumns in range queries (CASSANDRA-1734)
 * clear endpoint cache after updating keyspace metadata (CASSANDRA-1741)
 * fix wrapping-range queries on non-minimum token (CASSANDRA-1700)
 * truncate includes secondary indexes (CASSANDRA-1747)
 * retain reference to PendingFile sstables (CASSANDRA-1749)
 * fix sstableimport regression (CASSANDRA-1753)
 * fix for bootstrap when no non-system tables are defined (CASSANDRA-1732)
 * handle replica unavailability in index scan (CASSANDRA-1755)
 * fix service initialization order deadlock (CASSANDRA-1756)
 * multi-line cli commands (CASSANDRA-1742)
 * fix race between snapshot and compaction (CASSANDRA-1736)
 * add listEndpointsPendingHints, deleteHintsForEndpoint JMX methods
   (CASSANDRA-1551)


0.7.0-beta3
 * add strategy options to describe_keyspace output (CASSANDRA-1560)
 * log warning when using randomly generated token (CASSANDRA-1552)
 * re-organize JMX into .db, .net, .internal, .request (CASSANDRA-1217)
 * allow nodes to change IPs between restarts (CASSANDRA-1518)
 * remember ring state between restarts by default (CASSANDRA-1518)
 * flush index built flag so we can read it before log replay (CASSANDRA-1541)
 * lock row cache updates to prevent race condition (CASSANDRA-1293)
 * remove assertion causing rare (and harmless) error messages in
   commitlog (CASSANDRA-1330)
 * fix moving nodes with no keyspaces defined (CASSANDRA-1574)
 * fix unbootstrap when no data is present in a transfer range (CASSANDRA-1573)
 * take advantage of AVRO-495 to simplify our avro IDL (CASSANDRA-1436)
 * extend authorization hierarchy to column family (CASSANDRA-1554)
 * deletion support in secondary indexes (CASSANDRA-1571)
 * meaningful error message for invalid replication strategy class
   (CASSANDRA-1566)
 * allow keyspace creation with RF > N (CASSANDRA-1428)
 * improve cli error handling (CASSANDRA-1580)
 * add cache save/load ability (CASSANDRA-1417, 1606, 1647)
 * add StorageService.getDrainProgress (CASSANDRA-1588)
 * Disallow bootstrap to an in-use token (CASSANDRA-1561)
 * Allow dynamic secondary index creation and destruction (CASSANDRA-1532)
 * log auto-guessed memtable thresholds (CASSANDRA-1595)
 * add ColumnDef support to cli (CASSANDRA-1583)
 * reduce index sample time by 75% (CASSANDRA-1572)
 * add cli support for column, strategy metadata (CASSANDRA-1578, 1612)
 * add cli support for schema modification (CASSANDRA-1584)
 * delete temp files on failed compactions (CASSANDRA-1596)
 * avoid blocking for dead nodes during removetoken (CASSANDRA-1605)
 * remove ConsistencyLevel.ZERO (CASSANDRA-1607)
 * expose in-progress compaction type in jmx (CASSANDRA-1586)
 * removed IClock & related classes from internals (CASSANDRA-1502)
 * fix removing tokens from SystemTable on decommission and removetoken
   (CASSANDRA-1609)
 * include CF metadata in cli 'show keyspaces' (CASSANDRA-1613)
 * switch from Properties to HashMap in PropertyFileSnitch to
   avoid synchronization bottleneck (CASSANDRA-1481)
 * PropertyFileSnitch configuration file renamed to
   cassandra-topology.properties
 * add cli support for get_range_slices (CASSANDRA-1088, CASSANDRA-1619)
 * Make memtable flush thresholds per-CF instead of global
   (CASSANDRA-1007, 1637)
 * add cli support for binary data without CfDef hints (CASSANDRA-1603)
 * fix building SSTable statistics post-stream (CASSANDRA-1620)
 * fix potential infinite loop in 2ary index queries (CASSANDRA-1623)
 * allow creating NTS keyspaces with no replicas configured (CASSANDRA-1626)
 * add jmx histogram of sstables accessed per read (CASSANDRA-1624)
 * remove system_rename_column_family and system_rename_keyspace from the
   client API until races can be fixed (CASSANDRA-1630, CASSANDRA-1585)
 * add cli sanity tests (CASSANDRA-1582)
 * update GC settings in cassandra.bat (CASSANDRA-1636)
 * cli support for index queries (CASSANDRA-1635)
 * cli support for updating schema memtable settings (CASSANDRA-1634)
 * cli --file option (CASSANDRA-1616)
 * reduce automatically chosen memtable sizes by 50% (CASSANDRA-1641)
 * move endpoint cache from snitch to strategy (CASSANDRA-1643)
 * fix commitlog recovery deleting the newly-created segment as well as
   the old ones (CASSANDRA-1644)
 * upgrade to Thrift 0.5 (CASSANDRA-1367)
 * renamed CL.DCQUORUM to LOCAL_QUORUM and DCQUORUMSYNC to EACH_QUORUM
 * cli truncate support (CASSANDRA-1653)
 * update GC settings in cassandra.bat (CASSANDRA-1636)
 * avoid logging when a node's ip/token is gossipped back to it (CASSANDRA-1666)


0.7-beta2
 * always use UTF-8 for hint keys (CASSANDRA-1439)
 * remove cassandra.yaml dependency from Hadoop and Pig (CASSADRA-1322)
 * expose CfDef metadata in describe_keyspaces (CASSANDRA-1363)
 * restore use of mmap_index_only option (CASSANDRA-1241)
 * dropping a keyspace with no column families generated an error
   (CASSANDRA-1378)
 * rename RackAwareStrategy to OldNetworkTopologyStrategy, RackUnawareStrategy
   to SimpleStrategy, DatacenterShardStrategy to NetworkTopologyStrategy,
   AbstractRackAwareSnitch to AbstractNetworkTopologySnitch (CASSANDRA-1392)
 * merge StorageProxy.mutate, mutateBlocking (CASSANDRA-1396)
 * faster UUIDType, LongType comparisons (CASSANDRA-1386, 1393)
 * fix setting read_repair_chance from CLI addColumnFamily (CASSANDRA-1399)
 * fix updates to indexed columns (CASSANDRA-1373)
 * fix race condition leaving to FileNotFoundException (CASSANDRA-1382)
 * fix sharded lock hash on index write path (CASSANDRA-1402)
 * add support for GT/E, LT/E in subordinate index clauses (CASSANDRA-1401)
 * cfId counter got out of sync when CFs were added (CASSANDRA-1403)
 * less chatty schema updates (CASSANDRA-1389)
 * rename column family mbeans. 'type' will now include either
   'IndexColumnFamilies' or 'ColumnFamilies' depending on the CFS type.
   (CASSANDRA-1385)
 * disallow invalid keyspace and column family names. This includes name that
   matches a '^\w+' regex. (CASSANDRA-1377)
 * use JNA, if present, to take snapshots (CASSANDRA-1371)
 * truncate hints if starting 0.7 for the first time (CASSANDRA-1414)
 * fix FD leak in single-row slicepredicate queries (CASSANDRA-1416)
 * allow index expressions against columns that are not part of the
   SlicePredicate (CASSANDRA-1410)
 * config-converter properly handles snitches and framed support
   (CASSANDRA-1420)
 * remove keyspace argument from multiget_count (CASSANDRA-1422)
 * allow specifying cassandra.yaml location as (local or remote) URL
   (CASSANDRA-1126)
 * fix using DynamicEndpointSnitch with NetworkTopologyStrategy
   (CASSANDRA-1429)
 * Add CfDef.default_validation_class (CASSANDRA-891)
 * fix EstimatedHistogram.max (CASSANDRA-1413)
 * quorum read optimization (CASSANDRA-1622)
 * handle zero-length (or missing) rows during HH paging (CASSANDRA-1432)
 * include secondary indexes during schema migrations (CASSANDRA-1406)
 * fix commitlog header race during schema change (CASSANDRA-1435)
 * fix ColumnFamilyStoreMBeanIterator to use new type name (CASSANDRA-1433)
 * correct filename generated by xml->yaml converter (CASSANDRA-1419)
 * add CMSInitiatingOccupancyFraction=75 and UseCMSInitiatingOccupancyOnly
   to default JVM options
 * decrease jvm heap for cassandra-cli (CASSANDRA-1446)
 * ability to modify keyspaces and column family definitions on a live cluster
   (CASSANDRA-1285)
 * support for Hadoop Streaming [non-jvm map/reduce via stdin/out]
   (CASSANDRA-1368)
 * Move persistent sstable stats from the system table to an sstable component
   (CASSANDRA-1430)
 * remove failed bootstrap attempt from pending ranges when gossip times
   it out after 1h (CASSANDRA-1463)
 * eager-create tcp connections to other cluster members (CASSANDRA-1465)
 * enumerate stages and derive stage from message type instead of
   transmitting separately (CASSANDRA-1465)
 * apply reversed flag during collation from different data sources
   (CASSANDRA-1450)
 * make failure to remove commitlog segment non-fatal (CASSANDRA-1348)
 * correct ordering of drain operations so CL.recover is no longer
   necessary (CASSANDRA-1408)
 * removed keyspace from describe_splits method (CASSANDRA-1425)
 * rename check_schema_agreement to describe_schema_versions
   (CASSANDRA-1478)
 * fix QUORUM calculation for RF > 3 (CASSANDRA-1487)
 * remove tombstones during non-major compactions when bloom filter
   verifies that row does not exist in other sstables (CASSANDRA-1074)
 * nodes that coordinated a loadbalance in the past could not be seen by
   newly added nodes (CASSANDRA-1467)
 * exposed endpoint states (gossip details) via jmx (CASSANDRA-1467)
 * ensure that compacted sstables are not included when new readers are
   instantiated (CASSANDRA-1477)
 * by default, calculate heap size and memtable thresholds at runtime (CASSANDRA-1469)
 * fix races dealing with adding/dropping keyspaces and column families in
   rapid succession (CASSANDRA-1477)
 * clean up of Streaming system (CASSANDRA-1503, 1504, 1506)
 * add options to configure Thrift socket keepalive and buffer sizes (CASSANDRA-1426)
 * make contrib CassandraServiceDataCleaner recursive (CASSANDRA-1509)
 * min, max compaction threshold are configurable and persistent
   per-ColumnFamily (CASSANDRA-1468)
 * fix replaying the last mutation in a commitlog unnecessarily
   (CASSANDRA-1512)
 * invoke getDefaultUncaughtExceptionHandler from DTPE with the original
   exception rather than the ExecutionException wrapper (CASSANDRA-1226)
 * remove Clock from the Thrift (and Avro) API (CASSANDRA-1501)
 * Close intra-node sockets when connection is broken (CASSANDRA-1528)
 * RPM packaging spec file (CASSANDRA-786)
 * weighted request scheduler (CASSANDRA-1485)
 * treat expired columns as deleted (CASSANDRA-1539)
 * make IndexInterval configurable (CASSANDRA-1488)
 * add describe_snitch to Thrift API (CASSANDRA-1490)
 * MD5 authenticator compares plain text submitted password with MD5'd
   saved property, instead of vice versa (CASSANDRA-1447)
 * JMX MessagingService pending and completed counts (CASSANDRA-1533)
 * fix race condition processing repair responses (CASSANDRA-1511)
 * make repair blocking (CASSANDRA-1511)
 * create EndpointSnitchInfo and MBean to expose rack and DC (CASSANDRA-1491)
 * added option to contrib/word_count to output results back to Cassandra
   (CASSANDRA-1342)
 * rewrite Hadoop ColumnFamilyRecordWriter to pool connections, retry to
   multiple Cassandra nodes, and smooth impact on the Cassandra cluster
   by using smaller batch sizes (CASSANDRA-1434)
 * fix setting gc_grace_seconds via CLI (CASSANDRA-1549)
 * support TTL'd index values (CASSANDRA-1536)
 * make removetoken work like decommission (CASSANDRA-1216)
 * make cli comparator-aware and improve quote rules (CASSANDRA-1523,-1524)
 * make nodetool compact and cleanup blocking (CASSANDRA-1449)
 * add memtable, cache information to GCInspector logs (CASSANDRA-1558)
 * enable/disable HintedHandoff via JMX (CASSANDRA-1550)
 * Ignore stray files in the commit log directory (CASSANDRA-1547)
 * Disallow bootstrap to an in-use token (CASSANDRA-1561)


0.7-beta1
 * sstable versioning (CASSANDRA-389)
 * switched to slf4j logging (CASSANDRA-625)
 * add (optional) expiration time for column (CASSANDRA-699)
 * access levels for authentication/authorization (CASSANDRA-900)
 * add ReadRepairChance to CF definition (CASSANDRA-930)
 * fix heisenbug in system tests, especially common on OS X (CASSANDRA-944)
 * convert to byte[] keys internally and all public APIs (CASSANDRA-767)
 * ability to alter schema definitions on a live cluster (CASSANDRA-44)
 * renamed configuration file to cassandra.xml, and log4j.properties to
   log4j-server.properties, which must now be loaded from
   the classpath (which is how our scripts in bin/ have always done it)
   (CASSANDRA-971)
 * change get_count to require a SlicePredicate. create multi_get_count
   (CASSANDRA-744)
 * re-organized endpointsnitch implementations and added SimpleSnitch
   (CASSANDRA-994)
 * Added preload_row_cache option (CASSANDRA-946)
 * add CRC to commitlog header (CASSANDRA-999)
 * removed deprecated batch_insert and get_range_slice methods (CASSANDRA-1065)
 * add truncate thrift method (CASSANDRA-531)
 * http mini-interface using mx4j (CASSANDRA-1068)
 * optimize away copy of sliced row on memtable read path (CASSANDRA-1046)
 * replace constant-size 2GB mmaped segments and special casing for index
   entries spanning segment boundaries, with SegmentedFile that computes
   segments that always contain entire entries/rows (CASSANDRA-1117)
 * avoid reading large rows into memory during compaction (CASSANDRA-16)
 * added hadoop OutputFormat (CASSANDRA-1101)
 * efficient Streaming (no more anticompaction) (CASSANDRA-579)
 * split commitlog header into separate file and add size checksum to
   mutations (CASSANDRA-1179)
 * avoid allocating a new byte[] for each mutation on replay (CASSANDRA-1219)
 * revise HH schema to be per-endpoint (CASSANDRA-1142)
 * add joining/leaving status to nodetool ring (CASSANDRA-1115)
 * allow multiple repair sessions per node (CASSANDRA-1190)
 * optimize away MessagingService for local range queries (CASSANDRA-1261)
 * make framed transport the default so malformed requests can't OOM the
   server (CASSANDRA-475)
 * significantly faster reads from row cache (CASSANDRA-1267)
 * take advantage of row cache during range queries (CASSANDRA-1302)
 * make GCGraceSeconds a per-ColumnFamily value (CASSANDRA-1276)
 * keep persistent row size and column count statistics (CASSANDRA-1155)
 * add IntegerType (CASSANDRA-1282)
 * page within a single row during hinted handoff (CASSANDRA-1327)
 * push DatacenterShardStrategy configuration into keyspace definition,
   eliminating datacenter.properties. (CASSANDRA-1066)
 * optimize forward slices starting with '' and single-index-block name
   queries by skipping the column index (CASSANDRA-1338)
 * streaming refactor (CASSANDRA-1189)
 * faster comparison for UUID types (CASSANDRA-1043)
 * secondary index support (CASSANDRA-749 and subtasks)
 * make compaction buckets deterministic (CASSANDRA-1265)


0.6.6
 * Allow using DynamicEndpointSnitch with RackAwareStrategy (CASSANDRA-1429)
 * remove the remaining vestiges of the unfinished DatacenterShardStrategy
   (replaced by NetworkTopologyStrategy in 0.7)


0.6.5
 * fix key ordering in range query results with RandomPartitioner
   and ConsistencyLevel > ONE (CASSANDRA-1145)
 * fix for range query starting with the wrong token range (CASSANDRA-1042)
 * page within a single row during hinted handoff (CASSANDRA-1327)
 * fix compilation on non-sun JDKs (CASSANDRA-1061)
 * remove String.trim() call on row keys in batch mutations (CASSANDRA-1235)
 * Log summary of dropped messages instead of spamming log (CASSANDRA-1284)
 * add dynamic endpoint snitch (CASSANDRA-981)
 * fix streaming for keyspaces with hyphens in their name (CASSANDRA-1377)
 * fix errors in hard-coded bloom filter optKPerBucket by computing it
   algorithmically (CASSANDRA-1220
 * remove message deserialization stage, and uncap read/write stages
   so slow reads/writes don't block gossip processing (CASSANDRA-1358)
 * add jmx port configuration to Debian package (CASSANDRA-1202)
 * use mlockall via JNA, if present, to prevent Linux from swapping
   out parts of the JVM (CASSANDRA-1214)


0.6.4
 * avoid queuing multiple hint deliveries for the same endpoint
   (CASSANDRA-1229)
 * better performance for and stricter checking of UTF8 column names
   (CASSANDRA-1232)
 * extend option to lower compaction priority to hinted handoff
   as well (CASSANDRA-1260)
 * log errors in gossip instead of re-throwing (CASSANDRA-1289)
 * avoid aborting commitlog replay prematurely if a flushed-but-
   not-removed commitlog segment is encountered (CASSANDRA-1297)
 * fix duplicate rows being read during mapreduce (CASSANDRA-1142)
 * failure detection wasn't closing command sockets (CASSANDRA-1221)
 * cassandra-cli.bat works on windows (CASSANDRA-1236)
 * pre-emptively drop requests that cannot be processed within RPCTimeout
   (CASSANDRA-685)
 * add ack to Binary write verb and update CassandraBulkLoader
   to wait for acks for each row (CASSANDRA-1093)
 * added describe_partitioner Thrift method (CASSANDRA-1047)
 * Hadoop jobs no longer require the Cassandra storage-conf.xml
   (CASSANDRA-1280, CASSANDRA-1047)
 * log thread pool stats when GC is excessive (CASSANDRA-1275)
 * remove gossip message size limit (CASSANDRA-1138)
 * parallelize local and remote reads during multiget, and respect snitch
   when determining whether to do local read for CL.ONE (CASSANDRA-1317)
 * fix read repair to use requested consistency level on digest mismatch,
   rather than assuming QUORUM (CASSANDRA-1316)
 * process digest mismatch re-reads in parallel (CASSANDRA-1323)
 * switch hints CF comparator to BytesType (CASSANDRA-1274)


0.6.3
 * retry to make streaming connections up to 8 times. (CASSANDRA-1019)
 * reject describe_ring() calls on invalid keyspaces (CASSANDRA-1111)
 * fix cache size calculation for size of 100% (CASSANDRA-1129)
 * fix cache capacity only being recalculated once (CASSANDRA-1129)
 * remove hourly scan of all hints on the off chance that the gossiper
   missed a status change; instead, expose deliverHintsToEndpoint to JMX
   so it can be done manually, if necessary (CASSANDRA-1141)
 * don't reject reads at CL.ALL (CASSANDRA-1152)
 * reject deletions to supercolumns in CFs containing only standard
   columns (CASSANDRA-1139)
 * avoid preserving login information after client disconnects
   (CASSANDRA-1057)
 * prefer sun jdk to openjdk in debian init script (CASSANDRA-1174)
 * detect partioner config changes between restarts and fail fast
   (CASSANDRA-1146)
 * use generation time to resolve node token reassignment disagreements
   (CASSANDRA-1118)
 * restructure the startup ordering of Gossiper and MessageService to avoid
   timing anomalies (CASSANDRA-1160)
 * detect incomplete commit log hearders (CASSANDRA-1119)
 * force anti-entropy service to stream files on the stream stage to avoid
   sending streams out of order (CASSANDRA-1169)
 * remove inactive stream managers after AES streams files (CASSANDRA-1169)
 * allow removing entire row through batch_mutate Deletion (CASSANDRA-1027)
 * add JMX metrics for row-level bloom filter false positives (CASSANDRA-1212)
 * added a redhat init script to contrib (CASSANDRA-1201)
 * use midpoint when bootstrapping a new machine into range with not
   much data yet instead of random token (CASSANDRA-1112)
 * kill server on OOM in executor stage as well as Thrift (CASSANDRA-1226)
 * remove opportunistic repairs, when two machines with overlapping replica
   responsibilities happen to finish major compactions of the same CF near
   the same time.  repairs are now fully manual (CASSANDRA-1190)
 * add ability to lower compaction priority (default is no change from 0.6.2)
   (CASSANDRA-1181)


0.6.2
 * fix contrib/word_count build. (CASSANDRA-992)
 * split CommitLogExecutorService into BatchCommitLogExecutorService and
   PeriodicCommitLogExecutorService (CASSANDRA-1014)
 * add latency histograms to CFSMBean (CASSANDRA-1024)
 * make resolving timestamp ties deterministic by using value bytes
   as a tiebreaker (CASSANDRA-1039)
 * Add option to turn off Hinted Handoff (CASSANDRA-894)
 * fix windows startup (CASSANDRA-948)
 * make concurrent_reads, concurrent_writes configurable at runtime via JMX
   (CASSANDRA-1060)
 * disable GCInspector on non-Sun JVMs (CASSANDRA-1061)
 * fix tombstone handling in sstable rows with no other data (CASSANDRA-1063)
 * fix size of row in spanned index entries (CASSANDRA-1056)
 * install json2sstable, sstable2json, and sstablekeys to Debian package
 * StreamingService.StreamDestinations wouldn't empty itself after streaming
   finished (CASSANDRA-1076)
 * added Collections.shuffle(splits) before returning the splits in
   ColumnFamilyInputFormat (CASSANDRA-1096)
 * do not recalculate cache capacity post-compaction if it's been manually
   modified (CASSANDRA-1079)
 * better defaults for flush sorter + writer executor queue sizes
   (CASSANDRA-1100)
 * windows scripts for SSTableImport/Export (CASSANDRA-1051)
 * windows script for nodetool (CASSANDRA-1113)
 * expose PhiConvictThreshold (CASSANDRA-1053)
 * make repair of RF==1 a no-op (CASSANDRA-1090)
 * improve default JVM GC options (CASSANDRA-1014)
 * fix SlicePredicate serialization inside Hadoop jobs (CASSANDRA-1049)
 * close Thrift sockets in Hadoop ColumnFamilyRecordReader (CASSANDRA-1081)


0.6.1
 * fix NPE in sstable2json when no excluded keys are given (CASSANDRA-934)
 * keep the replica set constant throughout the read repair process
   (CASSANDRA-937)
 * allow querying getAllRanges with empty token list (CASSANDRA-933)
 * fix command line arguments inversion in clustertool (CASSANDRA-942)
 * fix race condition that could trigger a false-positive assertion
   during post-flush discard of old commitlog segments (CASSANDRA-936)
 * fix neighbor calculation for anti-entropy repair (CASSANDRA-924)
 * perform repair even for small entropy differences (CASSANDRA-924)
 * Use hostnames in CFInputFormat to allow Hadoop's naive string-based
   locality comparisons to work (CASSANDRA-955)
 * cache read-only BufferedRandomAccessFile length to avoid
   3 system calls per invocation (CASSANDRA-950)
 * nodes with IPv6 (and no IPv4) addresses could not join cluster
   (CASSANDRA-969)
 * Retrieve the correct number of undeleted columns, if any, from
   a supercolumn in a row that had been deleted previously (CASSANDRA-920)
 * fix index scans that cross the 2GB mmap boundaries for both mmap
   and standard i/o modes (CASSANDRA-866)
 * expose drain via nodetool (CASSANDRA-978)


0.6.0-RC1
 * JMX drain to flush memtables and run through commit log (CASSANDRA-880)
 * Bootstrapping can skip ranges under the right conditions (CASSANDRA-902)
 * fix merging row versions in range_slice for CL > ONE (CASSANDRA-884)
 * default write ConsistencyLeven chaned from ZERO to ONE
 * fix for index entries spanning mmap buffer boundaries (CASSANDRA-857)
 * use lexical comparison if time part of TimeUUIDs are the same
   (CASSANDRA-907)
 * bound read, mutation, and response stages to fix possible OOM
   during log replay (CASSANDRA-885)
 * Use microseconds-since-epoch (UTC) in cli, instead of milliseconds
 * Treat batch_mutate Deletion with null supercolumn as "apply this predicate
   to top level supercolumns" (CASSANDRA-834)
 * Streaming destination nodes do not update their JMX status (CASSANDRA-916)
 * Fix internal RPC timeout calculation (CASSANDRA-911)
 * Added Pig loadfunc to contrib/pig (CASSANDRA-910)


0.6.0-beta3
 * fix compaction bucketing bug (CASSANDRA-814)
 * update windows batch file (CASSANDRA-824)
 * deprecate KeysCachedFraction configuration directive in favor
   of KeysCached; move to unified-per-CF key cache (CASSANDRA-801)
 * add invalidateRowCache to ColumnFamilyStoreMBean (CASSANDRA-761)
 * send Handoff hints to natural locations to reduce load on
   remaining nodes in a failure scenario (CASSANDRA-822)
 * Add RowWarningThresholdInMB configuration option to warn before very
   large rows get big enough to threaten node stability, and -x option to
   be able to remove them with sstable2json if the warning is unheeded
   until it's too late (CASSANDRA-843)
 * Add logging of GC activity (CASSANDRA-813)
 * fix ConcurrentModificationException in commitlog discard (CASSANDRA-853)
 * Fix hardcoded row count in Hadoop RecordReader (CASSANDRA-837)
 * Add a jmx status to the streaming service and change several DEBUG
   messages to INFO (CASSANDRA-845)
 * fix classpath in cassandra-cli.bat for Windows (CASSANDRA-858)
 * allow re-specifying host, port to cassandra-cli if invalid ones
   are first tried (CASSANDRA-867)
 * fix race condition handling rpc timeout in the coordinator
   (CASSANDRA-864)
 * Remove CalloutLocation and StagingFileDirectory from storage-conf files
   since those settings are no longer used (CASSANDRA-878)
 * Parse a long from RowWarningThresholdInMB instead of an int (CASSANDRA-882)
 * Remove obsolete ControlPort code from DatabaseDescriptor (CASSANDRA-886)
 * move skipBytes side effect out of assert (CASSANDRA-899)
 * add "double getLoad" to StorageServiceMBean (CASSANDRA-898)
 * track row stats per CF at compaction time (CASSANDRA-870)
 * disallow CommitLogDirectory matching a DataFileDirectory (CASSANDRA-888)
 * default key cache size is 200k entries, changed from 10% (CASSANDRA-863)
 * add -Dcassandra-foreground=yes to cassandra.bat
 * exit if cluster name is changed unexpectedly (CASSANDRA-769)


0.6.0-beta1/beta2
 * add batch_mutate thrift command, deprecating batch_insert (CASSANDRA-336)
 * remove get_key_range Thrift API, deprecated in 0.5 (CASSANDRA-710)
 * add optional login() Thrift call for authentication (CASSANDRA-547)
 * support fat clients using gossiper and StorageProxy to perform
   replication in-process [jvm-only] (CASSANDRA-535)
 * support mmapped I/O for reads, on by default on 64bit JVMs
   (CASSANDRA-408, CASSANDRA-669)
 * improve insert concurrency, particularly during Hinted Handoff
   (CASSANDRA-658)
 * faster network code (CASSANDRA-675)
 * stress.py moved to contrib (CASSANDRA-635)
 * row caching [must be explicitly enabled per-CF in config] (CASSANDRA-678)
 * present a useful measure of compaction progress in JMX (CASSANDRA-599)
 * add bin/sstablekeys (CASSNADRA-679)
 * add ConsistencyLevel.ANY (CASSANDRA-687)
 * make removetoken remove nodes from gossip entirely (CASSANDRA-644)
 * add ability to set cache sizes at runtime (CASSANDRA-708)
 * report latency and cache hit rate statistics with lifetime totals
   instead of average over the last minute (CASSANDRA-702)
 * support get_range_slice for RandomPartitioner (CASSANDRA-745)
 * per-keyspace replication factory and replication strategy (CASSANDRA-620)
 * track latency in microseconds (CASSANDRA-733)
 * add describe_ Thrift methods, deprecating get_string_property and
   get_string_list_property
 * jmx interface for tracking operation mode and streams in general.
   (CASSANDRA-709)
 * keep memtables in sorted order to improve range query performance
   (CASSANDRA-799)
 * use while loop instead of recursion when trimming sstables compaction list
   to avoid blowing stack in pathological cases (CASSANDRA-804)
 * basic Hadoop map/reduce support (CASSANDRA-342)


0.5.1
 * ensure all files for an sstable are streamed to the same directory.
   (CASSANDRA-716)
 * more accurate load estimate for bootstrapping (CASSANDRA-762)
 * tolerate dead or unavailable bootstrap target on write (CASSANDRA-731)
 * allow larger numbers of keys (> 140M) in a sstable bloom filter
   (CASSANDRA-790)
 * include jvm argument improvements from CASSANDRA-504 in debian package
 * change streaming chunk size to 32MB to accomodate Windows XP limitations
   (was 64MB) (CASSANDRA-795)
 * fix get_range_slice returning results in the wrong order (CASSANDRA-781)


0.5.0 final
 * avoid attempting to delete temporary bootstrap files twice (CASSANDRA-681)
 * fix bogus NaN in nodeprobe cfstats output (CASSANDRA-646)
 * provide a policy for dealing with single thread executors w/ a full queue
   (CASSANDRA-694)
 * optimize inner read in MessagingService, vastly improving multiple-node
   performance (CASSANDRA-675)
 * wait for table flush before streaming data back to a bootstrapping node.
   (CASSANDRA-696)
 * keep track of bootstrapping sources by table so that bootstrapping doesn't
   give the indication of finishing early (CASSANDRA-673)


0.5.0 RC3
 * commit the correct version of the patch for CASSANDRA-663


0.5.0 RC2 (unreleased)
 * fix bugs in converting get_range_slice results to Thrift
   (CASSANDRA-647, CASSANDRA-649)
 * expose java.util.concurrent.TimeoutException in StorageProxy methods
   (CASSANDRA-600)
 * TcpConnectionManager was holding on to disconnected connections,
   giving the false indication they were being used. (CASSANDRA-651)
 * Remove duplicated write. (CASSANDRA-662)
 * Abort bootstrap if IP is already in the token ring (CASSANDRA-663)
 * increase default commitlog sync period, and wait for last sync to
   finish before submitting another (CASSANDRA-668)


0.5.0 RC1
 * Fix potential NPE in get_range_slice (CASSANDRA-623)
 * add CRC32 to commitlog entries (CASSANDRA-605)
 * fix data streaming on windows (CASSANDRA-630)
 * GC compacted sstables after cleanup and compaction (CASSANDRA-621)
 * Speed up anti-entropy validation (CASSANDRA-629)
 * Fix anti-entropy assertion error (CASSANDRA-639)
 * Fix pending range conflicts when bootstapping or moving
   multiple nodes at once (CASSANDRA-603)
 * Handle obsolete gossip related to node movement in the case where
   one or more nodes is down when the movement occurs (CASSANDRA-572)
 * Include dead nodes in gossip to avoid a variety of problems
   and fix HH to removed nodes (CASSANDRA-634)
 * return an InvalidRequestException for mal-formed SlicePredicates
   (CASSANDRA-643)
 * fix bug determining closest neighbor for use in multiple datacenters
   (CASSANDRA-648)
 * Vast improvements in anticompaction speed (CASSANDRA-607)
 * Speed up log replay and writes by avoiding redundant serializations
   (CASSANDRA-652)


0.5.0 beta 2
 * Bootstrap improvements (several tickets)
 * add nodeprobe repair anti-entropy feature (CASSANDRA-193, CASSANDRA-520)
 * fix possibility of partition when many nodes restart at once
   in clusters with multiple seeds (CASSANDRA-150)
 * fix NPE in get_range_slice when no data is found (CASSANDRA-578)
 * fix potential NPE in hinted handoff (CASSANDRA-585)
 * fix cleanup of local "system" keyspace (CASSANDRA-576)
 * improve computation of cluster load balance (CASSANDRA-554)
 * added super column read/write, column count, and column/row delete to
   cassandra-cli (CASSANDRA-567, CASSANDRA-594)
 * fix returning live subcolumns of deleted supercolumns (CASSANDRA-583)
 * respect JAVA_HOME in bin/ scripts (several tickets)
 * add StorageService.initClient for fat clients on the JVM (CASSANDRA-535)
   (see contrib/client_only for an example of use)
 * make consistency_level functional in get_range_slice (CASSANDRA-568)
 * optimize key deserialization for RandomPartitioner (CASSANDRA-581)
 * avoid GCing tombstones except on major compaction (CASSANDRA-604)
 * increase failure conviction threshold, resulting in less nodes
   incorrectly (and temporarily) marked as down (CASSANDRA-610)
 * respect memtable thresholds during log replay (CASSANDRA-609)
 * support ConsistencyLevel.ALL on read (CASSANDRA-584)
 * add nodeprobe removetoken command (CASSANDRA-564)


0.5.0 beta
 * Allow multiple simultaneous flushes, improving flush throughput
   on multicore systems (CASSANDRA-401)
 * Split up locks to improve write and read throughput on multicore systems
   (CASSANDRA-444, CASSANDRA-414)
 * More efficient use of memory during compaction (CASSANDRA-436)
 * autobootstrap option: when enabled, all non-seed nodes will attempt
   to bootstrap when started, until bootstrap successfully
   completes. -b option is removed.  (CASSANDRA-438)
 * Unless a token is manually specified in the configuration xml,
   a bootstraping node will use a token that gives it half the
   keys from the most-heavily-loaded node in the cluster,
   instead of generating a random token.
   (CASSANDRA-385, CASSANDRA-517)
 * Miscellaneous bootstrap fixes (several tickets)
 * Ability to change a node's token even after it has data on it
   (CASSANDRA-541)
 * Ability to decommission a live node from the ring (CASSANDRA-435)
 * Semi-automatic loadbalancing via nodeprobe (CASSANDRA-192)
 * Add ability to set compaction thresholds at runtime via
   JMX / nodeprobe.  (CASSANDRA-465)
 * Add "comment" field to ColumnFamily definition. (CASSANDRA-481)
 * Additional JMX metrics (CASSANDRA-482)
 * JSON based export and import tools (several tickets)
 * Hinted Handoff fixes (several tickets)
 * Add key cache to improve read performance (CASSANDRA-423)
 * Simplified construction of custom ReplicationStrategy classes
   (CASSANDRA-497)
 * Graphical application (Swing) for ring integrity verification and
   visualization was added to contrib (CASSANDRA-252)
 * Add DCQUORUM, DCQUORUMSYNC consistency levels and corresponding
   ReplicationStrategy / EndpointSnitch classes.  Experimental.
   (CASSANDRA-492)
 * Web client interface added to contrib (CASSANDRA-457)
 * More-efficient flush for Random, CollatedOPP partitioners
   for normal writes (CASSANDRA-446) and bulk load (CASSANDRA-420)
 * Add MemtableFlushAfterMinutes, a global replacement for the old
   per-CF FlushPeriodInMinutes setting (CASSANDRA-463)
 * optimizations to slice reading (CASSANDRA-350) and supercolumn
   queries (CASSANDRA-510)
 * force binding to given listenaddress for nodes with multiple
   interfaces (CASSANDRA-546)
 * stress.py benchmarking tool improvements (several tickets)
 * optimized replica placement code (CASSANDRA-525)
 * faster log replay on restart (CASSANDRA-539, CASSANDRA-540)
 * optimized local-node writes (CASSANDRA-558)
 * added get_range_slice, deprecating get_key_range (CASSANDRA-344)
 * expose TimedOutException to thrift (CASSANDRA-563)


0.4.2
 * Add validation disallowing null keys (CASSANDRA-486)
 * Fix race conditions in TCPConnectionManager (CASSANDRA-487)
 * Fix using non-utf8-aware comparison as a sanity check.
   (CASSANDRA-493)
 * Improve default garbage collector options (CASSANDRA-504)
 * Add "nodeprobe flush" (CASSANDRA-505)
 * remove NotFoundException from get_slice throws list (CASSANDRA-518)
 * fix get (not get_slice) of entire supercolumn (CASSANDRA-508)
 * fix null token during bootstrap (CASSANDRA-501)


0.4.1
 * Fix FlushPeriod columnfamily configuration regression
   (CASSANDRA-455)
 * Fix long column name support (CASSANDRA-460)
 * Fix for serializing a row that only contains tombstones
   (CASSANDRA-458)
 * Fix for discarding unneeded commitlog segments (CASSANDRA-459)
 * Add SnapshotBeforeCompaction configuration option (CASSANDRA-426)
 * Fix compaction abort under insufficient disk space (CASSANDRA-473)
 * Fix reading subcolumn slice from tombstoned CF (CASSANDRA-484)
 * Fix race condition in RVH causing occasional NPE (CASSANDRA-478)


0.4.0
 * fix get_key_range problems when a node is down (CASSANDRA-440)
   and add UnavailableException to more Thrift methods
 * Add example EndPointSnitch contrib code (several tickets)


0.4.0 RC2
 * fix SSTable generation clash during compaction (CASSANDRA-418)
 * reject method calls with null parameters (CASSANDRA-308)
 * properly order ranges in nodeprobe output (CASSANDRA-421)
 * fix logging of certain errors on executor threads (CASSANDRA-425)


0.4.0 RC1
 * Bootstrap feature is live; use -b on startup (several tickets)
 * Added multiget api (CASSANDRA-70)
 * fix Deadlock with SelectorManager.doProcess and TcpConnection.write
   (CASSANDRA-392)
 * remove key cache b/c of concurrency bugs in third-party
   CLHM library (CASSANDRA-405)
 * update non-major compaction logic to use two threshold values
   (CASSANDRA-407)
 * add periodic / batch commitlog sync modes (several tickets)
 * inline BatchMutation into batch_insert params (CASSANDRA-403)
 * allow setting the logging level at runtime via mbean (CASSANDRA-402)
 * change default comparator to BytesType (CASSANDRA-400)
 * add forwards-compatible ConsistencyLevel parameter to get_key_range
   (CASSANDRA-322)
 * r/m special case of blocking for local destination when writing with
   ConsistencyLevel.ZERO (CASSANDRA-399)
 * Fixes to make BinaryMemtable [bulk load interface] useful (CASSANDRA-337);
   see contrib/bmt_example for an example of using it.
 * More JMX properties added (several tickets)
 * Thrift changes (several tickets)
    - Merged _super get methods with the normal ones; return values
      are now of ColumnOrSuperColumn.
    - Similarly, merged batch_insert_super into batch_insert.



0.4.0 beta
 * On-disk data format has changed to allow billions of keys/rows per
   node instead of only millions
 * Multi-keyspace support
 * Scan all sstables for all queries to avoid situations where
   different types of operation on the same ColumnFamily could
   disagree on what data was present
 * Snapshot support via JMX
 * Thrift API has changed a _lot_:
    - removed time-sorted CFs; instead, user-defined comparators
      may be defined on the column names, which are now byte arrays.
      Default comparators are provided for UTF8, Bytes, Ascii, Long (i64),
      and UUID types.
    - removed colon-delimited strings in thrift api in favor of explicit
      structs such as ColumnPath, ColumnParent, etc.  Also normalized
      thrift struct and argument naming.
    - Added columnFamily argument to get_key_range.
    - Change signature of get_slice to accept starting and ending
      columns as well as an offset.  (This allows use of indexes.)
      Added "ascending" flag to allow reasonably-efficient reverse
      scans as well.  Removed get_slice_by_range as redundant.
    - get_key_range operates on one CF at a time
    - changed `block` boolean on insert methods to ConsistencyLevel enum,
      with options of NONE, ONE, QUORUM, and ALL.
    - added similar consistency_level parameter to read methods
    - column-name-set slice with no names given now returns zero columns
      instead of all of them.  ("all" can run your server out of memory.
      use a range-based slice with a high max column count instead.)
 * Removed the web interface. Node information can now be obtained by
   using the newly introduced nodeprobe utility.
 * More JMX stats
 * Remove magic values from internals (e.g. special key to indicate
   when to flush memtables)
 * Rename configuration "table" to "keyspace"
 * Moved to crash-only design; no more shutdown (just kill the process)
 * Lots of bug fixes

Full list of issues resolved in 0.4 is at https://issues.apache.org/jira/secure/IssueNavigator.jspa?reset=true&&pid=12310865&fixfor=12313862&resolution=1&sorter/field=issuekey&sorter/order=DESC


0.3.0 RC3
 * Fix potential deadlock under load in TCPConnection.
   (CASSANDRA-220)


0.3.0 RC2
 * Fix possible data loss when server is stopped after replaying
   log but before new inserts force memtable flush.
   (CASSANDRA-204)
 * Added BUGS file


0.3.0 RC1
 * Range queries on keys, including user-defined key collation
 * Remove support
 * Workarounds for a weird bug in JDK select/register that seems
   particularly common on VM environments. Cassandra should deploy
   fine on EC2 now
 * Much improved infrastructure: the beginnings of a decent test suite
   ("ant test" for unit tests; "nosetests" for system tests), code
   coverage reporting, etc.
 * Expanded node status reporting via JMX
 * Improved error reporting/logging on both server and client
 * Reduced memory footprint in default configuration
 * Combined blocking and non-blocking versions of insert APIs
 * Added FlushPeriodInMinutes configuration parameter to force
   flushing of infrequently-updated ColumnFamilies<|MERGE_RESOLUTION|>--- conflicted
+++ resolved
@@ -1,4 +1,3 @@
-<<<<<<< HEAD
 3.10
  * Add hint delivery metrics (CASSANDRA-12693)
  * Remove IndexInfo cache from FileIndexInfoRetriever (CASSANDRA-12731)
@@ -74,10 +73,7 @@
  * Remove compaction Severity from DynamicEndpointSnitch (CASSANDRA-11738)
  * Restore resumable hints delivery (CASSANDRA-11960)
 Merged from 3.0:
-=======
-3.0.10
  * Make stress use client mode to avoid checking commit log size on startup (CASSANDRA-12478)
->>>>>>> db869bc7
  * Fix exceptions with new vnode allocation (CASSANDRA-12715)
  * Unify drain and shutdown processes (CASSANDRA-12509)
  * Fix NPE in ComponentOfSlice.isEQ() (CASSANDRA-12706)
