<<<<<<< HEAD
3.11.0
 * Support unaligned memory access for AArch64 (CASSANDRA-13326)
 * Improve SASI range iterator efficiency on intersection with an empty range (CASSANDRA-12915).
 * Fix equality comparisons of columns using the duration type (CASSANDRA-13174)
 * Obfuscate password in stress-graphs (CASSANDRA-12233)
 * Move to FastThreadLocalThread and FastThreadLocal (CASSANDRA-13034)
 * nodetool stopdaemon errors out (CASSANDRA-13030)
 * Tables in system_distributed should not use gcgs of 0 (CASSANDRA-12954)
 * Fix primary index calculation for SASI (CASSANDRA-12910)
 * More fixes to the TokenAllocator (CASSANDRA-12990)
 * NoReplicationTokenAllocator should work with zero replication factor (CASSANDRA-12983)
 * Address message coalescing regression (CASSANDRA-12676)
Merged from 3.0:
=======
3.0.13
 * Fix CONTAINS filtering for null collections (CASSANDRA-13246)
>>>>>>> 0eebc6e6
 * Applying: Use a unique metric reservoir per test run when using Cassandra-wide metrics residing in MBeans (CASSANDRA-13216)
 * Propagate row deletions in 2i tables on upgrade (CASSANDRA-13320)
 * Slice.isEmpty() returns false for some empty slices (CASSANDRA-13305)
 * Add formatted row output to assertEmpty in CQL Tester (CASSANDRA-13238)
 * Prevent data loss on upgrade 2.1 - 3.0 by adding component separator to LogRecord absolute path (CASSANDRA-13294)
 * Improve testing on macOS by eliminating sigar logging (CASSANDRA-13233)
 * Cqlsh copy-from should error out when csv contains invalid data for collections (CASSANDRA-13071)
 * Fix "multiple versions of ant detected..." when running ant test (CASSANDRA-13232)
 * Coalescing strategy sleeps too much (CASSANDRA-13090)
 * Faster StreamingHistogram (CASSANDRA-13038)
 * Legacy deserializer can create unexpected boundary range tombstones (CASSANDRA-13237)
 * Remove unnecessary assertion from AntiCompactionTest (CASSANDRA-13070)
 * Fix cqlsh COPY for dates before 1900 (CASSANDRA-13185)
 * Use keyspace replication settings on system.size_estimates table (CASSANDRA-9639)
 * Add vm.max_map_count StartupCheck (CASSANDRA-13008)
 * Hint related logging should include the IP address of the destination in addition to
   host ID (CASSANDRA-13205)
 * Reloading logback.xml does not work (CASSANDRA-13173)
 * Lightweight transactions temporarily fail after upgrade from 2.1 to 3.0 (CASSANDRA-13109)
 * Duplicate rows after upgrading from 2.1.16 to 3.0.10/3.9 (CASSANDRA-13125)
 * Fix UPDATE queries with empty IN restrictions (CASSANDRA-13152)
 * Fix handling of partition with partition-level deletion plus
   live rows in sstabledump (CASSANDRA-13177)
 * Provide user workaround when system_schema.columns does not contain entries
   for a table that's in system_schema.tables (CASSANDRA-13180)
Merged from 2.2:
 * Wrong logger name in AnticompactionTask (CASSANDRA-13343)
 * Commitlog replay may fail if last mutation is within 4 bytes of end of segment (CASSANDRA-13282)
 * Fix queries updating multiple time the same list (CASSANDRA-13130)
 * Fix GRANT/REVOKE when keyspace isn't specified (CASSANDRA-13053)
 * Fix flaky LongLeveledCompactionStrategyTest (CASSANDRA-12202)
 * Fix failing COPY TO STDOUT (CASSANDRA-12497)
 * Fix ColumnCounter::countAll behaviour for reverse queries (CASSANDRA-13222)
 * Exceptions encountered calling getSeeds() breaks OTC thread (CASSANDRA-13018)
 * Fix negative mean latency metric (CASSANDRA-12876)
 * Use only one file pointer when creating commitlog segments (CASSANDRA-12539)
Merged from 2.1:
 * Remove unused repositories (CASSANDRA-13278)
 * Log stacktrace of uncaught exceptions (CASSANDRA-13108)
 * Use portable stderr for java error in startup (CASSANDRA-13211)
 * Fix Thread Leak in OutboundTcpConnection (CASSANDRA-13204)
 * Coalescing strategy can enter infinite loop (CASSANDRA-13159)


3.10
 * Fix secondary index queries regression (CASSANDRA-13013)
 * Add duration type to the protocol V5 (CASSANDRA-12850)
 * Fix duration type validation (CASSANDRA-13143)
 * Fix flaky GcCompactionTest (CASSANDRA-12664)
 * Fix TestHintedHandoff.hintedhandoff_decom_test (CASSANDRA-13058)
 * Fixed query monitoring for range queries (CASSANDRA-13050)
 * Remove outboundBindAny configuration property (CASSANDRA-12673)
 * Use correct bounds for all-data range when filtering (CASSANDRA-12666)
 * Remove timing window in test case (CASSANDRA-12875)
 * Resolve unit testing without JCE security libraries installed (CASSANDRA-12945)
 * Fix inconsistencies in cassandra-stress load balancing policy (CASSANDRA-12919)
 * Fix validation of non-frozen UDT cells (CASSANDRA-12916)
 * Don't shut down socket input/output on StreamSession (CASSANDRA-12903)
 * Fix Murmur3PartitionerTest (CASSANDRA-12858)
 * Move cqlsh syntax rules into separate module and allow easier customization (CASSANDRA-12897)
 * Fix CommitLogSegmentManagerTest (CASSANDRA-12283)
 * Fix cassandra-stress truncate option (CASSANDRA-12695)
 * Fix crossNode value when receiving messages (CASSANDRA-12791)
 * Don't load MX4J beans twice (CASSANDRA-12869)
 * Extend native protocol request flags, add versions to SUPPORTED, and introduce ProtocolVersion enum (CASSANDRA-12838)
 * Set JOINING mode when running pre-join tasks (CASSANDRA-12836)
 * remove net.mintern.primitive library due to license issue (CASSANDRA-12845)
 * Properly format IPv6 addresses when logging JMX service URL (CASSANDRA-12454)
 * Optimize the vnode allocation for single replica per DC (CASSANDRA-12777)
 * Use non-token restrictions for bounds when token restrictions are overridden (CASSANDRA-12419)
 * Fix CQLSH auto completion for PER PARTITION LIMIT (CASSANDRA-12803)
 * Use different build directories for Eclipse and Ant (CASSANDRA-12466)
 * Avoid potential AttributeError in cqlsh due to no table metadata (CASSANDRA-12815)
 * Fix RandomReplicationAwareTokenAllocatorTest.testExistingCluster (CASSANDRA-12812)
 * Upgrade commons-codec to 1.9 (CASSANDRA-12790)
 * Make the fanout size for LeveledCompactionStrategy to be configurable (CASSANDRA-11550)
 * Add duration data type (CASSANDRA-11873)
 * Fix timeout in ReplicationAwareTokenAllocatorTest (CASSANDRA-12784)
 * Improve sum aggregate functions (CASSANDRA-12417)
 * Make cassandra.yaml docs for batch_size_*_threshold_in_kb reflect changes in CASSANDRA-10876 (CASSANDRA-12761)
 * cqlsh fails to format collections when using aliases (CASSANDRA-11534)
 * Check for hash conflicts in prepared statements (CASSANDRA-12733)
 * Exit query parsing upon first error (CASSANDRA-12598)
 * Fix cassandra-stress to use single seed in UUID generation (CASSANDRA-12729)
 * CQLSSTableWriter does not allow Update statement (CASSANDRA-12450)
 * Config class uses boxed types but DD exposes primitive types (CASSANDRA-12199)
 * Add pre- and post-shutdown hooks to Storage Service (CASSANDRA-12461)
 * Add hint delivery metrics (CASSANDRA-12693)
 * Remove IndexInfo cache from FileIndexInfoRetriever (CASSANDRA-12731)
 * ColumnIndex does not reuse buffer (CASSANDRA-12502)
 * cdc column addition still breaks schema migration tasks (CASSANDRA-12697)
 * Upgrade metrics-reporter dependencies (CASSANDRA-12089)
 * Tune compaction thread count via nodetool (CASSANDRA-12248)
 * Add +=/-= shortcut syntax for update queries (CASSANDRA-12232)
 * Include repair session IDs in repair start message (CASSANDRA-12532)
 * Add a blocking task to Index, run before joining the ring (CASSANDRA-12039)
 * Fix NPE when using CQLSSTableWriter (CASSANDRA-12667)
 * Support optional backpressure strategies at the coordinator (CASSANDRA-9318)
 * Make randompartitioner work with new vnode allocation (CASSANDRA-12647)
 * Fix cassandra-stress graphing (CASSANDRA-12237)
 * Allow filtering on partition key columns for queries without secondary indexes (CASSANDRA-11031)
 * Fix Cassandra Stress reporting thread model and precision (CASSANDRA-12585)
 * Add JMH benchmarks.jar (CASSANDRA-12586)
 * Cleanup uses of AlterTableStatementColumn (CASSANDRA-12567)
 * Add keep-alive to streaming (CASSANDRA-11841)
 * Tracing payload is passed through newSession(..) (CASSANDRA-11706)
 * avoid deleting non existing sstable files and improve related log messages (CASSANDRA-12261)
 * json/yaml output format for nodetool compactionhistory (CASSANDRA-12486)
 * Retry all internode messages once after a connection is
   closed and reopened (CASSANDRA-12192)
 * Add support to rebuild from targeted replica (CASSANDRA-9875)
 * Add sequence distribution type to cassandra stress (CASSANDRA-12490)
 * "SELECT * FROM foo LIMIT ;" does not error out (CASSANDRA-12154)
 * Define executeLocally() at the ReadQuery Level (CASSANDRA-12474)
 * Extend read/write failure messages with a map of replica addresses
   to error codes in the v5 native protocol (CASSANDRA-12311)
 * Fix rebuild of SASI indexes with existing index files (CASSANDRA-12374)
 * Let DatabaseDescriptor not implicitly startup services (CASSANDRA-9054, 12550)
 * Fix clustering indexes in presence of static columns in SASI (CASSANDRA-12378)
 * Fix queries on columns with reversed type on SASI indexes (CASSANDRA-12223)
 * Added slow query log (CASSANDRA-12403)
 * Count full coordinated request against timeout (CASSANDRA-12256)
 * Allow TTL with null value on insert and update (CASSANDRA-12216)
 * Make decommission operation resumable (CASSANDRA-12008)
 * Add support to one-way targeted repair (CASSANDRA-9876)
 * Remove clientutil jar (CASSANDRA-11635)
 * Fix compaction throughput throttle (CASSANDRA-12366, CASSANDRA-12717)
 * Delay releasing Memtable memory on flush until PostFlush has finished running (CASSANDRA-12358)
 * Cassandra stress should dump all setting on startup (CASSANDRA-11914)
 * Make it possible to compact a given token range (CASSANDRA-10643)
 * Allow updating DynamicEndpointSnitch properties via JMX (CASSANDRA-12179)
 * Collect metrics on queries by consistency level (CASSANDRA-7384)
 * Add support for GROUP BY to SELECT statement (CASSANDRA-10707)
 * Deprecate memtable_cleanup_threshold and update default for memtable_flush_writers (CASSANDRA-12228)
 * Upgrade to OHC 0.4.4 (CASSANDRA-12133)
 * Add version command to cassandra-stress (CASSANDRA-12258)
 * Create compaction-stress tool (CASSANDRA-11844)
 * Garbage-collecting compaction operation and schema option (CASSANDRA-7019)
 * Add beta protocol flag for v5 native protocol (CASSANDRA-12142)
 * Support filtering on non-PRIMARY KEY columns in the CREATE
   MATERIALIZED VIEW statement's WHERE clause (CASSANDRA-10368)
 * Unify STDOUT and SYSTEMLOG logback format (CASSANDRA-12004)
 * COPY FROM should raise error for non-existing input files (CASSANDRA-12174)
 * Faster write path (CASSANDRA-12269)
 * Option to leave omitted columns in INSERT JSON unset (CASSANDRA-11424)
 * Support json/yaml output in nodetool tpstats (CASSANDRA-12035)
 * Expose metrics for successful/failed authentication attempts (CASSANDRA-10635)
 * Prepend snapshot name with "truncated" or "dropped" when a snapshot
   is taken before truncating or dropping a table (CASSANDRA-12178)
 * Optimize RestrictionSet (CASSANDRA-12153)
 * cqlsh does not automatically downgrade CQL version (CASSANDRA-12150)
 * Omit (de)serialization of state variable in UDAs (CASSANDRA-9613)
 * Create a system table to expose prepared statements (CASSANDRA-8831)
 * Reuse DataOutputBuffer from ColumnIndex (CASSANDRA-11970)
 * Remove DatabaseDescriptor dependency from SegmentedFile (CASSANDRA-11580)
 * Add supplied username to authentication error messages (CASSANDRA-12076)
 * Remove pre-startup check for open JMX port (CASSANDRA-12074)
 * Remove compaction Severity from DynamicEndpointSnitch (CASSANDRA-11738)
 * Restore resumable hints delivery (CASSANDRA-11960)
 * Properly report LWT contention (CASSANDRA-12626)
Merged from 3.0:
 * Dump threads when unit tests time out (CASSANDRA-13117)
 * Better error when modifying function permissions without explicit keyspace (CASSANDRA-12925)
 * Indexer is not correctly invoked when building indexes over sstables (CASSANDRA-13075)
 * Read repair is not blocking repair to finish in foreground repair (CASSANDRA-13115)
 * Stress daemon help is incorrect(CASSANDRA-12563)
 * Remove ALTER TYPE support (CASSANDRA-12443)
 * Fix assertion for certain legacy range tombstone pattern (CASSANDRA-12203)
 * Replace empty strings with null values if they cannot be converted (CASSANDRA-12794)
 * Fix deserialization of 2.x DeletedCells (CASSANDRA-12620)
 * Add parent repair session id to anticompaction log message (CASSANDRA-12186)
 * Improve contention handling on failure to acquire MV lock for streaming and hints (CASSANDRA-12905)
 * Fix DELETE and UPDATE queries with empty IN restrictions (CASSANDRA-12829)
 * Mark MVs as built after successful bootstrap (CASSANDRA-12984)
 * Estimated TS drop-time histogram updated with Cell.NO_DELETION_TIME (CASSANDRA-13040)
 * Nodetool compactionstats fails with NullPointerException (CASSANDRA-13021)
 * Thread local pools never cleaned up (CASSANDRA-13033)
 * Set RPC_READY to false when draining or if a node is marked as shutdown (CASSANDRA-12781)
 * CQL often queries static columns unnecessarily (CASSANDRA-12768)
 * Make sure sstables only get committed when it's safe to discard commit log records (CASSANDRA-12956)
 * Reject default_time_to_live option when creating or altering MVs (CASSANDRA-12868)
 * Nodetool should use a more sane max heap size (CASSANDRA-12739)
 * LocalToken ensures token values are cloned on heap (CASSANDRA-12651)
 * AnticompactionRequestSerializer serializedSize is incorrect (CASSANDRA-12934)
 * Prevent reloading of logback.xml from UDF sandbox (CASSANDRA-12535)
 * Reenable HeapPool (CASSANDRA-12900)
 * Disallow offheap_buffers memtable allocation (CASSANDRA-11039)
 * Fix CommitLogSegmentManagerTest (CASSANDRA-12283)
 * Pass root cause to CorruptBlockException when uncompression failed (CASSANDRA-12889)
 * Batch with multiple conditional updates for the same partition causes AssertionError (CASSANDRA-12867)
 * Make AbstractReplicationStrategy extendable from outside its package (CASSANDRA-12788)
 * Don't tell users to turn off consistent rangemovements during rebuild. (CASSANDRA-12296)
 * Fix CommitLogTest.testDeleteIfNotDirty (CASSANDRA-12854)
 * Avoid deadlock due to MV lock contention (CASSANDRA-12689)
 * Fix for KeyCacheCqlTest flakiness (CASSANDRA-12801)
 * Include SSTable filename in compacting large row message (CASSANDRA-12384)
 * Fix potential socket leak (CASSANDRA-12329, CASSANDRA-12330)
 * Fix ViewTest.testCompaction (CASSANDRA-12789)
 * Improve avg aggregate functions (CASSANDRA-12417)
 * Preserve quoted reserved keyword column names in MV creation (CASSANDRA-11803)
 * nodetool stopdaemon errors out (CASSANDRA-12646)
 * Split materialized view mutations on build to prevent OOM (CASSANDRA-12268)
 * mx4j does not work in 3.0.8 (CASSANDRA-12274)
 * Abort cqlsh copy-from in case of no answer after prolonged period of time (CASSANDRA-12740)
 * Avoid sstable corrupt exception due to dropped static column (CASSANDRA-12582)
 * Make stress use client mode to avoid checking commit log size on startup (CASSANDRA-12478)
 * Fix exceptions with new vnode allocation (CASSANDRA-12715)
 * Unify drain and shutdown processes (CASSANDRA-12509)
 * Fix NPE in ComponentOfSlice.isEQ() (CASSANDRA-12706)
 * Fix failure in LogTransactionTest (CASSANDRA-12632)
 * Fix potentially incomplete non-frozen UDT values when querying with the
   full primary key specified (CASSANDRA-12605)
 * Make sure repaired tombstones are dropped when only_purge_repaired_tombstones is enabled (CASSANDRA-12703)
 * Skip writing MV mutations to commitlog on mutation.applyUnsafe() (CASSANDRA-11670)
 * Establish consistent distinction between non-existing partition and NULL value for LWTs on static columns (CASSANDRA-12060)
 * Extend ColumnIdentifier.internedInstances key to include the type that generated the byte buffer (CASSANDRA-12516)
 * Handle composite prefixes with final EOC=0 as in 2.x and refactor LegacyLayout.decodeBound (CASSANDRA-12423)
 * select_distinct_with_deletions_test failing on non-vnode environments (CASSANDRA-11126)
 * Stack Overflow returned to queries while upgrading (CASSANDRA-12527)
 * Fix legacy regex for temporary files from 2.2 (CASSANDRA-12565)
 * Add option to state current gc_grace_seconds to tools/bin/sstablemetadata (CASSANDRA-12208)
 * Fix file system race condition that may cause LogAwareFileLister to fail to classify files (CASSANDRA-11889)
 * Fix file handle leaks due to simultaneous compaction/repair and
   listing snapshots, calculating snapshot sizes, or making schema
   changes (CASSANDRA-11594)
 * Fix nodetool repair exits with 0 for some errors (CASSANDRA-12508)
 * Do not shut down BatchlogManager twice during drain (CASSANDRA-12504)
 * Disk failure policy should not be invoked on out of space (CASSANDRA-12385)
 * Calculate last compacted key on startup (CASSANDRA-6216)
 * Add schema to snapshot manifest, add USING TIMESTAMP clause to ALTER TABLE statements (CASSANDRA-7190)
 * If CF has no clustering columns, any row cache is full partition cache (CASSANDRA-12499)
 * Correct log message for statistics of offheap memtable flush (CASSANDRA-12776)
 * Explicitly set locale for string validation (CASSANDRA-12541,CASSANDRA-12542,CASSANDRA-12543,CASSANDRA-12545)
Merged from 2.2:
 * Fix speculative retry bugs (CASSANDRA-13009)
 * Fix handling of nulls and unsets in IN conditions (CASSANDRA-12981)
 * Fix race causing infinite loop if Thrift server is stopped before it starts listening (CASSANDRA-12856)
 * CompactionTasks now correctly drops sstables out of compaction when not enough disk space is available (CASSANDRA-12979)
 * Remove support for non-JavaScript UDFs (CASSANDRA-12883)
 * Fix DynamicEndpointSnitch noop in multi-datacenter situations (CASSANDRA-13074)
 * cqlsh copy-from: encode column names to avoid primary key parsing errors (CASSANDRA-12909)
 * Temporarily fix bug that creates commit log when running offline tools (CASSANDRA-8616)
 * Reduce granuality of OpOrder.Group during index build (CASSANDRA-12796)
 * Test bind parameters and unset parameters in InsertUpdateIfConditionTest (CASSANDRA-12980)
 * Use saved tokens when setting local tokens on StorageService.joinRing (CASSANDRA-12935)
 * cqlsh: fix DESC TYPES errors (CASSANDRA-12914)
 * Fix leak on skipped SSTables in sstableupgrade (CASSANDRA-12899)
 * Avoid blocking gossip during pending range calculation (CASSANDRA-12281)
 * Fix purgeability of tombstones with max timestamp (CASSANDRA-12792)
 * Fail repair if participant dies during sync or anticompaction (CASSANDRA-12901)
 * cqlsh COPY: unprotected pk values before converting them if not using prepared statements (CASSANDRA-12863)
 * Fix Util.spinAssertEquals (CASSANDRA-12283)
 * Fix potential NPE for compactionstats (CASSANDRA-12462)
 * Prepare legacy authenticate statement if credentials table initialised after node startup (CASSANDRA-12813)
 * Change cassandra.wait_for_tracing_events_timeout_secs default to 0 (CASSANDRA-12754)
 * Clean up permissions when a UDA is dropped (CASSANDRA-12720)
 * Limit colUpdateTimeDelta histogram updates to reasonable deltas (CASSANDRA-11117)
 * Fix leak errors and execution rejected exceptions when draining (CASSANDRA-12457)
 * Fix merkle tree depth calculation (CASSANDRA-12580)
 * Make Collections deserialization more robust (CASSANDRA-12618)
 * Better handle invalid system roles table (CASSANDRA-12700)
 * Fix exceptions when enabling gossip on nodes that haven't joined the ring (CASSANDRA-12253)
 * Fix authentication problem when invoking cqlsh copy from a SOURCE command (CASSANDRA-12642)
 * Decrement pending range calculator jobs counter in finally block
 * cqlshlib tests: increase default execute timeout (CASSANDRA-12481)
 * Forward writes to replacement node when replace_address != broadcast_address (CASSANDRA-8523)
 * Fail repair on non-existing table (CASSANDRA-12279)
 * Enable repair -pr and -local together (fix regression of CASSANDRA-7450) (CASSANDRA-12522)
 * Split consistent range movement flag correction (CASSANDRA-12786)
Merged from 2.1:
 * Upgrade netty version to fix memory leak with client encryption (CASSANDRA-13114)
 * cqlsh copy-from: sort user type fields in csv (CASSANDRA-12959)
 * Don't skip sstables based on maxLocalDeletionTime (CASSANDRA-12765)


3.8, 3.9
 * Fix value skipping with counter columns (CASSANDRA-11726)
 * Fix nodetool tablestats miss SSTable count (CASSANDRA-12205)
 * Fixed flacky SSTablesIteratedTest (CASSANDRA-12282)
 * Fixed flacky SSTableRewriterTest: check file counts before calling validateCFS (CASSANDRA-12348)
 * cqlsh: Fix handling of $$-escaped strings (CASSANDRA-12189)
 * Fix SSL JMX requiring truststore containing server cert (CASSANDRA-12109)
 * RTE from new CDC column breaks in flight queries (CASSANDRA-12236)
 * Fix hdr logging for single operation workloads (CASSANDRA-12145)
 * Fix SASI PREFIX search in CONTAINS mode with partial terms (CASSANDRA-12073)
 * Increase size of flushExecutor thread pool (CASSANDRA-12071)
 * Partial revert of CASSANDRA-11971, cannot recycle buffer in SP.sendMessagesToNonlocalDC (CASSANDRA-11950)
 * Upgrade netty to 4.0.39 (CASSANDRA-12032, CASSANDRA-12034)
 * Improve details in compaction log message (CASSANDRA-12080)
 * Allow unset values in CQLSSTableWriter (CASSANDRA-11911)
 * Chunk cache to request compressor-compatible buffers if pool space is exhausted (CASSANDRA-11993)
 * Remove DatabaseDescriptor dependencies from SequentialWriter (CASSANDRA-11579)
 * Move skip_stop_words filter before stemming (CASSANDRA-12078)
 * Support seek() in EncryptedFileSegmentInputStream (CASSANDRA-11957)
 * SSTable tools mishandling LocalPartitioner (CASSANDRA-12002)
 * When SEPWorker assigned work, set thread name to match pool (CASSANDRA-11966)
 * Add cross-DC latency metrics (CASSANDRA-11596)
 * Allow terms in selection clause (CASSANDRA-10783)
 * Add bind variables to trace (CASSANDRA-11719)
 * Switch counter shards' clock to timestamps (CASSANDRA-9811)
 * Introduce HdrHistogram and response/service/wait separation to stress tool (CASSANDRA-11853)
 * entry-weighers in QueryProcessor should respect partitionKeyBindIndexes field (CASSANDRA-11718)
 * Support older ant versions (CASSANDRA-11807)
 * Estimate compressed on disk size when deciding if sstable size limit reached (CASSANDRA-11623)
 * cassandra-stress profiles should support case sensitive schemas (CASSANDRA-11546)
 * Remove DatabaseDescriptor dependency from FileUtils (CASSANDRA-11578)
 * Faster streaming (CASSANDRA-9766)
 * Add prepared query parameter to trace for "Execute CQL3 prepared query" session (CASSANDRA-11425)
 * Add repaired percentage metric (CASSANDRA-11503)
 * Add Change-Data-Capture (CASSANDRA-8844)
Merged from 3.0:
 * Fix paging for 2.x to 3.x upgrades (CASSANDRA-11195)
 * Fix clean interval not sent to commit log for empty memtable flush (CASSANDRA-12436)
 * Fix potential resource leak in RMIServerSocketFactoryImpl (CASSANDRA-12331)
 * Make sure compaction stats are updated when compaction is interrupted (CASSANDRA-12100)
 * Change commitlog and sstables to track dirty and clean intervals (CASSANDRA-11828)
 * NullPointerException during compaction on table with static columns (CASSANDRA-12336)
 * Fixed ConcurrentModificationException when reading metrics in GraphiteReporter (CASSANDRA-11823)
 * Fix upgrade of super columns on thrift (CASSANDRA-12335)
 * Fixed flacky BlacklistingCompactionsTest, switched to fixed size types and increased corruption size (CASSANDRA-12359)
 * Rerun ReplicationAwareTokenAllocatorTest on failure to avoid flakiness (CASSANDRA-12277)
 * Exception when computing read-repair for range tombstones (CASSANDRA-12263)
 * Lost counter writes in compact table and static columns (CASSANDRA-12219)
 * AssertionError with MVs on updating a row that isn't indexed due to a null value (CASSANDRA-12247)
 * Disable RR and speculative retry with EACH_QUORUM reads (CASSANDRA-11980)
 * Add option to override compaction space check (CASSANDRA-12180)
 * Faster startup by only scanning each directory for temporary files once (CASSANDRA-12114)
 * Respond with v1/v2 protocol header when responding to driver that attempts
   to connect with too low of a protocol version (CASSANDRA-11464)
 * NullPointerExpception when reading/compacting table (CASSANDRA-11988)
 * Fix problem with undeleteable rows on upgrade to new sstable format (CASSANDRA-12144)
 * Fix potential bad messaging service message for paged range reads
   within mixed-version 3.x clusters (CASSANDRA-12249)
 * Fix paging logic for deleted partitions with static columns (CASSANDRA-12107)
 * Wait until the message is being send to decide which serializer must be used (CASSANDRA-11393)
 * Fix migration of static thrift column names with non-text comparators (CASSANDRA-12147)
 * Fix upgrading sparse tables that are incorrectly marked as dense (CASSANDRA-11315)
 * Fix reverse queries ignoring range tombstones (CASSANDRA-11733)
 * Avoid potential race when rebuilding CFMetaData (CASSANDRA-12098)
 * Avoid missing sstables when getting the canonical sstables (CASSANDRA-11996)
 * Always select the live sstables when getting sstables in bounds (CASSANDRA-11944)
 * Fix column ordering of results with static columns for Thrift requests in
   a mixed 2.x/3.x cluster, also fix potential non-resolved duplication of
   those static columns in query results (CASSANDRA-12123)
 * Avoid digest mismatch with empty but static rows (CASSANDRA-12090)
 * Fix EOF exception when altering column type (CASSANDRA-11820)
 * Fix potential race in schema during new table creation (CASSANDRA-12083)
 * cqlsh: fix error handling in rare COPY FROM failure scenario (CASSANDRA-12070)
 * Disable autocompaction during drain (CASSANDRA-11878)
 * Add a metrics timer to MemtablePool and use it to track time spent blocked on memory in MemtableAllocator (CASSANDRA-11327)
 * Fix upgrading schema with super columns with non-text subcomparators (CASSANDRA-12023)
 * Add TimeWindowCompactionStrategy (CASSANDRA-9666)
 * Fix JsonTransformer output of partition with deletion info (CASSANDRA-12418)
 * Fix NPE in SSTableLoader when specifying partial directory path (CASSANDRA-12609)
Merged from 2.2:
 * Add local address entry in PropertyFileSnitch (CASSANDRA-11332)
 * cqlsh copy: fix missing counter values (CASSANDRA-12476)
 * Move migration tasks to non-periodic queue, assure flush executor shutdown after non-periodic executor (CASSANDRA-12251)
 * cqlsh copy: fixed possible race in initializing feeding thread (CASSANDRA-11701)
 * Only set broadcast_rpc_address on Ec2MultiRegionSnitch if it's not set (CASSANDRA-11357)
 * Update StorageProxy range metrics for timeouts, failures and unavailables (CASSANDRA-9507)
 * Add Sigar to classes included in clientutil.jar (CASSANDRA-11635)
 * Add decay to histograms and timers used for metrics (CASSANDRA-11752)
 * Fix hanging stream session (CASSANDRA-10992)
 * Fix INSERT JSON, fromJson() support of smallint, tinyint types (CASSANDRA-12371)
 * Restore JVM metric export for metric reporters (CASSANDRA-12312)
 * Release sstables of failed stream sessions only when outgoing transfers are finished (CASSANDRA-11345)
 * Wait for tracing events before returning response and query at same consistency level client side (CASSANDRA-11465)
 * cqlsh copyutil should get host metadata by connected address (CASSANDRA-11979)
 * Fixed cqlshlib.test.remove_test_db (CASSANDRA-12214)
 * Synchronize ThriftServer::stop() (CASSANDRA-12105)
 * Use dedicated thread for JMX notifications (CASSANDRA-12146)
 * Improve streaming synchronization and fault tolerance (CASSANDRA-11414)
 * MemoryUtil.getShort() should return an unsigned short also for architectures not supporting unaligned memory accesses (CASSANDRA-11973)
Merged from 2.1:
 * Fix queries with empty ByteBuffer values in clustering column restrictions (CASSANDRA-12127)
 * Disable passing control to post-flush after flush failure to prevent data loss (CASSANDRA-11828)
 * Allow STCS-in-L0 compactions to reduce scope with LCS (CASSANDRA-12040)
 * cannot use cql since upgrading python to 2.7.11+ (CASSANDRA-11850)
 * Fix filtering on clustering columns when 2i is used (CASSANDRA-11907)


3.0.8
 * Fix potential race in schema during new table creation (CASSANDRA-12083)
 * cqlsh: fix error handling in rare COPY FROM failure scenario (CASSANDRA-12070)
 * Disable autocompaction during drain (CASSANDRA-11878)
 * Add a metrics timer to MemtablePool and use it to track time spent blocked on memory in MemtableAllocator (CASSANDRA-11327)
 * Fix upgrading schema with super columns with non-text subcomparators (CASSANDRA-12023)
 * Add TimeWindowCompactionStrategy (CASSANDRA-9666)
Merged from 2.2:
 * Allow nodetool info to run with readonly JMX access (CASSANDRA-11755)
 * Validate bloom_filter_fp_chance against lowest supported
   value when the table is created (CASSANDRA-11920)
 * Don't send erroneous NEW_NODE notifications on restart (CASSANDRA-11038)
 * StorageService shutdown hook should use a volatile variable (CASSANDRA-11984)
Merged from 2.1:
 * Add system property to set the max number of native transport requests in queue (CASSANDRA-11363)
 * Fix queries with empty ByteBuffer values in clustering column restrictions (CASSANDRA-12127)
 * Disable passing control to post-flush after flush failure to prevent data loss (CASSANDRA-11828)
 * Allow STCS-in-L0 compactions to reduce scope with LCS (CASSANDRA-12040)
 * cannot use cql since upgrading python to 2.7.11+ (CASSANDRA-11850)
 * Fix filtering on clustering columns when 2i is used (CASSANDRA-11907)
 * Avoid stalling paxos when the paxos state expires (CASSANDRA-12043)
 * Remove finished incoming streaming connections from MessagingService (CASSANDRA-11854)
 * Don't try to get sstables for non-repairing column families (CASSANDRA-12077)
 * Avoid marking too many sstables as repaired (CASSANDRA-11696)
 * Prevent select statements with clustering key > 64k (CASSANDRA-11882)
 * Fix clock skew corrupting other nodes with paxos (CASSANDRA-11991)
 * Remove distinction between non-existing static columns and existing but null in LWTs (CASSANDRA-9842)
 * Cache local ranges when calculating repair neighbors (CASSANDRA-11934)
 * Allow LWT operation on static column with only partition keys (CASSANDRA-10532)
 * Create interval tree over canonical sstables to avoid missing sstables during streaming (CASSANDRA-11886)
 * cqlsh COPY FROM: shutdown parent cluster after forking, to avoid corrupting SSL connections (CASSANDRA-11749)


3.7
 * Support multiple folders for user defined compaction tasks (CASSANDRA-11765)
 * Fix race in CompactionStrategyManager's pause/resume (CASSANDRA-11922)
Merged from 3.0:
 * Fix legacy serialization of Thrift-generated non-compound range tombstones
   when communicating with 2.x nodes (CASSANDRA-11930)
 * Fix Directories instantiations where CFS.initialDirectories should be used (CASSANDRA-11849)
 * Avoid referencing DatabaseDescriptor in AbstractType (CASSANDRA-11912)
 * Don't use static dataDirectories field in Directories instances (CASSANDRA-11647)
 * Fix sstables not being protected from removal during index build (CASSANDRA-11905)
 * cqlsh: Suppress stack trace from Read/WriteFailures (CASSANDRA-11032)
 * Remove unneeded code to repair index summaries that have
   been improperly down-sampled (CASSANDRA-11127)
 * Avoid WriteTimeoutExceptions during commit log replay due to materialized
   view lock contention (CASSANDRA-11891)
 * Prevent OOM failures on SSTable corruption, improve tests for corruption detection (CASSANDRA-9530)
 * Use CFS.initialDirectories when clearing snapshots (CASSANDRA-11705)
 * Allow compaction strategies to disable early open (CASSANDRA-11754)
 * Refactor Materialized View code (CASSANDRA-11475)
 * Update Java Driver (CASSANDRA-11615)
Merged from 2.2:
 * Persist local metadata earlier in startup sequence (CASSANDRA-11742)
 * cqlsh: fix tab completion for case-sensitive identifiers (CASSANDRA-11664)
 * Avoid showing estimated key as -1 in tablestats (CASSANDRA-11587)
 * Fix possible race condition in CommitLog.recover (CASSANDRA-11743)
 * Enable client encryption in sstableloader with cli options (CASSANDRA-11708)
 * Possible memory leak in NIODataInputStream (CASSANDRA-11867)
 * Add seconds to cqlsh tracing session duration (CASSANDRA-11753)
 * Fix commit log replay after out-of-order flush completion (CASSANDRA-9669)
 * Prohibit Reversed Counter type as part of the PK (CASSANDRA-9395)
 * cqlsh: correctly handle non-ascii chars in error messages (CASSANDRA-11626)
Merged from 2.1:
 * Run CommitLog tests with different compression settings (CASSANDRA-9039)
 * cqlsh: apply current keyspace to source command (CASSANDRA-11152)
 * Clear out parent repair session if repair coordinator dies (CASSANDRA-11824)
 * Set default streaming_socket_timeout_in_ms to 24 hours (CASSANDRA-11840)
 * Do not consider local node a valid source during replace (CASSANDRA-11848)
 * Add message dropped tasks to nodetool netstats (CASSANDRA-11855)
 * Avoid holding SSTableReaders for duration of incremental repair (CASSANDRA-11739)


3.6
 * Correctly migrate schema for frozen UDTs during 2.x -> 3.x upgrades
   (does not affect any released versions) (CASSANDRA-11613)
 * Allow server startup if JMX is configured directly (CASSANDRA-11725)
 * Prevent direct memory OOM on buffer pool allocations (CASSANDRA-11710)
 * Enhanced Compaction Logging (CASSANDRA-10805)
 * Make prepared statement cache size configurable (CASSANDRA-11555)
 * Integrated JMX authentication and authorization (CASSANDRA-10091)
 * Add units to stress ouput (CASSANDRA-11352)
 * Fix PER PARTITION LIMIT for single and multi partitions queries (CASSANDRA-11603)
 * Add uncompressed chunk cache for RandomAccessReader (CASSANDRA-5863)
 * Clarify ClusteringPrefix hierarchy (CASSANDRA-11213)
 * Always perform collision check before joining ring (CASSANDRA-10134)
 * SSTableWriter output discrepancy (CASSANDRA-11646)
 * Fix potential timeout in NativeTransportService.testConcurrentDestroys (CASSANDRA-10756)
 * Support large partitions on the 3.0 sstable format (CASSANDRA-11206,11763)
 * Add support to rebuild from specific range (CASSANDRA-10406)
 * Optimize the overlapping lookup by calculating all the
   bounds in advance (CASSANDRA-11571)
 * Support json/yaml output in nodetool tablestats (CASSANDRA-5977)
 * (stress) Add datacenter option to -node options (CASSANDRA-11591)
 * Fix handling of empty slices (CASSANDRA-11513)
 * Make number of cores used by cqlsh COPY visible to testing code (CASSANDRA-11437)
 * Allow filtering on clustering columns for queries without secondary indexes (CASSANDRA-11310)
 * Refactor Restriction hierarchy (CASSANDRA-11354)
 * Eliminate allocations in R/W path (CASSANDRA-11421)
 * Update Netty to 4.0.36 (CASSANDRA-11567)
 * Fix PER PARTITION LIMIT for queries requiring post-query ordering (CASSANDRA-11556)
 * Allow instantiation of UDTs and tuples in UDFs (CASSANDRA-10818)
 * Support UDT in CQLSSTableWriter (CASSANDRA-10624)
 * Support for non-frozen user-defined types, updating
   individual fields of user-defined types (CASSANDRA-7423)
 * Make LZ4 compression level configurable (CASSANDRA-11051)
 * Allow per-partition LIMIT clause in CQL (CASSANDRA-7017)
 * Make custom filtering more extensible with UserExpression (CASSANDRA-11295)
 * Improve field-checking and error reporting in cassandra.yaml (CASSANDRA-10649)
 * Print CAS stats in nodetool proxyhistograms (CASSANDRA-11507)
 * More user friendly error when providing an invalid token to nodetool (CASSANDRA-9348)
 * Add static column support to SASI index (CASSANDRA-11183)
 * Support EQ/PREFIX queries in SASI CONTAINS mode without tokenization (CASSANDRA-11434)
 * Support LIKE operator in prepared statements (CASSANDRA-11456)
 * Add a command to see if a Materialized View has finished building (CASSANDRA-9967)
 * Log endpoint and port associated with streaming operation (CASSANDRA-8777)
 * Print sensible units for all log messages (CASSANDRA-9692)
 * Upgrade Netty to version 4.0.34 (CASSANDRA-11096)
 * Break the CQL grammar into separate Parser and Lexer (CASSANDRA-11372)
 * Compress only inter-dc traffic by default (CASSANDRA-8888)
 * Add metrics to track write amplification (CASSANDRA-11420)
 * cassandra-stress: cannot handle "value-less" tables (CASSANDRA-7739)
 * Add/drop multiple columns in one ALTER TABLE statement (CASSANDRA-10411)
 * Add require_endpoint_verification opt for internode encryption (CASSANDRA-9220)
 * Add auto import java.util for UDF code block (CASSANDRA-11392)
 * Add --hex-format option to nodetool getsstables (CASSANDRA-11337)
 * sstablemetadata should print sstable min/max token (CASSANDRA-7159)
 * Do not wrap CassandraException in TriggerExecutor (CASSANDRA-9421)
 * COPY TO should have higher double precision (CASSANDRA-11255)
 * Stress should exit with non-zero status after failure (CASSANDRA-10340)
 * Add client to cqlsh SHOW_SESSION (CASSANDRA-8958)
 * Fix nodetool tablestats keyspace level metrics (CASSANDRA-11226)
 * Store repair options in parent_repair_history (CASSANDRA-11244)
 * Print current leveling in sstableofflinerelevel (CASSANDRA-9588)
 * Change repair message for keyspaces with RF 1 (CASSANDRA-11203)
 * Remove hard-coded SSL cipher suites and protocols (CASSANDRA-10508)
 * Improve concurrency in CompactionStrategyManager (CASSANDRA-10099)
 * (cqlsh) interpret CQL type for formatting blobs (CASSANDRA-11274)
 * Refuse to start and print txn log information in case of disk
   corruption (CASSANDRA-10112)
 * Resolve some eclipse-warnings (CASSANDRA-11086)
 * (cqlsh) Show static columns in a different color (CASSANDRA-11059)
 * Allow to remove TTLs on table with default_time_to_live (CASSANDRA-11207)
Merged from 3.0:
 * Disallow creating view with a static column (CASSANDRA-11602)
 * Reduce the amount of object allocations caused by the getFunctions methods (CASSANDRA-11593)
 * Potential error replaying commitlog with smallint/tinyint/date/time types (CASSANDRA-11618)
 * Fix queries with filtering on counter columns (CASSANDRA-11629)
 * Improve tombstone printing in sstabledump (CASSANDRA-11655)
 * Fix paging for range queries where all clustering columns are specified (CASSANDRA-11669)
 * Don't require HEAP_NEW_SIZE to be set when using G1 (CASSANDRA-11600)
 * Fix sstabledump not showing cells after tombstone marker (CASSANDRA-11654)
 * Ignore all LocalStrategy keyspaces for streaming and other related
   operations (CASSANDRA-11627)
 * Ensure columnfilter covers indexed columns for thrift 2i queries (CASSANDRA-11523)
 * Only open one sstable scanner per sstable (CASSANDRA-11412)
 * Option to specify ProtocolVersion in cassandra-stress (CASSANDRA-11410)
 * ArithmeticException in avgFunctionForDecimal (CASSANDRA-11485)
 * LogAwareFileLister should only use OLD sstable files in current folder to determine disk consistency (CASSANDRA-11470)
 * Notify indexers of expired rows during compaction (CASSANDRA-11329)
 * Properly respond with ProtocolError when a v1/v2 native protocol
   header is received (CASSANDRA-11464)
 * Validate that num_tokens and initial_token are consistent with one another (CASSANDRA-10120)
Merged from 2.2:
 * Exit JVM if JMX server fails to startup (CASSANDRA-11540)
 * Produce a heap dump when exiting on OOM (CASSANDRA-9861)
 * Restore ability to filter on clustering columns when using a 2i (CASSANDRA-11510)
 * JSON datetime formatting needs timezone (CASSANDRA-11137)
 * Fix is_dense recalculation for Thrift-updated tables (CASSANDRA-11502)
 * Remove unnescessary file existence check during anticompaction (CASSANDRA-11660)
 * Add missing files to debian packages (CASSANDRA-11642)
 * Avoid calling Iterables::concat in loops during ModificationStatement::getFunctions (CASSANDRA-11621)
 * cqlsh: COPY FROM should use regular inserts for single statement batches and
   report errors correctly if workers processes crash on initialization (CASSANDRA-11474)
 * Always close cluster with connection in CqlRecordWriter (CASSANDRA-11553)
 * Allow only DISTINCT queries with partition keys restrictions (CASSANDRA-11339)
 * CqlConfigHelper no longer requires both a keystore and truststore to work (CASSANDRA-11532)
 * Make deprecated repair methods backward-compatible with previous notification service (CASSANDRA-11430)
 * IncomingStreamingConnection version check message wrong (CASSANDRA-11462)
Merged from 2.1:
 * Support mlockall on IBM POWER arch (CASSANDRA-11576)
 * Add option to disable use of severity in DynamicEndpointSnitch (CASSANDRA-11737)
 * cqlsh COPY FROM fails for null values with non-prepared statements (CASSANDRA-11631)
 * Make cython optional in pylib/setup.py (CASSANDRA-11630)
 * Change order of directory searching for cassandra.in.sh to favor local one (CASSANDRA-11628)
 * cqlsh COPY FROM fails with []{} chars in UDT/tuple fields/values (CASSANDRA-11633)
 * clqsh: COPY FROM throws TypeError with Cython extensions enabled (CASSANDRA-11574)
 * cqlsh: COPY FROM ignores NULL values in conversion (CASSANDRA-11549)
 * Validate levels when building LeveledScanner to avoid overlaps with orphaned sstables (CASSANDRA-9935)


3.5
 * StaticTokenTreeBuilder should respect posibility of duplicate tokens (CASSANDRA-11525)
 * Correctly fix potential assertion error during compaction (CASSANDRA-11353)
 * Avoid index segment stitching in RAM which lead to OOM on big SSTable files (CASSANDRA-11383)
 * Fix clustering and row filters for LIKE queries on clustering columns (CASSANDRA-11397)
Merged from 3.0:
 * Fix rare NPE on schema upgrade from 2.x to 3.x (CASSANDRA-10943)
 * Improve backoff policy for cqlsh COPY FROM (CASSANDRA-11320)
 * Improve IF NOT EXISTS check in CREATE INDEX (CASSANDRA-11131)
 * Upgrade ohc to 0.4.3
 * Enable SO_REUSEADDR for JMX RMI server sockets (CASSANDRA-11093)
 * Allocate merkletrees with the correct size (CASSANDRA-11390)
 * Support streaming pre-3.0 sstables (CASSANDRA-10990)
 * Add backpressure to compressed or encrypted commit log (CASSANDRA-10971)
 * SSTableExport supports secondary index tables (CASSANDRA-11330)
 * Fix sstabledump to include missing info in debug output (CASSANDRA-11321)
 * Establish and implement canonical bulk reading workload(s) (CASSANDRA-10331)
 * Fix paging for IN queries on tables without clustering columns (CASSANDRA-11208)
 * Remove recursive call from CompositesSearcher (CASSANDRA-11304)
 * Fix filtering on non-primary key columns for queries without index (CASSANDRA-6377)
 * Fix sstableloader fail when using materialized view (CASSANDRA-11275)
Merged from 2.2:
 * DatabaseDescriptor should log stacktrace in case of Eception during seed provider creation (CASSANDRA-11312)
 * Use canonical path for directory in SSTable descriptor (CASSANDRA-10587)
 * Add cassandra-stress keystore option (CASSANDRA-9325)
 * Dont mark sstables as repairing with sub range repairs (CASSANDRA-11451)
 * Notify when sstables change after cancelling compaction (CASSANDRA-11373)
 * cqlsh: COPY FROM should check that explicit column names are valid (CASSANDRA-11333)
 * Add -Dcassandra.start_gossip startup option (CASSANDRA-10809)
 * Fix UTF8Validator.validate() for modified UTF-8 (CASSANDRA-10748)
 * Clarify that now() function is calculated on the coordinator node in CQL documentation (CASSANDRA-10900)
 * Fix bloom filter sizing with LCS (CASSANDRA-11344)
 * (cqlsh) Fix error when result is 0 rows with EXPAND ON (CASSANDRA-11092)
 * Add missing newline at end of bin/cqlsh (CASSANDRA-11325)
 * Unresolved hostname leads to replace being ignored (CASSANDRA-11210)
 * Only log yaml config once, at startup (CASSANDRA-11217)
 * Reference leak with parallel repairs on the same table (CASSANDRA-11215)
Merged from 2.1:
 * Add a -j parameter to scrub/cleanup/upgradesstables to state how
   many threads to use (CASSANDRA-11179)
 * COPY FROM on large datasets: fix progress report and debug performance (CASSANDRA-11053)
 * InvalidateKeys should have a weak ref to key cache (CASSANDRA-11176)


3.4
 * (cqlsh) add cqlshrc option to always connect using ssl (CASSANDRA-10458)
 * Cleanup a few resource warnings (CASSANDRA-11085)
 * Allow custom tracing implementations (CASSANDRA-10392)
 * Extract LoaderOptions to be able to be used from outside (CASSANDRA-10637)
 * fix OnDiskIndexTest to properly treat empty ranges (CASSANDRA-11205)
 * fix TrackerTest to handle new notifications (CASSANDRA-11178)
 * add SASI validation for partitioner and complex columns (CASSANDRA-11169)
 * Add caching of encrypted credentials in PasswordAuthenticator (CASSANDRA-7715)
 * fix SASI memtable switching on flush (CASSANDRA-11159)
 * Remove duplicate offline compaction tracking (CASSANDRA-11148)
 * fix EQ semantics of analyzed SASI indexes (CASSANDRA-11130)
 * Support long name output for nodetool commands (CASSANDRA-7950)
 * Encrypted hints (CASSANDRA-11040)
 * SASI index options validation (CASSANDRA-11136)
 * Optimize disk seek using min/max column name meta data when the LIMIT clause is used
   (CASSANDRA-8180)
 * Add LIKE support to CQL3 (CASSANDRA-11067)
 * Generic Java UDF types (CASSANDRA-10819)
 * cqlsh: Include sub-second precision in timestamps by default (CASSANDRA-10428)
 * Set javac encoding to utf-8 (CASSANDRA-11077)
 * Integrate SASI index into Cassandra (CASSANDRA-10661)
 * Add --skip-flush option to nodetool snapshot
 * Skip values for non-queried columns (CASSANDRA-10657)
 * Add support for secondary indexes on static columns (CASSANDRA-8103)
 * CommitLogUpgradeTestMaker creates broken commit logs (CASSANDRA-11051)
 * Add metric for number of dropped mutations (CASSANDRA-10866)
 * Simplify row cache invalidation code (CASSANDRA-10396)
 * Support user-defined compaction through nodetool (CASSANDRA-10660)
 * Stripe view locks by key and table ID to reduce contention (CASSANDRA-10981)
 * Add nodetool gettimeout and settimeout commands (CASSANDRA-10953)
 * Add 3.0 metadata to sstablemetadata output (CASSANDRA-10838)
Merged from 3.0:
 * MV should only query complex columns included in the view (CASSANDRA-11069)
 * Failed aggregate creation breaks server permanently (CASSANDRA-11064)
 * Add sstabledump tool (CASSANDRA-7464)
 * Introduce backpressure for hints (CASSANDRA-10972)
 * Fix ClusteringPrefix not being able to read tombstone range boundaries (CASSANDRA-11158)
 * Prevent logging in sandboxed state (CASSANDRA-11033)
 * Disallow drop/alter operations of UDTs used by UDAs (CASSANDRA-10721)
 * Add query time validation method on Index (CASSANDRA-11043)
 * Avoid potential AssertionError in mixed version cluster (CASSANDRA-11128)
 * Properly handle hinted handoff after topology changes (CASSANDRA-5902)
 * AssertionError when listing sstable files on inconsistent disk state (CASSANDRA-11156)
 * Fix wrong rack counting and invalid conditions check for TokenAllocation
   (CASSANDRA-11139)
 * Avoid creating empty hint files (CASSANDRA-11090)
 * Fix leak detection strong reference loop using weak reference (CASSANDRA-11120)
 * Configurie BatchlogManager to stop delayed tasks on shutdown (CASSANDRA-11062)
 * Hadoop integration is incompatible with Cassandra Driver 3.0.0 (CASSANDRA-11001)
 * Add dropped_columns to the list of schema table so it gets handled
   properly (CASSANDRA-11050)
 * Fix NPE when using forceRepairRangeAsync without DC (CASSANDRA-11239)
Merged from 2.2:
 * Preserve order for preferred SSL cipher suites (CASSANDRA-11164)
 * Range.compareTo() violates the contract of Comparable (CASSANDRA-11216)
 * Avoid NPE when serializing ErrorMessage with null message (CASSANDRA-11167)
 * Replacing an aggregate with a new version doesn't reset INITCOND (CASSANDRA-10840)
 * (cqlsh) cqlsh cannot be called through symlink (CASSANDRA-11037)
 * fix ohc and java-driver pom dependencies in build.xml (CASSANDRA-10793)
 * Protect from keyspace dropped during repair (CASSANDRA-11065)
 * Handle adding fields to a UDT in SELECT JSON and toJson() (CASSANDRA-11146)
 * Better error message for cleanup (CASSANDRA-10991)
 * cqlsh pg-style-strings broken if line ends with ';' (CASSANDRA-11123)
 * Always persist upsampled index summaries (CASSANDRA-10512)
 * (cqlsh) Fix inconsistent auto-complete (CASSANDRA-10733)
 * Make SELECT JSON and toJson() threadsafe (CASSANDRA-11048)
 * Fix SELECT on tuple relations for mixed ASC/DESC clustering order (CASSANDRA-7281)
 * Use cloned TokenMetadata in size estimates to avoid race against membership check
   (CASSANDRA-10736)
 * (cqlsh) Support utf-8/cp65001 encoding on Windows (CASSANDRA-11030)
 * Fix paging on DISTINCT queries repeats result when first row in partition changes
   (CASSANDRA-10010)
 * (cqlsh) Support timezone conversion using pytz (CASSANDRA-10397)
 * cqlsh: change default encoding to UTF-8 (CASSANDRA-11124)
Merged from 2.1:
 * Checking if an unlogged batch is local is inefficient (CASSANDRA-11529)
 * Fix out-of-space error treatment in memtable flushing (CASSANDRA-11448).
 * Don't do defragmentation if reading from repaired sstables (CASSANDRA-10342)
 * Fix streaming_socket_timeout_in_ms not enforced (CASSANDRA-11286)
 * Avoid dropping message too quickly due to missing unit conversion (CASSANDRA-11302)
 * Don't remove FailureDetector history on removeEndpoint (CASSANDRA-10371)
 * Only notify if repair status changed (CASSANDRA-11172)
 * Use logback setting for 'cassandra -v' command (CASSANDRA-10767)
 * Fix sstableloader to unthrottle streaming by default (CASSANDRA-9714)
 * Fix incorrect warning in 'nodetool status' (CASSANDRA-10176)
 * Properly release sstable ref when doing offline scrub (CASSANDRA-10697)
 * Improve nodetool status performance for large cluster (CASSANDRA-7238)
 * Gossiper#isEnabled is not thread safe (CASSANDRA-11116)
 * Avoid major compaction mixing repaired and unrepaired sstables in DTCS (CASSANDRA-11113)
 * Make it clear what DTCS timestamp_resolution is used for (CASSANDRA-11041)
 * (cqlsh) Display milliseconds when datetime overflows (CASSANDRA-10625)


3.3
 * Avoid infinite loop if owned range is smaller than number of
   data dirs (CASSANDRA-11034)
 * Avoid bootstrap hanging when existing nodes have no data to stream (CASSANDRA-11010)
Merged from 3.0:
 * Remove double initialization of newly added tables (CASSANDRA-11027)
 * Filter keys searcher results by target range (CASSANDRA-11104)
 * Fix deserialization of legacy read commands (CASSANDRA-11087)
 * Fix incorrect computation of deletion time in sstable metadata (CASSANDRA-11102)
 * Avoid memory leak when collecting sstable metadata (CASSANDRA-11026)
 * Mutations do not block for completion under view lock contention (CASSANDRA-10779)
 * Invalidate legacy schema tables when unloading them (CASSANDRA-11071)
 * (cqlsh) handle INSERT and UPDATE statements with LWT conditions correctly
   (CASSANDRA-11003)
 * Fix DISTINCT queries in mixed version clusters (CASSANDRA-10762)
 * Migrate build status for indexes along with legacy schema (CASSANDRA-11046)
 * Ensure SSTables for legacy KEYS indexes can be read (CASSANDRA-11045)
 * Added support for IBM zSystems architecture (CASSANDRA-11054)
 * Update CQL documentation (CASSANDRA-10899)
 * Check the column name, not cell name, for dropped columns when reading
   legacy sstables (CASSANDRA-11018)
 * Don't attempt to index clustering values of static rows (CASSANDRA-11021)
 * Remove checksum files after replaying hints (CASSANDRA-10947)
 * Support passing base table metadata to custom 2i validation (CASSANDRA-10924)
 * Ensure stale index entries are purged during reads (CASSANDRA-11013)
 * (cqlsh) Also apply --connect-timeout to control connection
   timeout (CASSANDRA-10959)
 * Fix AssertionError when removing from list using UPDATE (CASSANDRA-10954)
 * Fix UnsupportedOperationException when reading old sstable with range
   tombstone (CASSANDRA-10743)
 * MV should use the maximum timestamp of the primary key (CASSANDRA-10910)
 * Fix potential assertion error during compaction (CASSANDRA-10944)
Merged from 2.2:
 * maxPurgeableTimestamp needs to check memtables too (CASSANDRA-9949)
 * Apply change to compaction throughput in real time (CASSANDRA-10025)
 * (cqlsh) encode input correctly when saving history
 * Fix potential NPE on ORDER BY queries with IN (CASSANDRA-10955)
 * Start L0 STCS-compactions even if there is a L0 -> L1 compaction
   going (CASSANDRA-10979)
 * Make UUID LSB unique per process (CASSANDRA-7925)
 * Avoid NPE when performing sstable tasks (scrub etc.) (CASSANDRA-10980)
 * Make sure client gets tombstone overwhelmed warning (CASSANDRA-9465)
 * Fix error streaming section more than 2GB (CASSANDRA-10961)
 * Histogram buckets exposed in jmx are sorted incorrectly (CASSANDRA-10975)
 * Enable GC logging by default (CASSANDRA-10140)
 * Optimize pending range computation (CASSANDRA-9258)
 * Skip commit log and saved cache directories in SSTable version startup check (CASSANDRA-10902)
 * drop/alter user should be case sensitive (CASSANDRA-10817)
Merged from 2.1:
 * test_bulk_round_trip_blogposts is failing occasionally (CASSANDRA-10938)
 * Fix isJoined return true only after becoming cluster member (CASANDRA-11007)
 * Fix bad gossip generation seen in long-running clusters (CASSANDRA-10969)
 * Avoid NPE when incremental repair fails (CASSANDRA-10909)
 * Unmark sstables compacting once they are done in cleanup/scrub/upgradesstables (CASSANDRA-10829)
 * Allow simultaneous bootstrapping with strict consistency when no vnodes are used (CASSANDRA-11005)
 * Log a message when major compaction does not result in a single file (CASSANDRA-10847)
 * (cqlsh) fix cqlsh_copy_tests when vnodes are disabled (CASSANDRA-10997)
 * (cqlsh) Add request timeout option to cqlsh (CASSANDRA-10686)
 * Avoid AssertionError while submitting hint with LWT (CASSANDRA-10477)
 * If CompactionMetadata is not in stats file, use index summary instead (CASSANDRA-10676)
 * Retry sending gossip syn multiple times during shadow round (CASSANDRA-8072)
 * Fix pending range calculation during moves (CASSANDRA-10887)
 * Sane default (200Mbps) for inter-DC streaming througput (CASSANDRA-8708)



3.2
 * Make sure tokens don't exist in several data directories (CASSANDRA-6696)
 * Add requireAuthorization method to IAuthorizer (CASSANDRA-10852)
 * Move static JVM options to conf/jvm.options file (CASSANDRA-10494)
 * Fix CassandraVersion to accept x.y version string (CASSANDRA-10931)
 * Add forceUserDefinedCleanup to allow more flexible cleanup (CASSANDRA-10708)
 * (cqlsh) allow setting TTL with COPY (CASSANDRA-9494)
 * Fix counting of received sstables in streaming (CASSANDRA-10949)
 * Implement hints compression (CASSANDRA-9428)
 * Fix potential assertion error when reading static columns (CASSANDRA-10903)
 * Fix EstimatedHistogram creation in nodetool tablehistograms (CASSANDRA-10859)
 * Establish bootstrap stream sessions sequentially (CASSANDRA-6992)
 * Sort compactionhistory output by timestamp (CASSANDRA-10464)
 * More efficient BTree removal (CASSANDRA-9991)
 * Make tablehistograms accept the same syntax as tablestats (CASSANDRA-10149)
 * Group pending compactions based on table (CASSANDRA-10718)
 * Add compressor name in sstablemetadata output (CASSANDRA-9879)
 * Fix type casting for counter columns (CASSANDRA-10824)
 * Prevent running Cassandra as root (CASSANDRA-8142)
 * bound maximum in-flight commit log replay mutation bytes to 64 megabytes (CASSANDRA-8639)
 * Normalize all scripts (CASSANDRA-10679)
 * Make compression ratio much more accurate (CASSANDRA-10225)
 * Optimize building of Clustering object when only one is created (CASSANDRA-10409)
 * Make index building pluggable (CASSANDRA-10681)
 * Add sstable flush observer (CASSANDRA-10678)
 * Improve NTS endpoints calculation (CASSANDRA-10200)
 * Improve performance of the folderSize function (CASSANDRA-10677)
 * Add support for type casting in selection clause (CASSANDRA-10310)
 * Added graphing option to cassandra-stress (CASSANDRA-7918)
 * Abort in-progress queries that time out (CASSANDRA-7392)
 * Add transparent data encryption core classes (CASSANDRA-9945)
Merged from 3.0:
 * Better handling of SSL connection errors inter-node (CASSANDRA-10816)
 * Avoid NoSuchElementException when executing empty batch (CASSANDRA-10711)
 * Avoid building PartitionUpdate in toString (CASSANDRA-10897)
 * Reduce heap spent when receiving many SSTables (CASSANDRA-10797)
 * Add back support for 3rd party auth providers to bulk loader (CASSANDRA-10873)
 * Eliminate the dependency on jgrapht for UDT resolution (CASSANDRA-10653)
 * (Hadoop) Close Clusters and Sessions in Hadoop Input/Output classes (CASSANDRA-10837)
 * Fix sstableloader not working with upper case keyspace name (CASSANDRA-10806)
Merged from 2.2:
 * jemalloc detection fails due to quoting issues in regexv (CASSANDRA-10946)
 * (cqlsh) show correct column names for empty result sets (CASSANDRA-9813)
 * Add new types to Stress (CASSANDRA-9556)
 * Add property to allow listening on broadcast interface (CASSANDRA-9748)
Merged from 2.1:
 * Match cassandra-loader options in COPY FROM (CASSANDRA-9303)
 * Fix binding to any address in CqlBulkRecordWriter (CASSANDRA-9309)
 * cqlsh fails to decode utf-8 characters for text typed columns (CASSANDRA-10875)
 * Log error when stream session fails (CASSANDRA-9294)
 * Fix bugs in commit log archiving startup behavior (CASSANDRA-10593)
 * (cqlsh) further optimise COPY FROM (CASSANDRA-9302)
 * Allow CREATE TABLE WITH ID (CASSANDRA-9179)
 * Make Stress compiles within eclipse (CASSANDRA-10807)
 * Cassandra Daemon should print JVM arguments (CASSANDRA-10764)
 * Allow cancellation of index summary redistribution (CASSANDRA-8805)


3.1.1
Merged from 3.0:
  * Fix upgrade data loss due to range tombstone deleting more data than then should
    (CASSANDRA-10822)


3.1
Merged from 3.0:
 * Avoid MV race during node decommission (CASSANDRA-10674)
 * Disable reloading of GossipingPropertyFileSnitch (CASSANDRA-9474)
 * Handle single-column deletions correction in materialized views
   when the column is part of the view primary key (CASSANDRA-10796)
 * Fix issue with datadir migration on upgrade (CASSANDRA-10788)
 * Fix bug with range tombstones on reverse queries and test coverage for
   AbstractBTreePartition (CASSANDRA-10059)
 * Remove 64k limit on collection elements (CASSANDRA-10374)
 * Remove unclear Indexer.indexes() method (CASSANDRA-10690)
 * Fix NPE on stream read error (CASSANDRA-10771)
 * Normalize cqlsh DESC output (CASSANDRA-10431)
 * Rejects partition range deletions when columns are specified (CASSANDRA-10739)
 * Fix error when saving cached key for old format sstable (CASSANDRA-10778)
 * Invalidate prepared statements on DROP INDEX (CASSANDRA-10758)
 * Fix SELECT statement with IN restrictions on partition key,
   ORDER BY and LIMIT (CASSANDRA-10729)
 * Improve stress performance over 1k threads (CASSANDRA-7217)
 * Wait for migration responses to complete before bootstrapping (CASSANDRA-10731)
 * Unable to create a function with argument of type Inet (CASSANDRA-10741)
 * Fix backward incompatibiliy in CqlInputFormat (CASSANDRA-10717)
 * Correctly preserve deletion info on updated rows when notifying indexers
   of single-row deletions (CASSANDRA-10694)
 * Notify indexers of partition delete during cleanup (CASSANDRA-10685)
 * Keep the file open in trySkipCache (CASSANDRA-10669)
 * Updated trigger example (CASSANDRA-10257)
Merged from 2.2:
 * Verify tables in pseudo-system keyspaces at startup (CASSANDRA-10761)
 * Fix IllegalArgumentException in DataOutputBuffer.reallocate for large buffers (CASSANDRA-10592)
 * Show CQL help in cqlsh in web browser (CASSANDRA-7225)
 * Serialize on disk the proper SSTable compression ratio (CASSANDRA-10775)
 * Reject index queries while the index is building (CASSANDRA-8505)
 * CQL.textile syntax incorrectly includes optional keyspace for aggregate SFUNC and FINALFUNC (CASSANDRA-10747)
 * Fix JSON update with prepared statements (CASSANDRA-10631)
 * Don't do anticompaction after subrange repair (CASSANDRA-10422)
 * Fix SimpleDateType type compatibility (CASSANDRA-10027)
 * (Hadoop) fix splits calculation (CASSANDRA-10640)
 * (Hadoop) ensure that Cluster instances are always closed (CASSANDRA-10058)
Merged from 2.1:
 * Fix Stress profile parsing on Windows (CASSANDRA-10808)
 * Fix incremental repair hang when replica is down (CASSANDRA-10288)
 * Optimize the way we check if a token is repaired in anticompaction (CASSANDRA-10768)
 * Add proper error handling to stream receiver (CASSANDRA-10774)
 * Warn or fail when changing cluster topology live (CASSANDRA-10243)
 * Status command in debian/ubuntu init script doesn't work (CASSANDRA-10213)
 * Some DROP ... IF EXISTS incorrectly result in exceptions on non-existing KS (CASSANDRA-10658)
 * DeletionTime.compareTo wrong in rare cases (CASSANDRA-10749)
 * Force encoding when computing statement ids (CASSANDRA-10755)
 * Properly reject counters as map keys (CASSANDRA-10760)
 * Fix the sstable-needs-cleanup check (CASSANDRA-10740)
 * (cqlsh) Print column names before COPY operation (CASSANDRA-8935)
 * Fix CompressedInputStream for proper cleanup (CASSANDRA-10012)
 * (cqlsh) Support counters in COPY commands (CASSANDRA-9043)
 * Try next replica if not possible to connect to primary replica on
   ColumnFamilyRecordReader (CASSANDRA-2388)
 * Limit window size in DTCS (CASSANDRA-10280)
 * sstableloader does not use MAX_HEAP_SIZE env parameter (CASSANDRA-10188)
 * (cqlsh) Improve COPY TO performance and error handling (CASSANDRA-9304)
 * Create compression chunk for sending file only (CASSANDRA-10680)
 * Forbid compact clustering column type changes in ALTER TABLE (CASSANDRA-8879)
 * Reject incremental repair with subrange repair (CASSANDRA-10422)
 * Add a nodetool command to refresh size_estimates (CASSANDRA-9579)
 * Invalidate cache after stream receive task is completed (CASSANDRA-10341)
 * Reject counter writes in CQLSSTableWriter (CASSANDRA-10258)
 * Remove superfluous COUNTER_MUTATION stage mapping (CASSANDRA-10605)


3.0
 * Fix AssertionError while flushing memtable due to materialized views
   incorrectly inserting empty rows (CASSANDRA-10614)
 * Store UDA initcond as CQL literal in the schema table, instead of a blob (CASSANDRA-10650)
 * Don't use -1 for the position of partition key in schema (CASSANDRA-10491)
 * Fix distinct queries in mixed version cluster (CASSANDRA-10573)
 * Skip sstable on clustering in names query (CASSANDRA-10571)
 * Remove value skipping as it breaks read-repair (CASSANDRA-10655)
 * Fix bootstrapping with MVs (CASSANDRA-10621)
 * Make sure EACH_QUORUM reads are using NTS (CASSANDRA-10584)
 * Fix MV replica filtering for non-NetworkTopologyStrategy (CASSANDRA-10634)
 * (Hadoop) fix CIF describeSplits() not handling 0 size estimates (CASSANDRA-10600)
 * Fix reading of legacy sstables (CASSANDRA-10590)
 * Use CQL type names in schema metadata tables (CASSANDRA-10365)
 * Guard batchlog replay against integer division by zero (CASSANDRA-9223)
 * Fix bug when adding a column to thrift with the same name than a primary key (CASSANDRA-10608)
 * Add client address argument to IAuthenticator::newSaslNegotiator (CASSANDRA-8068)
 * Fix implementation of LegacyLayout.LegacyBoundComparator (CASSANDRA-10602)
 * Don't use 'names query' read path for counters (CASSANDRA-10572)
 * Fix backward compatibility for counters (CASSANDRA-10470)
 * Remove memory_allocator paramter from cassandra.yaml (CASSANDRA-10581,10628)
 * Execute the metadata reload task of all registered indexes on CFS::reload (CASSANDRA-10604)
 * Fix thrift cas operations with defined columns (CASSANDRA-10576)
 * Fix PartitionUpdate.operationCount()for updates with static column operations (CASSANDRA-10606)
 * Fix thrift get() queries with defined columns (CASSANDRA-10586)
 * Fix marking of indexes as built and removed (CASSANDRA-10601)
 * Skip initialization of non-registered 2i instances, remove Index::getIndexName (CASSANDRA-10595)
 * Fix batches on multiple tables (CASSANDRA-10554)
 * Ensure compaction options are validated when updating KeyspaceMetadata (CASSANDRA-10569)
 * Flatten Iterator Transformation Hierarchy (CASSANDRA-9975)
 * Remove token generator (CASSANDRA-5261)
 * RolesCache should not be created for any authenticator that does not requireAuthentication (CASSANDRA-10562)
 * Fix LogTransaction checking only a single directory for files (CASSANDRA-10421)
 * Fix handling of range tombstones when reading old format sstables (CASSANDRA-10360)
 * Aggregate with Initial Condition fails with C* 3.0 (CASSANDRA-10367)
Merged from 2.2:
 * (cqlsh) show partial trace if incomplete after max_trace_wait (CASSANDRA-7645)
 * Use most up-to-date version of schema for system tables (CASSANDRA-10652)
 * Deprecate memory_allocator in cassandra.yaml (CASSANDRA-10581,10628)
 * Expose phi values from failure detector via JMX and tweak debug
   and trace logging (CASSANDRA-9526)
 * Fix IllegalArgumentException in DataOutputBuffer.reallocate for large buffers (CASSANDRA-10592)
Merged from 2.1:
 * Shutdown compaction in drain to prevent leak (CASSANDRA-10079)
 * (cqlsh) fix COPY using wrong variable name for time_format (CASSANDRA-10633)
 * Do not run SizeEstimatesRecorder if a node is not a member of the ring (CASSANDRA-9912)
 * Improve handling of dead nodes in gossip (CASSANDRA-10298)
 * Fix logback-tools.xml incorrectly configured for outputing to System.err
   (CASSANDRA-9937)
 * Fix streaming to catch exception so retry not fail (CASSANDRA-10557)
 * Add validation method to PerRowSecondaryIndex (CASSANDRA-10092)
 * Support encrypted and plain traffic on the same port (CASSANDRA-10559)
 * Do STCS in DTCS windows (CASSANDRA-10276)
 * Avoid repetition of JVM_OPTS in debian package (CASSANDRA-10251)
 * Fix potential NPE from handling result of SIM.highestSelectivityIndex (CASSANDRA-10550)
 * Fix paging issues with partitions containing only static columns data (CASSANDRA-10381)
 * Fix conditions on static columns (CASSANDRA-10264)
 * AssertionError: attempted to delete non-existing file CommitLog (CASSANDRA-10377)
 * Fix sorting for queries with an IN condition on partition key columns (CASSANDRA-10363)


3.0-rc2
 * Fix SELECT DISTINCT queries between 2.2.2 nodes and 3.0 nodes (CASSANDRA-10473)
 * Remove circular references in SegmentedFile (CASSANDRA-10543)
 * Ensure validation of indexed values only occurs once per-partition (CASSANDRA-10536)
 * Fix handling of static columns for range tombstones in thrift (CASSANDRA-10174)
 * Support empty ColumnFilter for backward compatility on empty IN (CASSANDRA-10471)
 * Remove Pig support (CASSANDRA-10542)
 * Fix LogFile throws Exception when assertion is disabled (CASSANDRA-10522)
 * Revert CASSANDRA-7486, make CMS default GC, move GC config to
   conf/jvm.options (CASSANDRA-10403)
 * Fix TeeingAppender causing some logs to be truncated/empty (CASSANDRA-10447)
 * Allow EACH_QUORUM for reads (CASSANDRA-9602)
 * Fix potential ClassCastException while upgrading (CASSANDRA-10468)
 * Fix NPE in MVs on update (CASSANDRA-10503)
 * Only include modified cell data in indexing deltas (CASSANDRA-10438)
 * Do not load keyspace when creating sstable writer (CASSANDRA-10443)
 * If node is not yet gossiping write all MV updates to batchlog only (CASSANDRA-10413)
 * Re-populate token metadata after commit log recovery (CASSANDRA-10293)
 * Provide additional metrics for materialized views (CASSANDRA-10323)
 * Flush system schema tables after local schema changes (CASSANDRA-10429)
Merged from 2.2:
 * Reduce contention getting instances of CompositeType (CASSANDRA-10433)
 * Fix the regression when using LIMIT with aggregates (CASSANDRA-10487)
 * Avoid NoClassDefFoundError during DataDescriptor initialization on windows (CASSANDRA-10412)
 * Preserve case of quoted Role & User names (CASSANDRA-10394)
 * cqlsh pg-style-strings broken (CASSANDRA-10484)
 * cqlsh prompt includes name of keyspace after failed `use` statement (CASSANDRA-10369)
Merged from 2.1:
 * (cqlsh) Distinguish negative and positive infinity in output (CASSANDRA-10523)
 * (cqlsh) allow custom time_format for COPY TO (CASSANDRA-8970)
 * Don't allow startup if the node's rack has changed (CASSANDRA-10242)
 * (cqlsh) show partial trace if incomplete after max_trace_wait (CASSANDRA-7645)
 * Allow LOCAL_JMX to be easily overridden (CASSANDRA-10275)
 * Mark nodes as dead even if they've already left (CASSANDRA-10205)


3.0.0-rc1
 * Fix mixed version read request compatibility for compact static tables
   (CASSANDRA-10373)
 * Fix paging of DISTINCT with static and IN (CASSANDRA-10354)
 * Allow MATERIALIZED VIEW's SELECT statement to restrict primary key
   columns (CASSANDRA-9664)
 * Move crc_check_chance out of compression options (CASSANDRA-9839)
 * Fix descending iteration past end of BTreeSearchIterator (CASSANDRA-10301)
 * Transfer hints to a different node on decommission (CASSANDRA-10198)
 * Check partition keys for CAS operations during stmt validation (CASSANDRA-10338)
 * Add custom query expressions to SELECT (CASSANDRA-10217)
 * Fix minor bugs in MV handling (CASSANDRA-10362)
 * Allow custom indexes with 0,1 or multiple target columns (CASSANDRA-10124)
 * Improve MV schema representation (CASSANDRA-9921)
 * Add flag to enable/disable coordinator batchlog for MV writes (CASSANDRA-10230)
 * Update cqlsh COPY for new internal driver serialization interface (CASSANDRA-10318)
 * Give index implementations more control over rebuild operations (CASSANDRA-10312)
 * Update index file format (CASSANDRA-10314)
 * Add "shadowable" row tombstones to deal with mv timestamp issues (CASSANDRA-10261)
 * CFS.loadNewSSTables() broken for pre-3.0 sstables
 * Cache selected index in read command to reduce lookups (CASSANDRA-10215)
 * Small optimizations of sstable index serialization (CASSANDRA-10232)
 * Support for both encrypted and unencrypted native transport connections (CASSANDRA-9590)
Merged from 2.2:
 * Configurable page size in cqlsh (CASSANDRA-9855)
 * Defer default role manager setup until all nodes are on 2.2+ (CASSANDRA-9761)
 * Handle missing RoleManager in config after upgrade to 2.2 (CASSANDRA-10209)
Merged from 2.1:
 * Bulk Loader API could not tolerate even node failure (CASSANDRA-10347)
 * Avoid misleading pushed notifications when multiple nodes
   share an rpc_address (CASSANDRA-10052)
 * Fix dropping undroppable when message queue is full (CASSANDRA-10113)
 * Fix potential ClassCastException during paging (CASSANDRA-10352)
 * Prevent ALTER TYPE from creating circular references (CASSANDRA-10339)
 * Fix cache handling of 2i and base tables (CASSANDRA-10155, 10359)
 * Fix NPE in nodetool compactionhistory (CASSANDRA-9758)
 * (Pig) support BulkOutputFormat as a URL parameter (CASSANDRA-7410)
 * BATCH statement is broken in cqlsh (CASSANDRA-10272)
 * (cqlsh) Make cqlsh PEP8 Compliant (CASSANDRA-10066)
 * (cqlsh) Fix error when starting cqlsh with --debug (CASSANDRA-10282)
 * Scrub, Cleanup and Upgrade do not unmark compacting until all operations
   have completed, regardless of the occurence of exceptions (CASSANDRA-10274)


3.0.0-beta2
 * Fix columns returned by AbstractBtreePartitions (CASSANDRA-10220)
 * Fix backward compatibility issue due to AbstractBounds serialization bug (CASSANDRA-9857)
 * Fix startup error when upgrading nodes (CASSANDRA-10136)
 * Base table PRIMARY KEY can be assumed to be NOT NULL in MV creation (CASSANDRA-10147)
 * Improve batchlog write patch (CASSANDRA-9673)
 * Re-apply MaterializedView updates on commitlog replay (CASSANDRA-10164)
 * Require AbstractType.isByteOrderComparable declaration in constructor (CASSANDRA-9901)
 * Avoid digest mismatch on upgrade to 3.0 (CASSANDRA-9554)
 * Fix Materialized View builder when adding multiple MVs (CASSANDRA-10156)
 * Choose better poolingOptions for protocol v4 in cassandra-stress (CASSANDRA-10182)
 * Fix LWW bug affecting Materialized Views (CASSANDRA-10197)
 * Ensures frozen sets and maps are always sorted (CASSANDRA-10162)
 * Don't deadlock when flushing CFS backed custom indexes (CASSANDRA-10181)
 * Fix double flushing of secondary index tables (CASSANDRA-10180)
 * Fix incorrect handling of range tombstones in thrift (CASSANDRA-10046)
 * Only use batchlog when paired materialized view replica is remote (CASSANDRA-10061)
 * Reuse TemporalRow when updating multiple MaterializedViews (CASSANDRA-10060)
 * Validate gc_grace_seconds for batchlog writes and MVs (CASSANDRA-9917)
 * Fix sstablerepairedset (CASSANDRA-10132)
Merged from 2.2:
 * Cancel transaction for sstables we wont redistribute index summary
   for (CASSANDRA-10270)
 * Retry snapshot deletion after compaction and gc on Windows (CASSANDRA-10222)
 * Fix failure to start with space in directory path on Windows (CASSANDRA-10239)
 * Fix repair hang when snapshot failed (CASSANDRA-10057)
 * Fall back to 1/4 commitlog volume for commitlog_total_space on small disks
   (CASSANDRA-10199)
Merged from 2.1:
 * Added configurable warning threshold for GC duration (CASSANDRA-8907)
 * Fix handling of streaming EOF (CASSANDRA-10206)
 * Only check KeyCache when it is enabled
 * Change streaming_socket_timeout_in_ms default to 1 hour (CASSANDRA-8611)
 * (cqlsh) update list of CQL keywords (CASSANDRA-9232)
 * Add nodetool gettraceprobability command (CASSANDRA-10234)
Merged from 2.0:
 * Fix rare race where older gossip states can be shadowed (CASSANDRA-10366)
 * Fix consolidating racks violating the RF contract (CASSANDRA-10238)
 * Disallow decommission when node is in drained state (CASSANDRA-8741)


2.2.1
 * Fix race during construction of commit log (CASSANDRA-10049)
 * Fix LeveledCompactionStrategyTest (CASSANDRA-9757)
 * Fix broken UnbufferedDataOutputStreamPlus.writeUTF (CASSANDRA-10203)
 * (cqlsh) default load-from-file encoding to utf-8 (CASSANDRA-9898)
 * Avoid returning Permission.NONE when failing to query users table (CASSANDRA-10168)
 * (cqlsh) add CLEAR command (CASSANDRA-10086)
 * Support string literals as Role names for compatibility (CASSANDRA-10135)
Merged from 2.1:
 * Only check KeyCache when it is enabled
 * Change streaming_socket_timeout_in_ms default to 1 hour (CASSANDRA-8611)
 * (cqlsh) update list of CQL keywords (CASSANDRA-9232)


3.0.0-beta1
 * Redesign secondary index API (CASSANDRA-9459, 7771, 9041)
 * Fix throwing ReadFailure instead of ReadTimeout on range queries (CASSANDRA-10125)
 * Rewrite hinted handoff (CASSANDRA-6230)
 * Fix query on static compact tables (CASSANDRA-10093)
 * Fix race during construction of commit log (CASSANDRA-10049)
 * Add option to only purge repaired tombstones (CASSANDRA-6434)
 * Change authorization handling for MVs (CASSANDRA-9927)
 * Add custom JMX enabled executor for UDF sandbox (CASSANDRA-10026)
 * Fix row deletion bug for Materialized Views (CASSANDRA-10014)
 * Support mixed-version clusters with Cassandra 2.1 and 2.2 (CASSANDRA-9704)
 * Fix multiple slices on RowSearchers (CASSANDRA-10002)
 * Fix bug in merging of collections (CASSANDRA-10001)
 * Optimize batchlog replay to avoid full scans (CASSANDRA-7237)
 * Repair improvements when using vnodes (CASSANDRA-5220)
 * Disable scripted UDFs by default (CASSANDRA-9889)
 * Bytecode inspection for Java-UDFs (CASSANDRA-9890)
 * Use byte to serialize MT hash length (CASSANDRA-9792)
 * Replace usage of Adler32 with CRC32 (CASSANDRA-8684)
 * Fix migration to new format from 2.1 SSTable (CASSANDRA-10006)
 * SequentialWriter should extend BufferedDataOutputStreamPlus (CASSANDRA-9500)
 * Use the same repairedAt timestamp within incremental repair session (CASSANDRA-9111)
Merged from 2.2:
 * Allow count(*) and count(1) to be use as normal aggregation (CASSANDRA-10114)
 * An NPE is thrown if the column name is unknown for an IN relation (CASSANDRA-10043)
 * Apply commit_failure_policy to more errors on startup (CASSANDRA-9749)
 * Fix histogram overflow exception (CASSANDRA-9973)
 * Route gossip messages over dedicated socket (CASSANDRA-9237)
 * Add checksum to saved cache files (CASSANDRA-9265)
 * Log warning when using an aggregate without partition key (CASSANDRA-9737)
Merged from 2.1:
 * (cqlsh) Allow encoding to be set through command line (CASSANDRA-10004)
 * Add new JMX methods to change local compaction strategy (CASSANDRA-9965)
 * Write hints for paxos commits (CASSANDRA-7342)
 * (cqlsh) Fix timestamps before 1970 on Windows, always
   use UTC for timestamp display (CASSANDRA-10000)
 * (cqlsh) Avoid overwriting new config file with old config
   when both exist (CASSANDRA-9777)
 * Release snapshot selfRef when doing snapshot repair (CASSANDRA-9998)
 * Cannot replace token does not exist - DN node removed as Fat Client (CASSANDRA-9871)
Merged from 2.0:
 * Don't cast expected bf size to an int (CASSANDRA-9959)
 * Make getFullyExpiredSSTables less expensive (CASSANDRA-9882)


3.0.0-alpha1
 * Implement proper sandboxing for UDFs (CASSANDRA-9402)
 * Simplify (and unify) cleanup of compaction leftovers (CASSANDRA-7066)
 * Allow extra schema definitions in cassandra-stress yaml (CASSANDRA-9850)
 * Metrics should use up to date nomenclature (CASSANDRA-9448)
 * Change CREATE/ALTER TABLE syntax for compression (CASSANDRA-8384)
 * Cleanup crc and adler code for java 8 (CASSANDRA-9650)
 * Storage engine refactor (CASSANDRA-8099, 9743, 9746, 9759, 9781, 9808, 9825,
   9848, 9705, 9859, 9867, 9874, 9828, 9801)
 * Update Guava to 18.0 (CASSANDRA-9653)
 * Bloom filter false positive ratio is not honoured (CASSANDRA-8413)
 * New option for cassandra-stress to leave a ratio of columns null (CASSANDRA-9522)
 * Change hinted_handoff_enabled yaml setting, JMX (CASSANDRA-9035)
 * Add algorithmic token allocation (CASSANDRA-7032)
 * Add nodetool command to replay batchlog (CASSANDRA-9547)
 * Make file buffer cache independent of paths being read (CASSANDRA-8897)
 * Remove deprecated legacy Hadoop code (CASSANDRA-9353)
 * Decommissioned nodes will not rejoin the cluster (CASSANDRA-8801)
 * Change gossip stabilization to use endpoit size (CASSANDRA-9401)
 * Change default garbage collector to G1 (CASSANDRA-7486)
 * Populate TokenMetadata early during startup (CASSANDRA-9317)
 * Undeprecate cache recentHitRate (CASSANDRA-6591)
 * Add support for selectively varint encoding fields (CASSANDRA-9499, 9865)
 * Materialized Views (CASSANDRA-6477)
Merged from 2.2:
 * Avoid grouping sstables for anticompaction with DTCS (CASSANDRA-9900)
 * UDF / UDA execution time in trace (CASSANDRA-9723)
 * Fix broken internode SSL (CASSANDRA-9884)
Merged from 2.1:
 * Add new JMX methods to change local compaction strategy (CASSANDRA-9965)
 * Fix handling of enable/disable autocompaction (CASSANDRA-9899)
 * Add consistency level to tracing ouput (CASSANDRA-9827)
 * Remove repair snapshot leftover on startup (CASSANDRA-7357)
 * Use random nodes for batch log when only 2 racks (CASSANDRA-8735)
 * Ensure atomicity inside thrift and stream session (CASSANDRA-7757)
 * Fix nodetool info error when the node is not joined (CASSANDRA-9031)
Merged from 2.0:
 * Log when messages are dropped due to cross_node_timeout (CASSANDRA-9793)
 * Don't track hotness when opening from snapshot for validation (CASSANDRA-9382)


2.2.0
 * Allow the selection of columns together with aggregates (CASSANDRA-9767)
 * Fix cqlsh copy methods and other windows specific issues (CASSANDRA-9795)
 * Don't wrap byte arrays in SequentialWriter (CASSANDRA-9797)
 * sum() and avg() functions missing for smallint and tinyint types (CASSANDRA-9671)
 * Revert CASSANDRA-9542 (allow native functions in UDA) (CASSANDRA-9771)
Merged from 2.1:
 * Fix MarshalException when upgrading superColumn family (CASSANDRA-9582)
 * Fix broken logging for "empty" flushes in Memtable (CASSANDRA-9837)
 * Handle corrupt files on startup (CASSANDRA-9686)
 * Fix clientutil jar and tests (CASSANDRA-9760)
 * (cqlsh) Allow the SSL protocol version to be specified through the
    config file or environment variables (CASSANDRA-9544)
Merged from 2.0:
 * Add tool to find why expired sstables are not getting dropped (CASSANDRA-10015)
 * Remove erroneous pending HH tasks from tpstats/jmx (CASSANDRA-9129)
 * Don't cast expected bf size to an int (CASSANDRA-9959)
 * checkForEndpointCollision fails for legitimate collisions (CASSANDRA-9765)
 * Complete CASSANDRA-8448 fix (CASSANDRA-9519)
 * Don't include auth credentials in debug log (CASSANDRA-9682)
 * Can't transition from write survey to normal mode (CASSANDRA-9740)
 * Scrub (recover) sstables even when -Index.db is missing (CASSANDRA-9591)
 * Fix growing pending background compaction (CASSANDRA-9662)


2.2.0-rc2
 * Re-enable memory-mapped I/O on Windows (CASSANDRA-9658)
 * Warn when an extra-large partition is compacted (CASSANDRA-9643)
 * (cqlsh) Allow setting the initial connection timeout (CASSANDRA-9601)
 * BulkLoader has --transport-factory option but does not use it (CASSANDRA-9675)
 * Allow JMX over SSL directly from nodetool (CASSANDRA-9090)
 * Update cqlsh for UDFs (CASSANDRA-7556)
 * Change Windows kernel default timer resolution (CASSANDRA-9634)
 * Deprected sstable2json and json2sstable (CASSANDRA-9618)
 * Allow native functions in user-defined aggregates (CASSANDRA-9542)
 * Don't repair system_distributed by default (CASSANDRA-9621)
 * Fix mixing min, max, and count aggregates for blob type (CASSANRA-9622)
 * Rename class for DATE type in Java driver (CASSANDRA-9563)
 * Duplicate compilation of UDFs on coordinator (CASSANDRA-9475)
 * Fix connection leak in CqlRecordWriter (CASSANDRA-9576)
 * Mlockall before opening system sstables & remove boot_without_jna option (CASSANDRA-9573)
 * Add functions to convert timeuuid to date or time, deprecate dateOf and unixTimestampOf (CASSANDRA-9229)
 * Make sure we cancel non-compacting sstables from LifecycleTransaction (CASSANDRA-9566)
 * Fix deprecated repair JMX API (CASSANDRA-9570)
 * Add logback metrics (CASSANDRA-9378)
 * Update and refactor ant test/test-compression to run the tests in parallel (CASSANDRA-9583)
 * Fix upgrading to new directory for secondary index (CASSANDRA-9687)
Merged from 2.1:
 * (cqlsh) Fix bad check for CQL compatibility when DESCRIBE'ing
   COMPACT STORAGE tables with no clustering columns
 * Eliminate strong self-reference chains in sstable ref tidiers (CASSANDRA-9656)
 * Ensure StreamSession uses canonical sstable reader instances (CASSANDRA-9700)
 * Ensure memtable book keeping is not corrupted in the event we shrink usage (CASSANDRA-9681)
 * Update internal python driver for cqlsh (CASSANDRA-9064)
 * Fix IndexOutOfBoundsException when inserting tuple with too many
   elements using the string literal notation (CASSANDRA-9559)
 * Enable describe on indices (CASSANDRA-7814)
 * Fix incorrect result for IN queries where column not found (CASSANDRA-9540)
 * ColumnFamilyStore.selectAndReference may block during compaction (CASSANDRA-9637)
 * Fix bug in cardinality check when compacting (CASSANDRA-9580)
 * Fix memory leak in Ref due to ConcurrentLinkedQueue.remove() behaviour (CASSANDRA-9549)
 * Make rebuild only run one at a time (CASSANDRA-9119)
Merged from 2.0:
 * Avoid NPE in AuthSuccess#decode (CASSANDRA-9727)
 * Add listen_address to system.local (CASSANDRA-9603)
 * Bug fixes to resultset metadata construction (CASSANDRA-9636)
 * Fix setting 'durable_writes' in ALTER KEYSPACE (CASSANDRA-9560)
 * Avoids ballot clash in Paxos (CASSANDRA-9649)
 * Improve trace messages for RR (CASSANDRA-9479)
 * Fix suboptimal secondary index selection when restricted
   clustering column is also indexed (CASSANDRA-9631)
 * (cqlsh) Add min_threshold to DTCS option autocomplete (CASSANDRA-9385)
 * Fix error message when attempting to create an index on a column
   in a COMPACT STORAGE table with clustering columns (CASSANDRA-9527)
 * 'WITH WITH' in alter keyspace statements causes NPE (CASSANDRA-9565)
 * Expose some internals of SelectStatement for inspection (CASSANDRA-9532)
 * ArrivalWindow should use primitives (CASSANDRA-9496)
 * Periodically submit background compaction tasks (CASSANDRA-9592)
 * Set HAS_MORE_PAGES flag to false when PagingState is null (CASSANDRA-9571)


2.2.0-rc1
 * Compressed commit log should measure compressed space used (CASSANDRA-9095)
 * Fix comparison bug in CassandraRoleManager#collectRoles (CASSANDRA-9551)
 * Add tinyint,smallint,time,date support for UDFs (CASSANDRA-9400)
 * Deprecates SSTableSimpleWriter and SSTableSimpleUnsortedWriter (CASSANDRA-9546)
 * Empty INITCOND treated as null in aggregate (CASSANDRA-9457)
 * Remove use of Cell in Thrift MapReduce classes (CASSANDRA-8609)
 * Integrate pre-release Java Driver 2.2-rc1, custom build (CASSANDRA-9493)
 * Clean up gossiper logic for old versions (CASSANDRA-9370)
 * Fix custom payload coding/decoding to match the spec (CASSANDRA-9515)
 * ant test-all results incomplete when parsed (CASSANDRA-9463)
 * Disallow frozen<> types in function arguments and return types for
   clarity (CASSANDRA-9411)
 * Static Analysis to warn on unsafe use of Autocloseable instances (CASSANDRA-9431)
 * Update commitlog archiving examples now that commitlog segments are
   not recycled (CASSANDRA-9350)
 * Extend Transactional API to sstable lifecycle management (CASSANDRA-8568)
 * (cqlsh) Add support for native protocol 4 (CASSANDRA-9399)
 * Ensure that UDF and UDAs are keyspace-isolated (CASSANDRA-9409)
 * Revert CASSANDRA-7807 (tracing completion client notifications) (CASSANDRA-9429)
 * Add ability to stop compaction by ID (CASSANDRA-7207)
 * Let CassandraVersion handle SNAPSHOT version (CASSANDRA-9438)
Merged from 2.1:
 * (cqlsh) Fix using COPY through SOURCE or -f (CASSANDRA-9083)
 * Fix occasional lack of `system` keyspace in schema tables (CASSANDRA-8487)
 * Use ProtocolError code instead of ServerError code for native protocol
   error responses to unsupported protocol versions (CASSANDRA-9451)
 * Default commitlog_sync_batch_window_in_ms changed to 2ms (CASSANDRA-9504)
 * Fix empty partition assertion in unsorted sstable writing tools (CASSANDRA-9071)
 * Ensure truncate without snapshot cannot produce corrupt responses (CASSANDRA-9388)
 * Consistent error message when a table mixes counter and non-counter
   columns (CASSANDRA-9492)
 * Avoid getting unreadable keys during anticompaction (CASSANDRA-9508)
 * (cqlsh) Better float precision by default (CASSANDRA-9224)
 * Improve estimated row count (CASSANDRA-9107)
 * Optimize range tombstone memory footprint (CASSANDRA-8603)
 * Use configured gcgs in anticompaction (CASSANDRA-9397)
Merged from 2.0:
 * Don't accumulate more range than necessary in RangeTombstone.Tracker (CASSANDRA-9486)
 * Add broadcast and rpc addresses to system.local (CASSANDRA-9436)
 * Always mark sstable suspect when corrupted (CASSANDRA-9478)
 * Add database users and permissions to CQL3 documentation (CASSANDRA-7558)
 * Allow JVM_OPTS to be passed to standalone tools (CASSANDRA-5969)
 * Fix bad condition in RangeTombstoneList (CASSANDRA-9485)
 * Fix potential StackOverflow when setting CrcCheckChance over JMX (CASSANDRA-9488)
 * Fix null static columns in pages after the first, paged reversed
   queries (CASSANDRA-8502)
 * Fix counting cache serialization in request metrics (CASSANDRA-9466)
 * Add option not to validate atoms during scrub (CASSANDRA-9406)


2.2.0-beta1
 * Introduce Transactional API for internal state changes (CASSANDRA-8984)
 * Add a flag in cassandra.yaml to enable UDFs (CASSANDRA-9404)
 * Better support of null for UDF (CASSANDRA-8374)
 * Use ecj instead of javassist for UDFs (CASSANDRA-8241)
 * faster async logback configuration for tests (CASSANDRA-9376)
 * Add `smallint` and `tinyint` data types (CASSANDRA-8951)
 * Avoid thrift schema creation when native driver is used in stress tool (CASSANDRA-9374)
 * Make Functions.declared thread-safe
 * Add client warnings to native protocol v4 (CASSANDRA-8930)
 * Allow roles cache to be invalidated (CASSANDRA-8967)
 * Upgrade Snappy (CASSANDRA-9063)
 * Don't start Thrift rpc by default (CASSANDRA-9319)
 * Only stream from unrepaired sstables with incremental repair (CASSANDRA-8267)
 * Aggregate UDFs allow SFUNC return type to differ from STYPE if FFUNC specified (CASSANDRA-9321)
 * Remove Thrift dependencies in bundled tools (CASSANDRA-8358)
 * Disable memory mapping of hsperfdata file for JVM statistics (CASSANDRA-9242)
 * Add pre-startup checks to detect potential incompatibilities (CASSANDRA-8049)
 * Distinguish between null and unset in protocol v4 (CASSANDRA-7304)
 * Add user/role permissions for user-defined functions (CASSANDRA-7557)
 * Allow cassandra config to be updated to restart daemon without unloading classes (CASSANDRA-9046)
 * Don't initialize compaction writer before checking if iter is empty (CASSANDRA-9117)
 * Don't execute any functions at prepare-time (CASSANDRA-9037)
 * Share file handles between all instances of a SegmentedFile (CASSANDRA-8893)
 * Make it possible to major compact LCS (CASSANDRA-7272)
 * Make FunctionExecutionException extend RequestExecutionException
   (CASSANDRA-9055)
 * Add support for SELECT JSON, INSERT JSON syntax and new toJson(), fromJson()
   functions (CASSANDRA-7970)
 * Optimise max purgeable timestamp calculation in compaction (CASSANDRA-8920)
 * Constrain internode message buffer sizes, and improve IO class hierarchy (CASSANDRA-8670)
 * New tool added to validate all sstables in a node (CASSANDRA-5791)
 * Push notification when tracing completes for an operation (CASSANDRA-7807)
 * Delay "node up" and "node added" notifications until native protocol server is started (CASSANDRA-8236)
 * Compressed Commit Log (CASSANDRA-6809)
 * Optimise IntervalTree (CASSANDRA-8988)
 * Add a key-value payload for third party usage (CASSANDRA-8553, 9212)
 * Bump metrics-reporter-config dependency for metrics 3.0 (CASSANDRA-8149)
 * Partition intra-cluster message streams by size, not type (CASSANDRA-8789)
 * Add WriteFailureException to native protocol, notify coordinator of
   write failures (CASSANDRA-8592)
 * Convert SequentialWriter to nio (CASSANDRA-8709)
 * Add role based access control (CASSANDRA-7653, 8650, 7216, 8760, 8849, 8761, 8850)
 * Record client ip address in tracing sessions (CASSANDRA-8162)
 * Indicate partition key columns in response metadata for prepared
   statements (CASSANDRA-7660)
 * Merge UUIDType and TimeUUIDType parse logic (CASSANDRA-8759)
 * Avoid memory allocation when searching index summary (CASSANDRA-8793)
 * Optimise (Time)?UUIDType Comparisons (CASSANDRA-8730)
 * Make CRC32Ex into a separate maven dependency (CASSANDRA-8836)
 * Use preloaded jemalloc w/ Unsafe (CASSANDRA-8714, 9197)
 * Avoid accessing partitioner through StorageProxy (CASSANDRA-8244, 8268)
 * Upgrade Metrics library and remove depricated metrics (CASSANDRA-5657)
 * Serializing Row cache alternative, fully off heap (CASSANDRA-7438)
 * Duplicate rows returned when in clause has repeated values (CASSANDRA-6706)
 * Make CassandraException unchecked, extend RuntimeException (CASSANDRA-8560)
 * Support direct buffer decompression for reads (CASSANDRA-8464)
 * DirectByteBuffer compatible LZ4 methods (CASSANDRA-7039)
 * Group sstables for anticompaction correctly (CASSANDRA-8578)
 * Add ReadFailureException to native protocol, respond
   immediately when replicas encounter errors while handling
   a read request (CASSANDRA-7886)
 * Switch CommitLogSegment from RandomAccessFile to nio (CASSANDRA-8308)
 * Allow mixing token and partition key restrictions (CASSANDRA-7016)
 * Support index key/value entries on map collections (CASSANDRA-8473)
 * Modernize schema tables (CASSANDRA-8261)
 * Support for user-defined aggregation functions (CASSANDRA-8053)
 * Fix NPE in SelectStatement with empty IN values (CASSANDRA-8419)
 * Refactor SelectStatement, return IN results in natural order instead
   of IN value list order and ignore duplicate values in partition key IN restrictions (CASSANDRA-7981)
 * Support UDTs, tuples, and collections in user-defined
   functions (CASSANDRA-7563)
 * Fix aggregate fn results on empty selection, result column name,
   and cqlsh parsing (CASSANDRA-8229)
 * Mark sstables as repaired after full repair (CASSANDRA-7586)
 * Extend Descriptor to include a format value and refactor reader/writer
   APIs (CASSANDRA-7443)
 * Integrate JMH for microbenchmarks (CASSANDRA-8151)
 * Keep sstable levels when bootstrapping (CASSANDRA-7460)
 * Add Sigar library and perform basic OS settings check on startup (CASSANDRA-7838)
 * Support for aggregation functions (CASSANDRA-4914)
 * Remove cassandra-cli (CASSANDRA-7920)
 * Accept dollar quoted strings in CQL (CASSANDRA-7769)
 * Make assassinate a first class command (CASSANDRA-7935)
 * Support IN clause on any partition key column (CASSANDRA-7855)
 * Support IN clause on any clustering column (CASSANDRA-4762)
 * Improve compaction logging (CASSANDRA-7818)
 * Remove YamlFileNetworkTopologySnitch (CASSANDRA-7917)
 * Do anticompaction in groups (CASSANDRA-6851)
 * Support user-defined functions (CASSANDRA-7395, 7526, 7562, 7740, 7781, 7929,
   7924, 7812, 8063, 7813, 7708)
 * Permit configurable timestamps with cassandra-stress (CASSANDRA-7416)
 * Move sstable RandomAccessReader to nio2, which allows using the
   FILE_SHARE_DELETE flag on Windows (CASSANDRA-4050)
 * Remove CQL2 (CASSANDRA-5918)
 * Optimize fetching multiple cells by name (CASSANDRA-6933)
 * Allow compilation in java 8 (CASSANDRA-7028)
 * Make incremental repair default (CASSANDRA-7250)
 * Enable code coverage thru JaCoCo (CASSANDRA-7226)
 * Switch external naming of 'column families' to 'tables' (CASSANDRA-4369)
 * Shorten SSTable path (CASSANDRA-6962)
 * Use unsafe mutations for most unit tests (CASSANDRA-6969)
 * Fix race condition during calculation of pending ranges (CASSANDRA-7390)
 * Fail on very large batch sizes (CASSANDRA-8011)
 * Improve concurrency of repair (CASSANDRA-6455, 8208, 9145)
 * Select optimal CRC32 implementation at runtime (CASSANDRA-8614)
 * Evaluate MurmurHash of Token once per query (CASSANDRA-7096)
 * Generalize progress reporting (CASSANDRA-8901)
 * Resumable bootstrap streaming (CASSANDRA-8838, CASSANDRA-8942)
 * Allow scrub for secondary index (CASSANDRA-5174)
 * Save repair data to system table (CASSANDRA-5839)
 * fix nodetool names that reference column families (CASSANDRA-8872)
 Merged from 2.1:
 * Warn on misuse of unlogged batches (CASSANDRA-9282)
 * Failure detector detects and ignores local pauses (CASSANDRA-9183)
 * Add utility class to support for rate limiting a given log statement (CASSANDRA-9029)
 * Add missing consistency levels to cassandra-stess (CASSANDRA-9361)
 * Fix commitlog getCompletedTasks to not increment (CASSANDRA-9339)
 * Fix for harmless exceptions logged as ERROR (CASSANDRA-8564)
 * Delete processed sstables in sstablesplit/sstableupgrade (CASSANDRA-8606)
 * Improve sstable exclusion from partition tombstones (CASSANDRA-9298)
 * Validate the indexed column rather than the cell's contents for 2i (CASSANDRA-9057)
 * Add support for top-k custom 2i queries (CASSANDRA-8717)
 * Fix error when dropping table during compaction (CASSANDRA-9251)
 * cassandra-stress supports validation operations over user profiles (CASSANDRA-8773)
 * Add support for rate limiting log messages (CASSANDRA-9029)
 * Log the partition key with tombstone warnings (CASSANDRA-8561)
 * Reduce runWithCompactionsDisabled poll interval to 1ms (CASSANDRA-9271)
 * Fix PITR commitlog replay (CASSANDRA-9195)
 * GCInspector logs very different times (CASSANDRA-9124)
 * Fix deleting from an empty list (CASSANDRA-9198)
 * Update tuple and collection types that use a user-defined type when that UDT
   is modified (CASSANDRA-9148, CASSANDRA-9192)
 * Use higher timeout for prepair and snapshot in repair (CASSANDRA-9261)
 * Fix anticompaction blocking ANTI_ENTROPY stage (CASSANDRA-9151)
 * Repair waits for anticompaction to finish (CASSANDRA-9097)
 * Fix streaming not holding ref when stream error (CASSANDRA-9295)
 * Fix canonical view returning early opened SSTables (CASSANDRA-9396)
Merged from 2.0:
 * (cqlsh) Add LOGIN command to switch users (CASSANDRA-7212)
 * Clone SliceQueryFilter in AbstractReadCommand implementations (CASSANDRA-8940)
 * Push correct protocol notification for DROP INDEX (CASSANDRA-9310)
 * token-generator - generated tokens too long (CASSANDRA-9300)
 * Fix counting of tombstones for TombstoneOverwhelmingException (CASSANDRA-9299)
 * Fix ReconnectableSnitch reconnecting to peers during upgrade (CASSANDRA-6702)
 * Include keyspace and table name in error log for collections over the size
   limit (CASSANDRA-9286)
 * Avoid potential overlap in LCS with single-partition sstables (CASSANDRA-9322)
 * Log warning message when a table is queried before the schema has fully
   propagated (CASSANDRA-9136)
 * Overload SecondaryIndex#indexes to accept the column definition (CASSANDRA-9314)
 * (cqlsh) Add SERIAL and LOCAL_SERIAL consistency levels (CASSANDRA-8051)
 * Fix index selection during rebuild with certain table layouts (CASSANDRA-9281)
 * Fix partition-level-delete-only workload accounting (CASSANDRA-9194)
 * Allow scrub to handle corrupted compressed chunks (CASSANDRA-9140)
 * Fix assertion error when resetlocalschema is run during repair (CASSANDRA-9249)
 * Disable single sstable tombstone compactions for DTCS by default (CASSANDRA-9234)
 * IncomingTcpConnection thread is not named (CASSANDRA-9262)
 * Close incoming connections when MessagingService is stopped (CASSANDRA-9238)
 * Fix streaming hang when retrying (CASSANDRA-9132)


2.1.5
 * Re-add deprecated cold_reads_to_omit param for backwards compat (CASSANDRA-9203)
 * Make anticompaction visible in compactionstats (CASSANDRA-9098)
 * Improve nodetool getendpoints documentation about the partition
   key parameter (CASSANDRA-6458)
 * Don't check other keyspaces for schema changes when an user-defined
   type is altered (CASSANDRA-9187)
 * Add generate-idea-files target to build.xml (CASSANDRA-9123)
 * Allow takeColumnFamilySnapshot to take a list of tables (CASSANDRA-8348)
 * Limit major sstable operations to their canonical representation (CASSANDRA-8669)
 * cqlsh: Add tests for INSERT and UPDATE tab completion (CASSANDRA-9125)
 * cqlsh: quote column names when needed in COPY FROM inserts (CASSANDRA-9080)
 * Do not load read meter for offline operations (CASSANDRA-9082)
 * cqlsh: Make CompositeType data readable (CASSANDRA-8919)
 * cqlsh: Fix display of triggers (CASSANDRA-9081)
 * Fix NullPointerException when deleting or setting an element by index on
   a null list collection (CASSANDRA-9077)
 * Buffer bloom filter serialization (CASSANDRA-9066)
 * Fix anti-compaction target bloom filter size (CASSANDRA-9060)
 * Make FROZEN and TUPLE unreserved keywords in CQL (CASSANDRA-9047)
 * Prevent AssertionError from SizeEstimatesRecorder (CASSANDRA-9034)
 * Avoid overwriting index summaries for sstables with an older format that
   does not support downsampling; rebuild summaries on startup when this
   is detected (CASSANDRA-8993)
 * Fix potential data loss in CompressedSequentialWriter (CASSANDRA-8949)
 * Make PasswordAuthenticator number of hashing rounds configurable (CASSANDRA-8085)
 * Fix AssertionError when binding nested collections in DELETE (CASSANDRA-8900)
 * Check for overlap with non-early sstables in LCS (CASSANDRA-8739)
 * Only calculate max purgable timestamp if we have to (CASSANDRA-8914)
 * (cqlsh) Greatly improve performance of COPY FROM (CASSANDRA-8225)
 * IndexSummary effectiveIndexInterval is now a guideline, not a rule (CASSANDRA-8993)
 * Use correct bounds for page cache eviction of compressed files (CASSANDRA-8746)
 * SSTableScanner enforces its bounds (CASSANDRA-8946)
 * Cleanup cell equality (CASSANDRA-8947)
 * Introduce intra-cluster message coalescing (CASSANDRA-8692)
 * DatabaseDescriptor throws NPE when rpc_interface is used (CASSANDRA-8839)
 * Don't check if an sstable is live for offline compactions (CASSANDRA-8841)
 * Don't set clientMode in SSTableLoader (CASSANDRA-8238)
 * Fix SSTableRewriter with disabled early open (CASSANDRA-8535)
 * Fix cassandra-stress so it respects the CL passed in user mode (CASSANDRA-8948)
 * Fix rare NPE in ColumnDefinition#hasIndexOption() (CASSANDRA-8786)
 * cassandra-stress reports per-operation statistics, plus misc (CASSANDRA-8769)
 * Add SimpleDate (cql date) and Time (cql time) types (CASSANDRA-7523)
 * Use long for key count in cfstats (CASSANDRA-8913)
 * Make SSTableRewriter.abort() more robust to failure (CASSANDRA-8832)
 * Remove cold_reads_to_omit from STCS (CASSANDRA-8860)
 * Make EstimatedHistogram#percentile() use ceil instead of floor (CASSANDRA-8883)
 * Fix top partitions reporting wrong cardinality (CASSANDRA-8834)
 * Fix rare NPE in KeyCacheSerializer (CASSANDRA-8067)
 * Pick sstables for validation as late as possible inc repairs (CASSANDRA-8366)
 * Fix commitlog getPendingTasks to not increment (CASSANDRA-8862)
 * Fix parallelism adjustment in range and secondary index queries
   when the first fetch does not satisfy the limit (CASSANDRA-8856)
 * Check if the filtered sstables is non-empty in STCS (CASSANDRA-8843)
 * Upgrade java-driver used for cassandra-stress (CASSANDRA-8842)
 * Fix CommitLog.forceRecycleAllSegments() memory access error (CASSANDRA-8812)
 * Improve assertions in Memory (CASSANDRA-8792)
 * Fix SSTableRewriter cleanup (CASSANDRA-8802)
 * Introduce SafeMemory for CompressionMetadata.Writer (CASSANDRA-8758)
 * 'nodetool info' prints exception against older node (CASSANDRA-8796)
 * Ensure SSTableReader.last corresponds exactly with the file end (CASSANDRA-8750)
 * Make SSTableWriter.openEarly more robust and obvious (CASSANDRA-8747)
 * Enforce SSTableReader.first/last (CASSANDRA-8744)
 * Cleanup SegmentedFile API (CASSANDRA-8749)
 * Avoid overlap with early compaction replacement (CASSANDRA-8683)
 * Safer Resource Management++ (CASSANDRA-8707)
 * Write partition size estimates into a system table (CASSANDRA-7688)
 * cqlsh: Fix keys() and full() collection indexes in DESCRIBE output
   (CASSANDRA-8154)
 * Show progress of streaming in nodetool netstats (CASSANDRA-8886)
 * IndexSummaryBuilder utilises offheap memory, and shares data between
   each IndexSummary opened from it (CASSANDRA-8757)
 * markCompacting only succeeds if the exact SSTableReader instances being
   marked are in the live set (CASSANDRA-8689)
 * cassandra-stress support for varint (CASSANDRA-8882)
 * Fix Adler32 digest for compressed sstables (CASSANDRA-8778)
 * Add nodetool statushandoff/statusbackup (CASSANDRA-8912)
 * Use stdout for progress and stats in sstableloader (CASSANDRA-8982)
 * Correctly identify 2i datadir from older versions (CASSANDRA-9116)
Merged from 2.0:
 * Ignore gossip SYNs after shutdown (CASSANDRA-9238)
 * Avoid overflow when calculating max sstable size in LCS (CASSANDRA-9235)
 * Make sstable blacklisting work with compression (CASSANDRA-9138)
 * Do not attempt to rebuild indexes if no index accepts any column (CASSANDRA-9196)
 * Don't initiate snitch reconnection for dead states (CASSANDRA-7292)
 * Fix ArrayIndexOutOfBoundsException in CQLSSTableWriter (CASSANDRA-8978)
 * Add shutdown gossip state to prevent timeouts during rolling restarts (CASSANDRA-8336)
 * Fix running with java.net.preferIPv6Addresses=true (CASSANDRA-9137)
 * Fix failed bootstrap/replace attempts being persisted in system.peers (CASSANDRA-9180)
 * Flush system.IndexInfo after marking index built (CASSANDRA-9128)
 * Fix updates to min/max_compaction_threshold through cassandra-cli
   (CASSANDRA-8102)
 * Don't include tmp files when doing offline relevel (CASSANDRA-9088)
 * Use the proper CAS WriteType when finishing a previous round during Paxos
   preparation (CASSANDRA-8672)
 * Avoid race in cancelling compactions (CASSANDRA-9070)
 * More aggressive check for expired sstables in DTCS (CASSANDRA-8359)
 * Fix ignored index_interval change in ALTER TABLE statements (CASSANDRA-7976)
 * Do more aggressive compaction in old time windows in DTCS (CASSANDRA-8360)
 * java.lang.AssertionError when reading saved cache (CASSANDRA-8740)
 * "disk full" when running cleanup (CASSANDRA-9036)
 * Lower logging level from ERROR to DEBUG when a scheduled schema pull
   cannot be completed due to a node being down (CASSANDRA-9032)
 * Fix MOVED_NODE client event (CASSANDRA-8516)
 * Allow overriding MAX_OUTSTANDING_REPLAY_COUNT (CASSANDRA-7533)
 * Fix malformed JMX ObjectName containing IPv6 addresses (CASSANDRA-9027)
 * (cqlsh) Allow increasing CSV field size limit through
   cqlshrc config option (CASSANDRA-8934)
 * Stop logging range tombstones when exceeding the threshold
   (CASSANDRA-8559)
 * Fix NullPointerException when nodetool getendpoints is run
   against invalid keyspaces or tables (CASSANDRA-8950)
 * Allow specifying the tmp dir (CASSANDRA-7712)
 * Improve compaction estimated tasks estimation (CASSANDRA-8904)
 * Fix duplicate up/down messages sent to native clients (CASSANDRA-7816)
 * Expose commit log archive status via JMX (CASSANDRA-8734)
 * Provide better exceptions for invalid replication strategy parameters
   (CASSANDRA-8909)
 * Fix regression in mixed single and multi-column relation support for
   SELECT statements (CASSANDRA-8613)
 * Add ability to limit number of native connections (CASSANDRA-8086)
 * Fix CQLSSTableWriter throwing exception and spawning threads
   (CASSANDRA-8808)
 * Fix MT mismatch between empty and GC-able data (CASSANDRA-8979)
 * Fix incorrect validation when snapshotting single table (CASSANDRA-8056)
 * Add offline tool to relevel sstables (CASSANDRA-8301)
 * Preserve stream ID for more protocol errors (CASSANDRA-8848)
 * Fix combining token() function with multi-column relations on
   clustering columns (CASSANDRA-8797)
 * Make CFS.markReferenced() resistant to bad refcounting (CASSANDRA-8829)
 * Fix StreamTransferTask abort/complete bad refcounting (CASSANDRA-8815)
 * Fix AssertionError when querying a DESC clustering ordered
   table with ASC ordering and paging (CASSANDRA-8767)
 * AssertionError: "Memory was freed" when running cleanup (CASSANDRA-8716)
 * Make it possible to set max_sstable_age to fractional days (CASSANDRA-8406)
 * Fix some multi-column relations with indexes on some clustering
   columns (CASSANDRA-8275)
 * Fix memory leak in SSTableSimple*Writer and SSTableReader.validate()
   (CASSANDRA-8748)
 * Throw OOM if allocating memory fails to return a valid pointer (CASSANDRA-8726)
 * Fix SSTableSimpleUnsortedWriter ConcurrentModificationException (CASSANDRA-8619)
 * 'nodetool info' prints exception against older node (CASSANDRA-8796)
 * Ensure SSTableSimpleUnsortedWriter.close() terminates if
   disk writer has crashed (CASSANDRA-8807)


2.1.4
 * Bind JMX to localhost unless explicitly configured otherwise (CASSANDRA-9085)


2.1.3
 * Fix HSHA/offheap_objects corruption (CASSANDRA-8719)
 * Upgrade libthrift to 0.9.2 (CASSANDRA-8685)
 * Don't use the shared ref in sstableloader (CASSANDRA-8704)
 * Purge internal prepared statements if related tables or
   keyspaces are dropped (CASSANDRA-8693)
 * (cqlsh) Handle unicode BOM at start of files (CASSANDRA-8638)
 * Stop compactions before exiting offline tools (CASSANDRA-8623)
 * Update tools/stress/README.txt to match current behaviour (CASSANDRA-7933)
 * Fix schema from Thrift conversion with empty metadata (CASSANDRA-8695)
 * Safer Resource Management (CASSANDRA-7705)
 * Make sure we compact highly overlapping cold sstables with
   STCS (CASSANDRA-8635)
 * rpc_interface and listen_interface generate NPE on startup when specified
   interface doesn't exist (CASSANDRA-8677)
 * Fix ArrayIndexOutOfBoundsException in nodetool cfhistograms (CASSANDRA-8514)
 * Switch from yammer metrics for nodetool cf/proxy histograms (CASSANDRA-8662)
 * Make sure we don't add tmplink files to the compaction
   strategy (CASSANDRA-8580)
 * (cqlsh) Handle maps with blob keys (CASSANDRA-8372)
 * (cqlsh) Handle DynamicCompositeType schemas correctly (CASSANDRA-8563)
 * Duplicate rows returned when in clause has repeated values (CASSANDRA-6706)
 * Add tooling to detect hot partitions (CASSANDRA-7974)
 * Fix cassandra-stress user-mode truncation of partition generation (CASSANDRA-8608)
 * Only stream from unrepaired sstables during inc repair (CASSANDRA-8267)
 * Don't allow starting multiple inc repairs on the same sstables (CASSANDRA-8316)
 * Invalidate prepared BATCH statements when related tables
   or keyspaces are dropped (CASSANDRA-8652)
 * Fix missing results in secondary index queries on collections
   with ALLOW FILTERING (CASSANDRA-8421)
 * Expose EstimatedHistogram metrics for range slices (CASSANDRA-8627)
 * (cqlsh) Escape clqshrc passwords properly (CASSANDRA-8618)
 * Fix NPE when passing wrong argument in ALTER TABLE statement (CASSANDRA-8355)
 * Pig: Refactor and deprecate CqlStorage (CASSANDRA-8599)
 * Don't reuse the same cleanup strategy for all sstables (CASSANDRA-8537)
 * Fix case-sensitivity of index name on CREATE and DROP INDEX
   statements (CASSANDRA-8365)
 * Better detection/logging for corruption in compressed sstables (CASSANDRA-8192)
 * Use the correct repairedAt value when closing writer (CASSANDRA-8570)
 * (cqlsh) Handle a schema mismatch being detected on startup (CASSANDRA-8512)
 * Properly calculate expected write size during compaction (CASSANDRA-8532)
 * Invalidate affected prepared statements when a table's columns
   are altered (CASSANDRA-7910)
 * Stress - user defined writes should populate sequentally (CASSANDRA-8524)
 * Fix regression in SSTableRewriter causing some rows to become unreadable
   during compaction (CASSANDRA-8429)
 * Run major compactions for repaired/unrepaired in parallel (CASSANDRA-8510)
 * (cqlsh) Fix compression options in DESCRIBE TABLE output when compression
   is disabled (CASSANDRA-8288)
 * (cqlsh) Fix DESCRIBE output after keyspaces are altered (CASSANDRA-7623)
 * Make sure we set lastCompactedKey correctly (CASSANDRA-8463)
 * (cqlsh) Fix output of CONSISTENCY command (CASSANDRA-8507)
 * (cqlsh) Fixed the handling of LIST statements (CASSANDRA-8370)
 * Make sstablescrub check leveled manifest again (CASSANDRA-8432)
 * Check first/last keys in sstable when giving out positions (CASSANDRA-8458)
 * Disable mmap on Windows (CASSANDRA-6993)
 * Add missing ConsistencyLevels to cassandra-stress (CASSANDRA-8253)
 * Add auth support to cassandra-stress (CASSANDRA-7985)
 * Fix ArrayIndexOutOfBoundsException when generating error message
   for some CQL syntax errors (CASSANDRA-8455)
 * Scale memtable slab allocation logarithmically (CASSANDRA-7882)
 * cassandra-stress simultaneous inserts over same seed (CASSANDRA-7964)
 * Reduce cassandra-stress sampling memory requirements (CASSANDRA-7926)
 * Ensure memtable flush cannot expire commit log entries from its future (CASSANDRA-8383)
 * Make read "defrag" async to reclaim memtables (CASSANDRA-8459)
 * Remove tmplink files for offline compactions (CASSANDRA-8321)
 * Reduce maxHintsInProgress (CASSANDRA-8415)
 * BTree updates may call provided update function twice (CASSANDRA-8018)
 * Release sstable references after anticompaction (CASSANDRA-8386)
 * Handle abort() in SSTableRewriter properly (CASSANDRA-8320)
 * Centralize shared executors (CASSANDRA-8055)
 * Fix filtering for CONTAINS (KEY) relations on frozen collection
   clustering columns when the query is restricted to a single
   partition (CASSANDRA-8203)
 * Do more aggressive entire-sstable TTL expiry checks (CASSANDRA-8243)
 * Add more log info if readMeter is null (CASSANDRA-8238)
 * add check of the system wall clock time at startup (CASSANDRA-8305)
 * Support for frozen collections (CASSANDRA-7859)
 * Fix overflow on histogram computation (CASSANDRA-8028)
 * Have paxos reuse the timestamp generation of normal queries (CASSANDRA-7801)
 * Fix incremental repair not remove parent session on remote (CASSANDRA-8291)
 * Improve JBOD disk utilization (CASSANDRA-7386)
 * Log failed host when preparing incremental repair (CASSANDRA-8228)
 * Force config client mode in CQLSSTableWriter (CASSANDRA-8281)
 * Fix sstableupgrade throws exception (CASSANDRA-8688)
 * Fix hang when repairing empty keyspace (CASSANDRA-8694)
Merged from 2.0:
 * Fix IllegalArgumentException in dynamic snitch (CASSANDRA-8448)
 * Add support for UPDATE ... IF EXISTS (CASSANDRA-8610)
 * Fix reversal of list prepends (CASSANDRA-8733)
 * Prevent non-zero default_time_to_live on tables with counters
   (CASSANDRA-8678)
 * Fix SSTableSimpleUnsortedWriter ConcurrentModificationException
   (CASSANDRA-8619)
 * Round up time deltas lower than 1ms in BulkLoader (CASSANDRA-8645)
 * Add batch remove iterator to ABSC (CASSANDRA-8414, 8666)
 * Round up time deltas lower than 1ms in BulkLoader (CASSANDRA-8645)
 * Fix isClientMode check in Keyspace (CASSANDRA-8687)
 * Use more efficient slice size for querying internal secondary
   index tables (CASSANDRA-8550)
 * Fix potentially returning deleted rows with range tombstone (CASSANDRA-8558)
 * Check for available disk space before starting a compaction (CASSANDRA-8562)
 * Fix DISTINCT queries with LIMITs or paging when some partitions
   contain only tombstones (CASSANDRA-8490)
 * Introduce background cache refreshing to permissions cache
   (CASSANDRA-8194)
 * Fix race condition in StreamTransferTask that could lead to
   infinite loops and premature sstable deletion (CASSANDRA-7704)
 * Add an extra version check to MigrationTask (CASSANDRA-8462)
 * Ensure SSTableWriter cleans up properly after failure (CASSANDRA-8499)
 * Increase bf true positive count on key cache hit (CASSANDRA-8525)
 * Move MeteredFlusher to its own thread (CASSANDRA-8485)
 * Fix non-distinct results in DISTNCT queries on static columns when
   paging is enabled (CASSANDRA-8087)
 * Move all hints related tasks to hints internal executor (CASSANDRA-8285)
 * Fix paging for multi-partition IN queries (CASSANDRA-8408)
 * Fix MOVED_NODE topology event never being emitted when a node
   moves its token (CASSANDRA-8373)
 * Fix validation of indexes in COMPACT tables (CASSANDRA-8156)
 * Avoid StackOverflowError when a large list of IN values
   is used for a clustering column (CASSANDRA-8410)
 * Fix NPE when writetime() or ttl() calls are wrapped by
   another function call (CASSANDRA-8451)
 * Fix NPE after dropping a keyspace (CASSANDRA-8332)
 * Fix error message on read repair timeouts (CASSANDRA-7947)
 * Default DTCS base_time_seconds changed to 60 (CASSANDRA-8417)
 * Refuse Paxos operation with more than one pending endpoint (CASSANDRA-8346, 8640)
 * Throw correct exception when trying to bind a keyspace or table
   name (CASSANDRA-6952)
 * Make HHOM.compact synchronized (CASSANDRA-8416)
 * cancel latency-sampling task when CF is dropped (CASSANDRA-8401)
 * don't block SocketThread for MessagingService (CASSANDRA-8188)
 * Increase quarantine delay on replacement (CASSANDRA-8260)
 * Expose off-heap memory usage stats (CASSANDRA-7897)
 * Ignore Paxos commits for truncated tables (CASSANDRA-7538)
 * Validate size of indexed column values (CASSANDRA-8280)
 * Make LCS split compaction results over all data directories (CASSANDRA-8329)
 * Fix some failing queries that use multi-column relations
   on COMPACT STORAGE tables (CASSANDRA-8264)
 * Fix InvalidRequestException with ORDER BY (CASSANDRA-8286)
 * Disable SSLv3 for POODLE (CASSANDRA-8265)
 * Fix millisecond timestamps in Tracing (CASSANDRA-8297)
 * Include keyspace name in error message when there are insufficient
   live nodes to stream from (CASSANDRA-8221)
 * Avoid overlap in L1 when L0 contains many nonoverlapping
   sstables (CASSANDRA-8211)
 * Improve PropertyFileSnitch logging (CASSANDRA-8183)
 * Add DC-aware sequential repair (CASSANDRA-8193)
 * Use live sstables in snapshot repair if possible (CASSANDRA-8312)
 * Fix hints serialized size calculation (CASSANDRA-8587)


2.1.2
 * (cqlsh) parse_for_table_meta errors out on queries with undefined
   grammars (CASSANDRA-8262)
 * (cqlsh) Fix SELECT ... TOKEN() function broken in C* 2.1.1 (CASSANDRA-8258)
 * Fix Cassandra crash when running on JDK8 update 40 (CASSANDRA-8209)
 * Optimize partitioner tokens (CASSANDRA-8230)
 * Improve compaction of repaired/unrepaired sstables (CASSANDRA-8004)
 * Make cache serializers pluggable (CASSANDRA-8096)
 * Fix issues with CONTAINS (KEY) queries on secondary indexes
   (CASSANDRA-8147)
 * Fix read-rate tracking of sstables for some queries (CASSANDRA-8239)
 * Fix default timestamp in QueryOptions (CASSANDRA-8246)
 * Set socket timeout when reading remote version (CASSANDRA-8188)
 * Refactor how we track live size (CASSANDRA-7852)
 * Make sure unfinished compaction files are removed (CASSANDRA-8124)
 * Fix shutdown when run as Windows service (CASSANDRA-8136)
 * Fix DESCRIBE TABLE with custom indexes (CASSANDRA-8031)
 * Fix race in RecoveryManagerTest (CASSANDRA-8176)
 * Avoid IllegalArgumentException while sorting sstables in
   IndexSummaryManager (CASSANDRA-8182)
 * Shutdown JVM on file descriptor exhaustion (CASSANDRA-7579)
 * Add 'die' policy for commit log and disk failure (CASSANDRA-7927)
 * Fix installing as service on Windows (CASSANDRA-8115)
 * Fix CREATE TABLE for CQL2 (CASSANDRA-8144)
 * Avoid boxing in ColumnStats min/max trackers (CASSANDRA-8109)
Merged from 2.0:
 * Correctly handle non-text column names in cql3 (CASSANDRA-8178)
 * Fix deletion for indexes on primary key columns (CASSANDRA-8206)
 * Add 'nodetool statusgossip' (CASSANDRA-8125)
 * Improve client notification that nodes are ready for requests (CASSANDRA-7510)
 * Handle negative timestamp in writetime method (CASSANDRA-8139)
 * Pig: Remove errant LIMIT clause in CqlNativeStorage (CASSANDRA-8166)
 * Throw ConfigurationException when hsha is used with the default
   rpc_max_threads setting of 'unlimited' (CASSANDRA-8116)
 * Allow concurrent writing of the same table in the same JVM using
   CQLSSTableWriter (CASSANDRA-7463)
 * Fix totalDiskSpaceUsed calculation (CASSANDRA-8205)


2.1.1
 * Fix spin loop in AtomicSortedColumns (CASSANDRA-7546)
 * Dont notify when replacing tmplink files (CASSANDRA-8157)
 * Fix validation with multiple CONTAINS clause (CASSANDRA-8131)
 * Fix validation of collections in TriggerExecutor (CASSANDRA-8146)
 * Fix IllegalArgumentException when a list of IN values containing tuples
   is passed as a single arg to a prepared statement with the v1 or v2
   protocol (CASSANDRA-8062)
 * Fix ClassCastException in DISTINCT query on static columns with
   query paging (CASSANDRA-8108)
 * Fix NPE on null nested UDT inside a set (CASSANDRA-8105)
 * Fix exception when querying secondary index on set items or map keys
   when some clustering columns are specified (CASSANDRA-8073)
 * Send proper error response when there is an error during native
   protocol message decode (CASSANDRA-8118)
 * Gossip should ignore generation numbers too far in the future (CASSANDRA-8113)
 * Fix NPE when creating a table with frozen sets, lists (CASSANDRA-8104)
 * Fix high memory use due to tracking reads on incrementally opened sstable
   readers (CASSANDRA-8066)
 * Fix EXECUTE request with skipMetadata=false returning no metadata
   (CASSANDRA-8054)
 * Allow concurrent use of CQLBulkOutputFormat (CASSANDRA-7776)
 * Shutdown JVM on OOM (CASSANDRA-7507)
 * Upgrade netty version and enable epoll event loop (CASSANDRA-7761)
 * Don't duplicate sstables smaller than split size when using
   the sstablesplitter tool (CASSANDRA-7616)
 * Avoid re-parsing already prepared statements (CASSANDRA-7923)
 * Fix some Thrift slice deletions and updates of COMPACT STORAGE
   tables with some clustering columns omitted (CASSANDRA-7990)
 * Fix filtering for CONTAINS on sets (CASSANDRA-8033)
 * Properly track added size (CASSANDRA-7239)
 * Allow compilation in java 8 (CASSANDRA-7208)
 * Fix Assertion error on RangeTombstoneList diff (CASSANDRA-8013)
 * Release references to overlapping sstables during compaction (CASSANDRA-7819)
 * Send notification when opening compaction results early (CASSANDRA-8034)
 * Make native server start block until properly bound (CASSANDRA-7885)
 * (cqlsh) Fix IPv6 support (CASSANDRA-7988)
 * Ignore fat clients when checking for endpoint collision (CASSANDRA-7939)
 * Make sstablerepairedset take a list of files (CASSANDRA-7995)
 * (cqlsh) Tab completeion for indexes on map keys (CASSANDRA-7972)
 * (cqlsh) Fix UDT field selection in select clause (CASSANDRA-7891)
 * Fix resource leak in event of corrupt sstable
 * (cqlsh) Add command line option for cqlshrc file path (CASSANDRA-7131)
 * Provide visibility into prepared statements churn (CASSANDRA-7921, CASSANDRA-7930)
 * Invalidate prepared statements when their keyspace or table is
   dropped (CASSANDRA-7566)
 * cassandra-stress: fix support for NetworkTopologyStrategy (CASSANDRA-7945)
 * Fix saving caches when a table is dropped (CASSANDRA-7784)
 * Add better error checking of new stress profile (CASSANDRA-7716)
 * Use ThreadLocalRandom and remove FBUtilities.threadLocalRandom (CASSANDRA-7934)
 * Prevent operator mistakes due to simultaneous bootstrap (CASSANDRA-7069)
 * cassandra-stress supports whitelist mode for node config (CASSANDRA-7658)
 * GCInspector more closely tracks GC; cassandra-stress and nodetool report it (CASSANDRA-7916)
 * nodetool won't output bogus ownership info without a keyspace (CASSANDRA-7173)
 * Add human readable option to nodetool commands (CASSANDRA-5433)
 * Don't try to set repairedAt on old sstables (CASSANDRA-7913)
 * Add metrics for tracking PreparedStatement use (CASSANDRA-7719)
 * (cqlsh) tab-completion for triggers (CASSANDRA-7824)
 * (cqlsh) Support for query paging (CASSANDRA-7514)
 * (cqlsh) Show progress of COPY operations (CASSANDRA-7789)
 * Add syntax to remove multiple elements from a map (CASSANDRA-6599)
 * Support non-equals conditions in lightweight transactions (CASSANDRA-6839)
 * Add IF [NOT] EXISTS to create/drop triggers (CASSANDRA-7606)
 * (cqlsh) Display the current logged-in user (CASSANDRA-7785)
 * (cqlsh) Don't ignore CTRL-C during COPY FROM execution (CASSANDRA-7815)
 * (cqlsh) Order UDTs according to cross-type dependencies in DESCRIBE
   output (CASSANDRA-7659)
 * (cqlsh) Fix handling of CAS statement results (CASSANDRA-7671)
 * (cqlsh) COPY TO/FROM improvements (CASSANDRA-7405)
 * Support list index operations with conditions (CASSANDRA-7499)
 * Add max live/tombstoned cells to nodetool cfstats output (CASSANDRA-7731)
 * Validate IPv6 wildcard addresses properly (CASSANDRA-7680)
 * (cqlsh) Error when tracing query (CASSANDRA-7613)
 * Avoid IOOBE when building SyntaxError message snippet (CASSANDRA-7569)
 * SSTableExport uses correct validator to create string representation of partition
   keys (CASSANDRA-7498)
 * Avoid NPEs when receiving type changes for an unknown keyspace (CASSANDRA-7689)
 * Add support for custom 2i validation (CASSANDRA-7575)
 * Pig support for hadoop CqlInputFormat (CASSANDRA-6454)
 * Add duration mode to cassandra-stress (CASSANDRA-7468)
 * Add listen_interface and rpc_interface options (CASSANDRA-7417)
 * Improve schema merge performance (CASSANDRA-7444)
 * Adjust MT depth based on # of partition validating (CASSANDRA-5263)
 * Optimise NativeCell comparisons (CASSANDRA-6755)
 * Configurable client timeout for cqlsh (CASSANDRA-7516)
 * Include snippet of CQL query near syntax error in messages (CASSANDRA-7111)
 * Make repair -pr work with -local (CASSANDRA-7450)
 * Fix error in sstableloader with -cph > 1 (CASSANDRA-8007)
 * Fix snapshot repair error on indexed tables (CASSANDRA-8020)
 * Do not exit nodetool repair when receiving JMX NOTIF_LOST (CASSANDRA-7909)
 * Stream to private IP when available (CASSANDRA-8084)
Merged from 2.0:
 * Reject conditions on DELETE unless full PK is given (CASSANDRA-6430)
 * Properly reject the token function DELETE (CASSANDRA-7747)
 * Force batchlog replay before decommissioning a node (CASSANDRA-7446)
 * Fix hint replay with many accumulated expired hints (CASSANDRA-6998)
 * Fix duplicate results in DISTINCT queries on static columns with query
   paging (CASSANDRA-8108)
 * Add DateTieredCompactionStrategy (CASSANDRA-6602)
 * Properly validate ascii and utf8 string literals in CQL queries (CASSANDRA-8101)
 * (cqlsh) Fix autocompletion for alter keyspace (CASSANDRA-8021)
 * Create backup directories for commitlog archiving during startup (CASSANDRA-8111)
 * Reduce totalBlockFor() for LOCAL_* consistency levels (CASSANDRA-8058)
 * Fix merging schemas with re-dropped keyspaces (CASSANDRA-7256)
 * Fix counters in supercolumns during live upgrades from 1.2 (CASSANDRA-7188)
 * Notify DT subscribers when a column family is truncated (CASSANDRA-8088)
 * Add sanity check of $JAVA on startup (CASSANDRA-7676)
 * Schedule fat client schema pull on join (CASSANDRA-7993)
 * Don't reset nodes' versions when closing IncomingTcpConnections
   (CASSANDRA-7734)
 * Record the real messaging version in all cases in OutboundTcpConnection
   (CASSANDRA-8057)
 * SSL does not work in cassandra-cli (CASSANDRA-7899)
 * Fix potential exception when using ReversedType in DynamicCompositeType
   (CASSANDRA-7898)
 * Better validation of collection values (CASSANDRA-7833)
 * Track min/max timestamps correctly (CASSANDRA-7969)
 * Fix possible overflow while sorting CL segments for replay (CASSANDRA-7992)
 * Increase nodetool Xmx (CASSANDRA-7956)
 * Archive any commitlog segments present at startup (CASSANDRA-6904)
 * CrcCheckChance should adjust based on live CFMetadata not
   sstable metadata (CASSANDRA-7978)
 * token() should only accept columns in the partitioning
   key order (CASSANDRA-6075)
 * Add method to invalidate permission cache via JMX (CASSANDRA-7977)
 * Allow propagating multiple gossip states atomically (CASSANDRA-6125)
 * Log exceptions related to unclean native protocol client disconnects
   at DEBUG or INFO (CASSANDRA-7849)
 * Allow permissions cache to be set via JMX (CASSANDRA-7698)
 * Include schema_triggers CF in readable system resources (CASSANDRA-7967)
 * Fix RowIndexEntry to report correct serializedSize (CASSANDRA-7948)
 * Make CQLSSTableWriter sync within partitions (CASSANDRA-7360)
 * Potentially use non-local replicas in CqlConfigHelper (CASSANDRA-7906)
 * Explicitly disallow mixing multi-column and single-column
   relations on clustering columns (CASSANDRA-7711)
 * Better error message when condition is set on PK column (CASSANDRA-7804)
 * Don't send schema change responses and events for no-op DDL
   statements (CASSANDRA-7600)
 * (Hadoop) fix cluster initialisation for a split fetching (CASSANDRA-7774)
 * Throw InvalidRequestException when queries contain relations on entire
   collection columns (CASSANDRA-7506)
 * (cqlsh) enable CTRL-R history search with libedit (CASSANDRA-7577)
 * (Hadoop) allow ACFRW to limit nodes to local DC (CASSANDRA-7252)
 * (cqlsh) cqlsh should automatically disable tracing when selecting
   from system_traces (CASSANDRA-7641)
 * (Hadoop) Add CqlOutputFormat (CASSANDRA-6927)
 * Don't depend on cassandra config for nodetool ring (CASSANDRA-7508)
 * (cqlsh) Fix failing cqlsh formatting tests (CASSANDRA-7703)
 * Fix IncompatibleClassChangeError from hadoop2 (CASSANDRA-7229)
 * Add 'nodetool sethintedhandoffthrottlekb' (CASSANDRA-7635)
 * (cqlsh) Add tab-completion for CREATE/DROP USER IF [NOT] EXISTS (CASSANDRA-7611)
 * Catch errors when the JVM pulls the rug out from GCInspector (CASSANDRA-5345)
 * cqlsh fails when version number parts are not int (CASSANDRA-7524)
 * Fix NPE when table dropped during streaming (CASSANDRA-7946)
 * Fix wrong progress when streaming uncompressed (CASSANDRA-7878)
 * Fix possible infinite loop in creating repair range (CASSANDRA-7983)
 * Fix unit in nodetool for streaming throughput (CASSANDRA-7375)
Merged from 1.2:
 * Don't index tombstones (CASSANDRA-7828)
 * Improve PasswordAuthenticator default super user setup (CASSANDRA-7788)


2.1.0
 * (cqlsh) Removed "ALTER TYPE <name> RENAME TO <name>" from tab-completion
   (CASSANDRA-7895)
 * Fixed IllegalStateException in anticompaction (CASSANDRA-7892)
 * cqlsh: DESCRIBE support for frozen UDTs, tuples (CASSANDRA-7863)
 * Avoid exposing internal classes over JMX (CASSANDRA-7879)
 * Add null check for keys when freezing collection (CASSANDRA-7869)
 * Improve stress workload realism (CASSANDRA-7519)
Merged from 2.0:
 * Configure system.paxos with LeveledCompactionStrategy (CASSANDRA-7753)
 * Fix ALTER clustering column type from DateType to TimestampType when
   using DESC clustering order (CASSANRDA-7797)
 * Throw EOFException if we run out of chunks in compressed datafile
   (CASSANDRA-7664)
 * Fix PRSI handling of CQL3 row markers for row cleanup (CASSANDRA-7787)
 * Fix dropping collection when it's the last regular column (CASSANDRA-7744)
 * Make StreamReceiveTask thread safe and gc friendly (CASSANDRA-7795)
 * Validate empty cell names from counter updates (CASSANDRA-7798)
Merged from 1.2:
 * Don't allow compacted sstables to be marked as compacting (CASSANDRA-7145)
 * Track expired tombstones (CASSANDRA-7810)


2.1.0-rc7
 * Add frozen keyword and require UDT to be frozen (CASSANDRA-7857)
 * Track added sstable size correctly (CASSANDRA-7239)
 * (cqlsh) Fix case insensitivity (CASSANDRA-7834)
 * Fix failure to stream ranges when moving (CASSANDRA-7836)
 * Correctly remove tmplink files (CASSANDRA-7803)
 * (cqlsh) Fix column name formatting for functions, CAS operations,
   and UDT field selections (CASSANDRA-7806)
 * (cqlsh) Fix COPY FROM handling of null/empty primary key
   values (CASSANDRA-7792)
 * Fix ordering of static cells (CASSANDRA-7763)
Merged from 2.0:
 * Forbid re-adding dropped counter columns (CASSANDRA-7831)
 * Fix CFMetaData#isThriftCompatible() for PK-only tables (CASSANDRA-7832)
 * Always reject inequality on the partition key without token()
   (CASSANDRA-7722)
 * Always send Paxos commit to all replicas (CASSANDRA-7479)
 * Make disruptor_thrift_server invocation pool configurable (CASSANDRA-7594)
 * Make repair no-op when RF=1 (CASSANDRA-7864)


2.1.0-rc6
 * Fix OOM issue from netty caching over time (CASSANDRA-7743)
 * json2sstable couldn't import JSON for CQL table (CASSANDRA-7477)
 * Invalidate all caches on table drop (CASSANDRA-7561)
 * Skip strict endpoint selection for ranges if RF == nodes (CASSANRA-7765)
 * Fix Thrift range filtering without 2ary index lookups (CASSANDRA-7741)
 * Add tracing entries about concurrent range requests (CASSANDRA-7599)
 * (cqlsh) Fix DESCRIBE for NTS keyspaces (CASSANDRA-7729)
 * Remove netty buffer ref-counting (CASSANDRA-7735)
 * Pass mutated cf to index updater for use by PRSI (CASSANDRA-7742)
 * Include stress yaml example in release and deb (CASSANDRA-7717)
 * workaround for netty issue causing corrupted data off the wire (CASSANDRA-7695)
 * cqlsh DESC CLUSTER fails retrieving ring information (CASSANDRA-7687)
 * Fix binding null values inside UDT (CASSANDRA-7685)
 * Fix UDT field selection with empty fields (CASSANDRA-7670)
 * Bogus deserialization of static cells from sstable (CASSANDRA-7684)
 * Fix NPE on compaction leftover cleanup for dropped table (CASSANDRA-7770)
Merged from 2.0:
 * Fix race condition in StreamTransferTask that could lead to
   infinite loops and premature sstable deletion (CASSANDRA-7704)
 * (cqlsh) Wait up to 10 sec for a tracing session (CASSANDRA-7222)
 * Fix NPE in FileCacheService.sizeInBytes (CASSANDRA-7756)
 * Remove duplicates from StorageService.getJoiningNodes (CASSANDRA-7478)
 * Clone token map outside of hot gossip loops (CASSANDRA-7758)
 * Fix MS expiring map timeout for Paxos messages (CASSANDRA-7752)
 * Do not flush on truncate if durable_writes is false (CASSANDRA-7750)
 * Give CRR a default input_cql Statement (CASSANDRA-7226)
 * Better error message when adding a collection with the same name
   than a previously dropped one (CASSANDRA-6276)
 * Fix validation when adding static columns (CASSANDRA-7730)
 * (Thrift) fix range deletion of supercolumns (CASSANDRA-7733)
 * Fix potential AssertionError in RangeTombstoneList (CASSANDRA-7700)
 * Validate arguments of blobAs* functions (CASSANDRA-7707)
 * Fix potential AssertionError with 2ndary indexes (CASSANDRA-6612)
 * Avoid logging CompactionInterrupted at ERROR (CASSANDRA-7694)
 * Minor leak in sstable2jon (CASSANDRA-7709)
 * Add cassandra.auto_bootstrap system property (CASSANDRA-7650)
 * Update java driver (for hadoop) (CASSANDRA-7618)
 * Remove CqlPagingRecordReader/CqlPagingInputFormat (CASSANDRA-7570)
 * Support connecting to ipv6 jmx with nodetool (CASSANDRA-7669)


2.1.0-rc5
 * Reject counters inside user types (CASSANDRA-7672)
 * Switch to notification-based GCInspector (CASSANDRA-7638)
 * (cqlsh) Handle nulls in UDTs and tuples correctly (CASSANDRA-7656)
 * Don't use strict consistency when replacing (CASSANDRA-7568)
 * Fix min/max cell name collection on 2.0 SSTables with range
   tombstones (CASSANDRA-7593)
 * Tolerate min/max cell names of different lengths (CASSANDRA-7651)
 * Filter cached results correctly (CASSANDRA-7636)
 * Fix tracing on the new SEPExecutor (CASSANDRA-7644)
 * Remove shuffle and taketoken (CASSANDRA-7601)
 * Clean up Windows batch scripts (CASSANDRA-7619)
 * Fix native protocol drop user type notification (CASSANDRA-7571)
 * Give read access to system.schema_usertypes to all authenticated users
   (CASSANDRA-7578)
 * (cqlsh) Fix cqlsh display when zero rows are returned (CASSANDRA-7580)
 * Get java version correctly when JAVA_TOOL_OPTIONS is set (CASSANDRA-7572)
 * Fix NPE when dropping index from non-existent keyspace, AssertionError when
   dropping non-existent index with IF EXISTS (CASSANDRA-7590)
 * Fix sstablelevelresetter hang (CASSANDRA-7614)
 * (cqlsh) Fix deserialization of blobs (CASSANDRA-7603)
 * Use "keyspace updated" schema change message for UDT changes in v1 and
   v2 protocols (CASSANDRA-7617)
 * Fix tracing of range slices and secondary index lookups that are local
   to the coordinator (CASSANDRA-7599)
 * Set -Dcassandra.storagedir for all tool shell scripts (CASSANDRA-7587)
 * Don't swap max/min col names when mutating sstable metadata (CASSANDRA-7596)
 * (cqlsh) Correctly handle paged result sets (CASSANDRA-7625)
 * (cqlsh) Improve waiting for a trace to complete (CASSANDRA-7626)
 * Fix tracing of concurrent range slices and 2ary index queries (CASSANDRA-7626)
 * Fix scrub against collection type (CASSANDRA-7665)
Merged from 2.0:
 * Set gc_grace_seconds to seven days for system schema tables (CASSANDRA-7668)
 * SimpleSeedProvider no longer caches seeds forever (CASSANDRA-7663)
 * Always flush on truncate (CASSANDRA-7511)
 * Fix ReversedType(DateType) mapping to native protocol (CASSANDRA-7576)
 * Always merge ranges owned by a single node (CASSANDRA-6930)
 * Track max/min timestamps for range tombstones (CASSANDRA-7647)
 * Fix NPE when listing saved caches dir (CASSANDRA-7632)


2.1.0-rc4
 * Fix word count hadoop example (CASSANDRA-7200)
 * Updated memtable_cleanup_threshold and memtable_flush_writers defaults
   (CASSANDRA-7551)
 * (Windows) fix startup when WMI memory query fails (CASSANDRA-7505)
 * Anti-compaction proceeds if any part of the repair failed (CASSANDRA-7521)
 * Add missing table name to DROP INDEX responses and notifications (CASSANDRA-7539)
 * Bump CQL version to 3.2.0 and update CQL documentation (CASSANDRA-7527)
 * Fix configuration error message when running nodetool ring (CASSANDRA-7508)
 * Support conditional updates, tuple type, and the v3 protocol in cqlsh (CASSANDRA-7509)
 * Handle queries on multiple secondary index types (CASSANDRA-7525)
 * Fix cqlsh authentication with v3 native protocol (CASSANDRA-7564)
 * Fix NPE when unknown prepared statement ID is used (CASSANDRA-7454)
Merged from 2.0:
 * (Windows) force range-based repair to non-sequential mode (CASSANDRA-7541)
 * Fix range merging when DES scores are zero (CASSANDRA-7535)
 * Warn when SSL certificates have expired (CASSANDRA-7528)
 * Fix error when doing reversed queries with static columns (CASSANDRA-7490)
Merged from 1.2:
 * Set correct stream ID on responses when non-Exception Throwables
   are thrown while handling native protocol messages (CASSANDRA-7470)


2.1.0-rc3
 * Consider expiry when reconciling otherwise equal cells (CASSANDRA-7403)
 * Introduce CQL support for stress tool (CASSANDRA-6146)
 * Fix ClassCastException processing expired messages (CASSANDRA-7496)
 * Fix prepared marker for collections inside UDT (CASSANDRA-7472)
 * Remove left-over populate_io_cache_on_flush and replicate_on_write
   uses (CASSANDRA-7493)
 * (Windows) handle spaces in path names (CASSANDRA-7451)
 * Ensure writes have completed after dropping a table, before recycling
   commit log segments (CASSANDRA-7437)
 * Remove left-over rows_per_partition_to_cache (CASSANDRA-7493)
 * Fix error when CONTAINS is used with a bind marker (CASSANDRA-7502)
 * Properly reject unknown UDT field (CASSANDRA-7484)
Merged from 2.0:
 * Fix CC#collectTimeOrderedData() tombstone optimisations (CASSANDRA-7394)
 * Support DISTINCT for static columns and fix behaviour when DISTINC is
   not use (CASSANDRA-7305).
 * Workaround JVM NPE on JMX bind failure (CASSANDRA-7254)
 * Fix race in FileCacheService RemovalListener (CASSANDRA-7278)
 * Fix inconsistent use of consistencyForCommit that allowed LOCAL_QUORUM
   operations to incorrect become full QUORUM (CASSANDRA-7345)
 * Properly handle unrecognized opcodes and flags (CASSANDRA-7440)
 * (Hadoop) close CqlRecordWriter clients when finished (CASSANDRA-7459)
 * Commit disk failure policy (CASSANDRA-7429)
 * Make sure high level sstables get compacted (CASSANDRA-7414)
 * Fix AssertionError when using empty clustering columns and static columns
   (CASSANDRA-7455)
 * Add option to disable STCS in L0 (CASSANDRA-6621)
 * Upgrade to snappy-java 1.0.5.2 (CASSANDRA-7476)


2.1.0-rc2
 * Fix heap size calculation for CompoundSparseCellName and
   CompoundSparseCellName.WithCollection (CASSANDRA-7421)
 * Allow counter mutations in UNLOGGED batches (CASSANDRA-7351)
 * Modify reconcile logic to always pick a tombstone over a counter cell
   (CASSANDRA-7346)
 * Avoid incremental compaction on Windows (CASSANDRA-7365)
 * Fix exception when querying a composite-keyed table with a collection index
   (CASSANDRA-7372)
 * Use node's host id in place of counter ids (CASSANDRA-7366)
 * Fix error when doing reversed queries with static columns (CASSANDRA-7490)
 * Backport CASSANDRA-6747 (CASSANDRA-7560)
 * Track max/min timestamps for range tombstones (CASSANDRA-7647)
 * Fix NPE when listing saved caches dir (CASSANDRA-7632)
 * Fix sstableloader unable to connect encrypted node (CASSANDRA-7585)
Merged from 1.2:
 * Clone token map outside of hot gossip loops (CASSANDRA-7758)
 * Add stop method to EmbeddedCassandraService (CASSANDRA-7595)
 * Support connecting to ipv6 jmx with nodetool (CASSANDRA-7669)
 * Set gc_grace_seconds to seven days for system schema tables (CASSANDRA-7668)
 * SimpleSeedProvider no longer caches seeds forever (CASSANDRA-7663)
 * Set correct stream ID on responses when non-Exception Throwables
   are thrown while handling native protocol messages (CASSANDRA-7470)
 * Fix row size miscalculation in LazilyCompactedRow (CASSANDRA-7543)
 * Fix race in background compaction check (CASSANDRA-7745)
 * Don't clear out range tombstones during compaction (CASSANDRA-7808)


2.1.0-rc1
 * Revert flush directory (CASSANDRA-6357)
 * More efficient executor service for fast operations (CASSANDRA-4718)
 * Move less common tools into a new cassandra-tools package (CASSANDRA-7160)
 * Support more concurrent requests in native protocol (CASSANDRA-7231)
 * Add tab-completion to debian nodetool packaging (CASSANDRA-6421)
 * Change concurrent_compactors defaults (CASSANDRA-7139)
 * Add PowerShell Windows launch scripts (CASSANDRA-7001)
 * Make commitlog archive+restore more robust (CASSANDRA-6974)
 * Fix marking commitlogsegments clean (CASSANDRA-6959)
 * Add snapshot "manifest" describing files included (CASSANDRA-6326)
 * Parallel streaming for sstableloader (CASSANDRA-3668)
 * Fix bugs in supercolumns handling (CASSANDRA-7138)
 * Fix ClassClassException on composite dense tables (CASSANDRA-7112)
 * Cleanup and optimize collation and slice iterators (CASSANDRA-7107)
 * Upgrade NBHM lib (CASSANDRA-7128)
 * Optimize netty server (CASSANDRA-6861)
 * Fix repair hang when given CF does not exist (CASSANDRA-7189)
 * Allow c* to be shutdown in an embedded mode (CASSANDRA-5635)
 * Add server side batching to native transport (CASSANDRA-5663)
 * Make batchlog replay asynchronous (CASSANDRA-6134)
 * remove unused classes (CASSANDRA-7197)
 * Limit user types to the keyspace they are defined in (CASSANDRA-6643)
 * Add validate method to CollectionType (CASSANDRA-7208)
 * New serialization format for UDT values (CASSANDRA-7209, CASSANDRA-7261)
 * Fix nodetool netstats (CASSANDRA-7270)
 * Fix potential ClassCastException in HintedHandoffManager (CASSANDRA-7284)
 * Use prepared statements internally (CASSANDRA-6975)
 * Fix broken paging state with prepared statement (CASSANDRA-7120)
 * Fix IllegalArgumentException in CqlStorage (CASSANDRA-7287)
 * Allow nulls/non-existant fields in UDT (CASSANDRA-7206)
 * Add Thrift MultiSliceRequest (CASSANDRA-6757, CASSANDRA-7027)
 * Handle overlapping MultiSlices (CASSANDRA-7279)
 * Fix DataOutputTest on Windows (CASSANDRA-7265)
 * Embedded sets in user defined data-types are not updating (CASSANDRA-7267)
 * Add tuple type to CQL/native protocol (CASSANDRA-7248)
 * Fix CqlPagingRecordReader on tables with few rows (CASSANDRA-7322)
Merged from 2.0:
 * Copy compaction options to make sure they are reloaded (CASSANDRA-7290)
 * Add option to do more aggressive tombstone compactions (CASSANDRA-6563)
 * Don't try to compact already-compacting files in HHOM (CASSANDRA-7288)
 * Always reallocate buffers in HSHA (CASSANDRA-6285)
 * (Hadoop) support authentication in CqlRecordReader (CASSANDRA-7221)
 * (Hadoop) Close java driver Cluster in CQLRR.close (CASSANDRA-7228)
 * Warn when 'USING TIMESTAMP' is used on a CAS BATCH (CASSANDRA-7067)
 * return all cpu values from BackgroundActivityMonitor.readAndCompute (CASSANDRA-7183)
 * Correctly delete scheduled range xfers (CASSANDRA-7143)
 * return all cpu values from BackgroundActivityMonitor.readAndCompute (CASSANDRA-7183)
 * reduce garbage creation in calculatePendingRanges (CASSANDRA-7191)
 * fix c* launch issues on Russian os's due to output of linux 'free' cmd (CASSANDRA-6162)
 * Fix disabling autocompaction (CASSANDRA-7187)
 * Fix potential NumberFormatException when deserializing IntegerType (CASSANDRA-7088)
 * cqlsh can't tab-complete disabling compaction (CASSANDRA-7185)
 * cqlsh: Accept and execute CQL statement(s) from command-line parameter (CASSANDRA-7172)
 * Fix IllegalStateException in CqlPagingRecordReader (CASSANDRA-7198)
 * Fix the InvertedIndex trigger example (CASSANDRA-7211)
 * Add --resolve-ip option to 'nodetool ring' (CASSANDRA-7210)
 * reduce garbage on codec flag deserialization (CASSANDRA-7244)
 * Fix duplicated error messages on directory creation error at startup (CASSANDRA-5818)
 * Proper null handle for IF with map element access (CASSANDRA-7155)
 * Improve compaction visibility (CASSANDRA-7242)
 * Correctly delete scheduled range xfers (CASSANDRA-7143)
 * Make batchlog replica selection rack-aware (CASSANDRA-6551)
 * Fix CFMetaData#getColumnDefinitionFromColumnName() (CASSANDRA-7074)
 * Fix writetime/ttl functions for static columns (CASSANDRA-7081)
 * Suggest CTRL-C or semicolon after three blank lines in cqlsh (CASSANDRA-7142)
 * Fix 2ndary index queries with DESC clustering order (CASSANDRA-6950)
 * Invalid key cache entries on DROP (CASSANDRA-6525)
 * Fix flapping RecoveryManagerTest (CASSANDRA-7084)
 * Add missing iso8601 patterns for date strings (CASSANDRA-6973)
 * Support selecting multiple rows in a partition using IN (CASSANDRA-6875)
 * Add authentication support to shuffle (CASSANDRA-6484)
 * Swap local and global default read repair chances (CASSANDRA-7320)
 * Add conditional CREATE/DROP USER support (CASSANDRA-7264)
 * Cqlsh counts non-empty lines for "Blank lines" warning (CASSANDRA-7325)
Merged from 1.2:
 * Add Cloudstack snitch (CASSANDRA-7147)
 * Update system.peers correctly when relocating tokens (CASSANDRA-7126)
 * Add Google Compute Engine snitch (CASSANDRA-7132)
 * remove duplicate query for local tokens (CASSANDRA-7182)
 * exit CQLSH with error status code if script fails (CASSANDRA-6344)
 * Fix bug with some IN queries missig results (CASSANDRA-7105)
 * Fix availability validation for LOCAL_ONE CL (CASSANDRA-7319)
 * Hint streaming can cause decommission to fail (CASSANDRA-7219)


2.1.0-beta2
 * Increase default CL space to 8GB (CASSANDRA-7031)
 * Add range tombstones to read repair digests (CASSANDRA-6863)
 * Fix BTree.clear for large updates (CASSANDRA-6943)
 * Fail write instead of logging a warning when unable to append to CL
   (CASSANDRA-6764)
 * Eliminate possibility of CL segment appearing twice in active list
   (CASSANDRA-6557)
 * Apply DONTNEED fadvise to commitlog segments (CASSANDRA-6759)
 * Switch CRC component to Adler and include it for compressed sstables
   (CASSANDRA-4165)
 * Allow cassandra-stress to set compaction strategy options (CASSANDRA-6451)
 * Add broadcast_rpc_address option to cassandra.yaml (CASSANDRA-5899)
 * Auto reload GossipingPropertyFileSnitch config (CASSANDRA-5897)
 * Fix overflow of memtable_total_space_in_mb (CASSANDRA-6573)
 * Fix ABTC NPE and apply update function correctly (CASSANDRA-6692)
 * Allow nodetool to use a file or prompt for password (CASSANDRA-6660)
 * Fix AIOOBE when concurrently accessing ABSC (CASSANDRA-6742)
 * Fix assertion error in ALTER TYPE RENAME (CASSANDRA-6705)
 * Scrub should not always clear out repaired status (CASSANDRA-5351)
 * Improve handling of range tombstone for wide partitions (CASSANDRA-6446)
 * Fix ClassCastException for compact table with composites (CASSANDRA-6738)
 * Fix potentially repairing with wrong nodes (CASSANDRA-6808)
 * Change caching option syntax (CASSANDRA-6745)
 * Fix stress to do proper counter reads (CASSANDRA-6835)
 * Fix help message for stress counter_write (CASSANDRA-6824)
 * Fix stress smart Thrift client to pick servers correctly (CASSANDRA-6848)
 * Add logging levels (minimal, normal or verbose) to stress tool (CASSANDRA-6849)
 * Fix race condition in Batch CLE (CASSANDRA-6860)
 * Improve cleanup/scrub/upgradesstables failure handling (CASSANDRA-6774)
 * ByteBuffer write() methods for serializing sstables (CASSANDRA-6781)
 * Proper compare function for CollectionType (CASSANDRA-6783)
 * Update native server to Netty 4 (CASSANDRA-6236)
 * Fix off-by-one error in stress (CASSANDRA-6883)
 * Make OpOrder AutoCloseable (CASSANDRA-6901)
 * Remove sync repair JMX interface (CASSANDRA-6900)
 * Add multiple memory allocation options for memtables (CASSANDRA-6689, 6694)
 * Remove adjusted op rate from stress output (CASSANDRA-6921)
 * Add optimized CF.hasColumns() implementations (CASSANDRA-6941)
 * Serialize batchlog mutations with the version of the target node
   (CASSANDRA-6931)
 * Optimize CounterColumn#reconcile() (CASSANDRA-6953)
 * Properly remove 1.2 sstable support in 2.1 (CASSANDRA-6869)
 * Lock counter cells, not partitions (CASSANDRA-6880)
 * Track presence of legacy counter shards in sstables (CASSANDRA-6888)
 * Ensure safe resource cleanup when replacing sstables (CASSANDRA-6912)
 * Add failure handler to async callback (CASSANDRA-6747)
 * Fix AE when closing SSTable without releasing reference (CASSANDRA-7000)
 * Clean up IndexInfo on keyspace/table drops (CASSANDRA-6924)
 * Only snapshot relative SSTables when sequential repair (CASSANDRA-7024)
 * Require nodetool rebuild_index to specify index names (CASSANDRA-7038)
 * fix cassandra stress errors on reads with native protocol (CASSANDRA-7033)
 * Use OpOrder to guard sstable references for reads (CASSANDRA-6919)
 * Preemptive opening of compaction result (CASSANDRA-6916)
 * Multi-threaded scrub/cleanup/upgradesstables (CASSANDRA-5547)
 * Optimize cellname comparison (CASSANDRA-6934)
 * Native protocol v3 (CASSANDRA-6855)
 * Optimize Cell liveness checks and clean up Cell (CASSANDRA-7119)
 * Support consistent range movements (CASSANDRA-2434)
 * Display min timestamp in sstablemetadata viewer (CASSANDRA-6767)
Merged from 2.0:
 * Avoid race-prone second "scrub" of system keyspace (CASSANDRA-6797)
 * Pool CqlRecordWriter clients by inetaddress rather than Range
   (CASSANDRA-6665)
 * Fix compaction_history timestamps (CASSANDRA-6784)
 * Compare scores of full replica ordering in DES (CASSANDRA-6683)
 * fix CME in SessionInfo updateProgress affecting netstats (CASSANDRA-6577)
 * Allow repairing between specific replicas (CASSANDRA-6440)
 * Allow per-dc enabling of hints (CASSANDRA-6157)
 * Add compatibility for Hadoop 0.2.x (CASSANDRA-5201)
 * Fix EstimatedHistogram races (CASSANDRA-6682)
 * Failure detector correctly converts initial value to nanos (CASSANDRA-6658)
 * Add nodetool taketoken to relocate vnodes (CASSANDRA-4445)
 * Expose bulk loading progress over JMX (CASSANDRA-4757)
 * Correctly handle null with IF conditions and TTL (CASSANDRA-6623)
 * Account for range/row tombstones in tombstone drop
   time histogram (CASSANDRA-6522)
 * Stop CommitLogSegment.close() from calling sync() (CASSANDRA-6652)
 * Make commitlog failure handling configurable (CASSANDRA-6364)
 * Avoid overlaps in LCS (CASSANDRA-6688)
 * Improve support for paginating over composites (CASSANDRA-4851)
 * Fix count(*) queries in a mixed cluster (CASSANDRA-6707)
 * Improve repair tasks(snapshot, differencing) concurrency (CASSANDRA-6566)
 * Fix replaying pre-2.0 commit logs (CASSANDRA-6714)
 * Add static columns to CQL3 (CASSANDRA-6561)
 * Optimize single partition batch statements (CASSANDRA-6737)
 * Disallow post-query re-ordering when paging (CASSANDRA-6722)
 * Fix potential paging bug with deleted columns (CASSANDRA-6748)
 * Fix NPE on BulkLoader caused by losing StreamEvent (CASSANDRA-6636)
 * Fix truncating compression metadata (CASSANDRA-6791)
 * Add CMSClassUnloadingEnabled JVM option (CASSANDRA-6541)
 * Catch memtable flush exceptions during shutdown (CASSANDRA-6735)
 * Fix upgradesstables NPE for non-CF-based indexes (CASSANDRA-6645)
 * Fix UPDATE updating PRIMARY KEY columns implicitly (CASSANDRA-6782)
 * Fix IllegalArgumentException when updating from 1.2 with SuperColumns
   (CASSANDRA-6733)
 * FBUtilities.singleton() should use the CF comparator (CASSANDRA-6778)
 * Fix CQLSStableWriter.addRow(Map<String, Object>) (CASSANDRA-6526)
 * Fix HSHA server introducing corrupt data (CASSANDRA-6285)
 * Fix CAS conditions for COMPACT STORAGE tables (CASSANDRA-6813)
 * Starting threads in OutboundTcpConnectionPool constructor causes race conditions (CASSANDRA-7177)
 * Allow overriding cassandra-rackdc.properties file (CASSANDRA-7072)
 * Set JMX RMI port to 7199 (CASSANDRA-7087)
 * Use LOCAL_QUORUM for data reads at LOCAL_SERIAL (CASSANDRA-6939)
 * Log a warning for large batches (CASSANDRA-6487)
 * Put nodes in hibernate when join_ring is false (CASSANDRA-6961)
 * Avoid early loading of non-system keyspaces before compaction-leftovers
   cleanup at startup (CASSANDRA-6913)
 * Restrict Windows to parallel repairs (CASSANDRA-6907)
 * (Hadoop) Allow manually specifying start/end tokens in CFIF (CASSANDRA-6436)
 * Fix NPE in MeteredFlusher (CASSANDRA-6820)
 * Fix race processing range scan responses (CASSANDRA-6820)
 * Allow deleting snapshots from dropped keyspaces (CASSANDRA-6821)
 * Add uuid() function (CASSANDRA-6473)
 * Omit tombstones from schema digests (CASSANDRA-6862)
 * Include correct consistencyLevel in LWT timeout (CASSANDRA-6884)
 * Lower chances for losing new SSTables during nodetool refresh and
   ColumnFamilyStore.loadNewSSTables (CASSANDRA-6514)
 * Add support for DELETE ... IF EXISTS to CQL3 (CASSANDRA-5708)
 * Update hadoop_cql3_word_count example (CASSANDRA-6793)
 * Fix handling of RejectedExecution in sync Thrift server (CASSANDRA-6788)
 * Log more information when exceeding tombstone_warn_threshold (CASSANDRA-6865)
 * Fix truncate to not abort due to unreachable fat clients (CASSANDRA-6864)
 * Fix schema concurrency exceptions (CASSANDRA-6841)
 * Fix leaking validator FH in StreamWriter (CASSANDRA-6832)
 * Fix saving triggers to schema (CASSANDRA-6789)
 * Fix trigger mutations when base mutation list is immutable (CASSANDRA-6790)
 * Fix accounting in FileCacheService to allow re-using RAR (CASSANDRA-6838)
 * Fix static counter columns (CASSANDRA-6827)
 * Restore expiring->deleted (cell) compaction optimization (CASSANDRA-6844)
 * Fix CompactionManager.needsCleanup (CASSANDRA-6845)
 * Correctly compare BooleanType values other than 0 and 1 (CASSANDRA-6779)
 * Read message id as string from earlier versions (CASSANDRA-6840)
 * Properly use the Paxos consistency for (non-protocol) batch (CASSANDRA-6837)
 * Add paranoid disk failure option (CASSANDRA-6646)
 * Improve PerRowSecondaryIndex performance (CASSANDRA-6876)
 * Extend triggers to support CAS updates (CASSANDRA-6882)
 * Static columns with IF NOT EXISTS don't always work as expected (CASSANDRA-6873)
 * Fix paging with SELECT DISTINCT (CASSANDRA-6857)
 * Fix UnsupportedOperationException on CAS timeout (CASSANDRA-6923)
 * Improve MeteredFlusher handling of MF-unaffected column families
   (CASSANDRA-6867)
 * Add CqlRecordReader using native pagination (CASSANDRA-6311)
 * Add QueryHandler interface (CASSANDRA-6659)
 * Track liveRatio per-memtable, not per-CF (CASSANDRA-6945)
 * Make sure upgradesstables keeps sstable level (CASSANDRA-6958)
 * Fix LIMIT with static columns (CASSANDRA-6956)
 * Fix clash with CQL column name in thrift validation (CASSANDRA-6892)
 * Fix error with super columns in mixed 1.2-2.0 clusters (CASSANDRA-6966)
 * Fix bad skip of sstables on slice query with composite start/finish (CASSANDRA-6825)
 * Fix unintended update with conditional statement (CASSANDRA-6893)
 * Fix map element access in IF (CASSANDRA-6914)
 * Avoid costly range calculations for range queries on system keyspaces
   (CASSANDRA-6906)
 * Fix SSTable not released if stream session fails (CASSANDRA-6818)
 * Avoid build failure due to ANTLR timeout (CASSANDRA-6991)
 * Queries on compact tables can return more rows that requested (CASSANDRA-7052)
 * USING TIMESTAMP for batches does not work (CASSANDRA-7053)
 * Fix performance regression from CASSANDRA-5614 (CASSANDRA-6949)
 * Ensure that batchlog and hint timeouts do not produce hints (CASSANDRA-7058)
 * Merge groupable mutations in TriggerExecutor#execute() (CASSANDRA-7047)
 * Plug holes in resource release when wiring up StreamSession (CASSANDRA-7073)
 * Re-add parameter columns to tracing session (CASSANDRA-6942)
 * Preserves CQL metadata when updating table from thrift (CASSANDRA-6831)
Merged from 1.2:
 * Fix nodetool display with vnodes (CASSANDRA-7082)
 * Add UNLOGGED, COUNTER options to BATCH documentation (CASSANDRA-6816)
 * add extra SSL cipher suites (CASSANDRA-6613)
 * fix nodetool getsstables for blob PK (CASSANDRA-6803)
 * Fix BatchlogManager#deleteBatch() use of millisecond timestamps
   (CASSANDRA-6822)
 * Continue assassinating even if the endpoint vanishes (CASSANDRA-6787)
 * Schedule schema pulls on change (CASSANDRA-6971)
 * Non-droppable verbs shouldn't be dropped from OTC (CASSANDRA-6980)
 * Shutdown batchlog executor in SS#drain() (CASSANDRA-7025)
 * Fix batchlog to account for CF truncation records (CASSANDRA-6999)
 * Fix CQLSH parsing of functions and BLOB literals (CASSANDRA-7018)
 * Properly load trustore in the native protocol (CASSANDRA-6847)
 * Always clean up references in SerializingCache (CASSANDRA-6994)
 * Don't shut MessagingService down when replacing a node (CASSANDRA-6476)
 * fix npe when doing -Dcassandra.fd_initial_value_ms (CASSANDRA-6751)


2.1.0-beta1
 * Add flush directory distinct from compaction directories (CASSANDRA-6357)
 * Require JNA by default (CASSANDRA-6575)
 * add listsnapshots command to nodetool (CASSANDRA-5742)
 * Introduce AtomicBTreeColumns (CASSANDRA-6271, 6692)
 * Multithreaded commitlog (CASSANDRA-3578)
 * allocate fixed index summary memory pool and resample cold index summaries
   to use less memory (CASSANDRA-5519)
 * Removed multithreaded compaction (CASSANDRA-6142)
 * Parallelize fetching rows for low-cardinality indexes (CASSANDRA-1337)
 * change logging from log4j to logback (CASSANDRA-5883)
 * switch to LZ4 compression for internode communication (CASSANDRA-5887)
 * Stop using Thrift-generated Index* classes internally (CASSANDRA-5971)
 * Remove 1.2 network compatibility code (CASSANDRA-5960)
 * Remove leveled json manifest migration code (CASSANDRA-5996)
 * Remove CFDefinition (CASSANDRA-6253)
 * Use AtomicIntegerFieldUpdater in RefCountedMemory (CASSANDRA-6278)
 * User-defined types for CQL3 (CASSANDRA-5590)
 * Use of o.a.c.metrics in nodetool (CASSANDRA-5871, 6406)
 * Batch read from OTC's queue and cleanup (CASSANDRA-1632)
 * Secondary index support for collections (CASSANDRA-4511, 6383)
 * SSTable metadata(Stats.db) format change (CASSANDRA-6356)
 * Push composites support in the storage engine
   (CASSANDRA-5417, CASSANDRA-6520)
 * Add snapshot space used to cfstats (CASSANDRA-6231)
 * Add cardinality estimator for key count estimation (CASSANDRA-5906)
 * CF id is changed to be non-deterministic. Data dir/key cache are created
   uniquely for CF id (CASSANDRA-5202)
 * New counters implementation (CASSANDRA-6504)
 * Replace UnsortedColumns, EmptyColumns, TreeMapBackedSortedColumns with new
   ArrayBackedSortedColumns (CASSANDRA-6630, CASSANDRA-6662, CASSANDRA-6690)
 * Add option to use row cache with a given amount of rows (CASSANDRA-5357)
 * Avoid repairing already repaired data (CASSANDRA-5351)
 * Reject counter updates with USING TTL/TIMESTAMP (CASSANDRA-6649)
 * Replace index_interval with min/max_index_interval (CASSANDRA-6379)
 * Lift limitation that order by columns must be selected for IN queries (CASSANDRA-4911)


2.0.5
 * Reduce garbage generated by bloom filter lookups (CASSANDRA-6609)
 * Add ks.cf names to tombstone logging (CASSANDRA-6597)
 * Use LOCAL_QUORUM for LWT operations at LOCAL_SERIAL (CASSANDRA-6495)
 * Wait for gossip to settle before accepting client connections (CASSANDRA-4288)
 * Delete unfinished compaction incrementally (CASSANDRA-6086)
 * Allow specifying custom secondary index options in CQL3 (CASSANDRA-6480)
 * Improve replica pinning for cache efficiency in DES (CASSANDRA-6485)
 * Fix LOCAL_SERIAL from thrift (CASSANDRA-6584)
 * Don't special case received counts in CAS timeout exceptions (CASSANDRA-6595)
 * Add support for 2.1 global counter shards (CASSANDRA-6505)
 * Fix NPE when streaming connection is not yet established (CASSANDRA-6210)
 * Avoid rare duplicate read repair triggering (CASSANDRA-6606)
 * Fix paging discardFirst (CASSANDRA-6555)
 * Fix ArrayIndexOutOfBoundsException in 2ndary index query (CASSANDRA-6470)
 * Release sstables upon rebuilding 2i (CASSANDRA-6635)
 * Add AbstractCompactionStrategy.startup() method (CASSANDRA-6637)
 * SSTableScanner may skip rows during cleanup (CASSANDRA-6638)
 * sstables from stalled repair sessions can resurrect deleted data (CASSANDRA-6503)
 * Switch stress to use ITransportFactory (CASSANDRA-6641)
 * Fix IllegalArgumentException during prepare (CASSANDRA-6592)
 * Fix possible loss of 2ndary index entries during compaction (CASSANDRA-6517)
 * Fix direct Memory on architectures that do not support unaligned long access
   (CASSANDRA-6628)
 * Let scrub optionally skip broken counter partitions (CASSANDRA-5930)
Merged from 1.2:
 * fsync compression metadata (CASSANDRA-6531)
 * Validate CF existence on execution for prepared statement (CASSANDRA-6535)
 * Add ability to throttle batchlog replay (CASSANDRA-6550)
 * Fix executing LOCAL_QUORUM with SimpleStrategy (CASSANDRA-6545)
 * Avoid StackOverflow when using large IN queries (CASSANDRA-6567)
 * Nodetool upgradesstables includes secondary indexes (CASSANDRA-6598)
 * Paginate batchlog replay (CASSANDRA-6569)
 * skip blocking on streaming during drain (CASSANDRA-6603)
 * Improve error message when schema doesn't match loaded sstable (CASSANDRA-6262)
 * Add properties to adjust FD initial value and max interval (CASSANDRA-4375)
 * Fix preparing with batch and delete from collection (CASSANDRA-6607)
 * Fix ABSC reverse iterator's remove() method (CASSANDRA-6629)
 * Handle host ID conflicts properly (CASSANDRA-6615)
 * Move handling of migration event source to solve bootstrap race. (CASSANDRA-6648)
 * Make sure compaction throughput value doesn't overflow with int math (CASSANDRA-6647)


2.0.4
 * Allow removing snapshots of no-longer-existing CFs (CASSANDRA-6418)
 * add StorageService.stopDaemon() (CASSANDRA-4268)
 * add IRE for invalid CF supplied to get_count (CASSANDRA-5701)
 * add client encryption support to sstableloader (CASSANDRA-6378)
 * Fix accept() loop for SSL sockets post-shutdown (CASSANDRA-6468)
 * Fix size-tiered compaction in LCS L0 (CASSANDRA-6496)
 * Fix assertion failure in filterColdSSTables (CASSANDRA-6483)
 * Fix row tombstones in larger-than-memory compactions (CASSANDRA-6008)
 * Fix cleanup ClassCastException (CASSANDRA-6462)
 * Reduce gossip memory use by interning VersionedValue strings (CASSANDRA-6410)
 * Allow specifying datacenters to participate in a repair (CASSANDRA-6218)
 * Fix divide-by-zero in PCI (CASSANDRA-6403)
 * Fix setting last compacted key in the wrong level for LCS (CASSANDRA-6284)
 * Add millisecond precision formats to the timestamp parser (CASSANDRA-6395)
 * Expose a total memtable size metric for a CF (CASSANDRA-6391)
 * cqlsh: handle symlinks properly (CASSANDRA-6425)
 * Fix potential infinite loop when paging query with IN (CASSANDRA-6464)
 * Fix assertion error in AbstractQueryPager.discardFirst (CASSANDRA-6447)
 * Fix streaming older SSTable yields unnecessary tombstones (CASSANDRA-6527)
Merged from 1.2:
 * Improved error message on bad properties in DDL queries (CASSANDRA-6453)
 * Randomize batchlog candidates selection (CASSANDRA-6481)
 * Fix thundering herd on endpoint cache invalidation (CASSANDRA-6345, 6485)
 * Improve batchlog write performance with vnodes (CASSANDRA-6488)
 * cqlsh: quote single quotes in strings inside collections (CASSANDRA-6172)
 * Improve gossip performance for typical messages (CASSANDRA-6409)
 * Throw IRE if a prepared statement has more markers than supported
   (CASSANDRA-5598)
 * Expose Thread metrics for the native protocol server (CASSANDRA-6234)
 * Change snapshot response message verb to INTERNAL to avoid dropping it
   (CASSANDRA-6415)
 * Warn when collection read has > 65K elements (CASSANDRA-5428)
 * Fix cache persistence when both row and key cache are enabled
   (CASSANDRA-6413)
 * (Hadoop) add describe_local_ring (CASSANDRA-6268)
 * Fix handling of concurrent directory creation failure (CASSANDRA-6459)
 * Allow executing CREATE statements multiple times (CASSANDRA-6471)
 * Don't send confusing info with timeouts (CASSANDRA-6491)
 * Don't resubmit counter mutation runnables internally (CASSANDRA-6427)
 * Don't drop local mutations without a hint (CASSANDRA-6510)
 * Don't allow null max_hint_window_in_ms (CASSANDRA-6419)
 * Validate SliceRange start and finish lengths (CASSANDRA-6521)


2.0.3
 * Fix FD leak on slice read path (CASSANDRA-6275)
 * Cancel read meter task when closing SSTR (CASSANDRA-6358)
 * free off-heap IndexSummary during bulk (CASSANDRA-6359)
 * Recover from IOException in accept() thread (CASSANDRA-6349)
 * Improve Gossip tolerance of abnormally slow tasks (CASSANDRA-6338)
 * Fix trying to hint timed out counter writes (CASSANDRA-6322)
 * Allow restoring specific columnfamilies from archived CL (CASSANDRA-4809)
 * Avoid flushing compaction_history after each operation (CASSANDRA-6287)
 * Fix repair assertion error when tombstones expire (CASSANDRA-6277)
 * Skip loading corrupt key cache (CASSANDRA-6260)
 * Fixes for compacting larger-than-memory rows (CASSANDRA-6274)
 * Compact hottest sstables first and optionally omit coldest from
   compaction entirely (CASSANDRA-6109)
 * Fix modifying column_metadata from thrift (CASSANDRA-6182)
 * cqlsh: fix LIST USERS output (CASSANDRA-6242)
 * Add IRequestSink interface (CASSANDRA-6248)
 * Update memtable size while flushing (CASSANDRA-6249)
 * Provide hooks around CQL2/CQL3 statement execution (CASSANDRA-6252)
 * Require Permission.SELECT for CAS updates (CASSANDRA-6247)
 * New CQL-aware SSTableWriter (CASSANDRA-5894)
 * Reject CAS operation when the protocol v1 is used (CASSANDRA-6270)
 * Correctly throw error when frame too large (CASSANDRA-5981)
 * Fix serialization bug in PagedRange with 2ndary indexes (CASSANDRA-6299)
 * Fix CQL3 table validation in Thrift (CASSANDRA-6140)
 * Fix bug missing results with IN clauses (CASSANDRA-6327)
 * Fix paging with reversed slices (CASSANDRA-6343)
 * Set minTimestamp correctly to be able to drop expired sstables (CASSANDRA-6337)
 * Support NaN and Infinity as float literals (CASSANDRA-6003)
 * Remove RF from nodetool ring output (CASSANDRA-6289)
 * Fix attempting to flush empty rows (CASSANDRA-6374)
 * Fix potential out of bounds exception when paging (CASSANDRA-6333)
Merged from 1.2:
 * Optimize FD phi calculation (CASSANDRA-6386)
 * Improve initial FD phi estimate when starting up (CASSANDRA-6385)
 * Don't list CQL3 table in CLI describe even if named explicitely
   (CASSANDRA-5750)
 * Invalidate row cache when dropping CF (CASSANDRA-6351)
 * add non-jamm path for cached statements (CASSANDRA-6293)
 * add windows bat files for shell commands (CASSANDRA-6145)
 * Require logging in for Thrift CQL2/3 statement preparation (CASSANDRA-6254)
 * restrict max_num_tokens to 1536 (CASSANDRA-6267)
 * Nodetool gets default JMX port from cassandra-env.sh (CASSANDRA-6273)
 * make calculatePendingRanges asynchronous (CASSANDRA-6244)
 * Remove blocking flushes in gossip thread (CASSANDRA-6297)
 * Fix potential socket leak in connectionpool creation (CASSANDRA-6308)
 * Allow LOCAL_ONE/LOCAL_QUORUM to work with SimpleStrategy (CASSANDRA-6238)
 * cqlsh: handle 'null' as session duration (CASSANDRA-6317)
 * Fix json2sstable handling of range tombstones (CASSANDRA-6316)
 * Fix missing one row in reverse query (CASSANDRA-6330)
 * Fix reading expired row value from row cache (CASSANDRA-6325)
 * Fix AssertionError when doing set element deletion (CASSANDRA-6341)
 * Make CL code for the native protocol match the one in C* 2.0
   (CASSANDRA-6347)
 * Disallow altering CQL3 table from thrift (CASSANDRA-6370)
 * Fix size computation of prepared statement (CASSANDRA-6369)


2.0.2
 * Update FailureDetector to use nanontime (CASSANDRA-4925)
 * Fix FileCacheService regressions (CASSANDRA-6149)
 * Never return WriteTimeout for CL.ANY (CASSANDRA-6132)
 * Fix race conditions in bulk loader (CASSANDRA-6129)
 * Add configurable metrics reporting (CASSANDRA-4430)
 * drop queries exceeding a configurable number of tombstones (CASSANDRA-6117)
 * Track and persist sstable read activity (CASSANDRA-5515)
 * Fixes for speculative retry (CASSANDRA-5932, CASSANDRA-6194)
 * Improve memory usage of metadata min/max column names (CASSANDRA-6077)
 * Fix thrift validation refusing row markers on CQL3 tables (CASSANDRA-6081)
 * Fix insertion of collections with CAS (CASSANDRA-6069)
 * Correctly send metadata on SELECT COUNT (CASSANDRA-6080)
 * Track clients' remote addresses in ClientState (CASSANDRA-6070)
 * Create snapshot dir if it does not exist when migrating
   leveled manifest (CASSANDRA-6093)
 * make sequential nodetool repair the default (CASSANDRA-5950)
 * Add more hooks for compaction strategy implementations (CASSANDRA-6111)
 * Fix potential NPE on composite 2ndary indexes (CASSANDRA-6098)
 * Delete can potentially be skipped in batch (CASSANDRA-6115)
 * Allow alter keyspace on system_traces (CASSANDRA-6016)
 * Disallow empty column names in cql (CASSANDRA-6136)
 * Use Java7 file-handling APIs and fix file moving on Windows (CASSANDRA-5383)
 * Save compaction history to system keyspace (CASSANDRA-5078)
 * Fix NPE if StorageService.getOperationMode() is executed before full startup (CASSANDRA-6166)
 * CQL3: support pre-epoch longs for TimestampType (CASSANDRA-6212)
 * Add reloadtriggers command to nodetool (CASSANDRA-4949)
 * cqlsh: ignore empty 'value alias' in DESCRIBE (CASSANDRA-6139)
 * Fix sstable loader (CASSANDRA-6205)
 * Reject bootstrapping if the node already exists in gossip (CASSANDRA-5571)
 * Fix NPE while loading paxos state (CASSANDRA-6211)
 * cqlsh: add SHOW SESSION <tracing-session> command (CASSANDRA-6228)
Merged from 1.2:
 * (Hadoop) Require CFRR batchSize to be at least 2 (CASSANDRA-6114)
 * Add a warning for small LCS sstable size (CASSANDRA-6191)
 * Add ability to list specific KS/CF combinations in nodetool cfstats (CASSANDRA-4191)
 * Mark CF clean if a mutation raced the drop and got it marked dirty (CASSANDRA-5946)
 * Add a LOCAL_ONE consistency level (CASSANDRA-6202)
 * Limit CQL prepared statement cache by size instead of count (CASSANDRA-6107)
 * Tracing should log write failure rather than raw exceptions (CASSANDRA-6133)
 * lock access to TM.endpointToHostIdMap (CASSANDRA-6103)
 * Allow estimated memtable size to exceed slab allocator size (CASSANDRA-6078)
 * Start MeteredFlusher earlier to prevent OOM during CL replay (CASSANDRA-6087)
 * Avoid sending Truncate command to fat clients (CASSANDRA-6088)
 * Allow where clause conditions to be in parenthesis (CASSANDRA-6037)
 * Do not open non-ssl storage port if encryption option is all (CASSANDRA-3916)
 * Move batchlog replay to its own executor (CASSANDRA-6079)
 * Add tombstone debug threshold and histogram (CASSANDRA-6042, 6057)
 * Enable tcp keepalive on incoming connections (CASSANDRA-4053)
 * Fix fat client schema pull NPE (CASSANDRA-6089)
 * Fix memtable flushing for indexed tables (CASSANDRA-6112)
 * Fix skipping columns with multiple slices (CASSANDRA-6119)
 * Expose connected thrift + native client counts (CASSANDRA-5084)
 * Optimize auth setup (CASSANDRA-6122)
 * Trace index selection (CASSANDRA-6001)
 * Update sstablesPerReadHistogram to use biased sampling (CASSANDRA-6164)
 * Log UnknownColumnfamilyException when closing socket (CASSANDRA-5725)
 * Properly error out on CREATE INDEX for counters table (CASSANDRA-6160)
 * Handle JMX notification failure for repair (CASSANDRA-6097)
 * (Hadoop) Fetch no more than 128 splits in parallel (CASSANDRA-6169)
 * stress: add username/password authentication support (CASSANDRA-6068)
 * Fix indexed queries with row cache enabled on parent table (CASSANDRA-5732)
 * Fix compaction race during columnfamily drop (CASSANDRA-5957)
 * Fix validation of empty column names for compact tables (CASSANDRA-6152)
 * Skip replaying mutations that pass CRC but fail to deserialize (CASSANDRA-6183)
 * Rework token replacement to use replace_address (CASSANDRA-5916)
 * Fix altering column types (CASSANDRA-6185)
 * cqlsh: fix CREATE/ALTER WITH completion (CASSANDRA-6196)
 * add windows bat files for shell commands (CASSANDRA-6145)
 * Fix potential stack overflow during range tombstones insertion (CASSANDRA-6181)
 * (Hadoop) Make LOCAL_ONE the default consistency level (CASSANDRA-6214)


2.0.1
 * Fix bug that could allow reading deleted data temporarily (CASSANDRA-6025)
 * Improve memory use defaults (CASSANDRA-6059)
 * Make ThriftServer more easlly extensible (CASSANDRA-6058)
 * Remove Hadoop dependency from ITransportFactory (CASSANDRA-6062)
 * add file_cache_size_in_mb setting (CASSANDRA-5661)
 * Improve error message when yaml contains invalid properties (CASSANDRA-5958)
 * Improve leveled compaction's ability to find non-overlapping L0 compactions
   to work on concurrently (CASSANDRA-5921)
 * Notify indexer of columns shadowed by range tombstones (CASSANDRA-5614)
 * Log Merkle tree stats (CASSANDRA-2698)
 * Switch from crc32 to adler32 for compressed sstable checksums (CASSANDRA-5862)
 * Improve offheap memcpy performance (CASSANDRA-5884)
 * Use a range aware scanner for cleanup (CASSANDRA-2524)
 * Cleanup doesn't need to inspect sstables that contain only local data
   (CASSANDRA-5722)
 * Add ability for CQL3 to list partition keys (CASSANDRA-4536)
 * Improve native protocol serialization (CASSANDRA-5664)
 * Upgrade Thrift to 0.9.1 (CASSANDRA-5923)
 * Require superuser status for adding triggers (CASSANDRA-5963)
 * Make standalone scrubber handle old and new style leveled manifest
   (CASSANDRA-6005)
 * Fix paxos bugs (CASSANDRA-6012, 6013, 6023)
 * Fix paged ranges with multiple replicas (CASSANDRA-6004)
 * Fix potential AssertionError during tracing (CASSANDRA-6041)
 * Fix NPE in sstablesplit (CASSANDRA-6027)
 * Migrate pre-2.0 key/value/column aliases to system.schema_columns
   (CASSANDRA-6009)
 * Paging filter empty rows too agressively (CASSANDRA-6040)
 * Support variadic parameters for IN clauses (CASSANDRA-4210)
 * cqlsh: return the result of CAS writes (CASSANDRA-5796)
 * Fix validation of IN clauses with 2ndary indexes (CASSANDRA-6050)
 * Support named bind variables in CQL (CASSANDRA-6033)
Merged from 1.2:
 * Allow cache-keys-to-save to be set at runtime (CASSANDRA-5980)
 * Avoid second-guessing out-of-space state (CASSANDRA-5605)
 * Tuning knobs for dealing with large blobs and many CFs (CASSANDRA-5982)
 * (Hadoop) Fix CQLRW for thrift tables (CASSANDRA-6002)
 * Fix possible divide-by-zero in HHOM (CASSANDRA-5990)
 * Allow local batchlog writes for CL.ANY (CASSANDRA-5967)
 * Upgrade metrics-core to version 2.2.0 (CASSANDRA-5947)
 * Fix CqlRecordWriter with composite keys (CASSANDRA-5949)
 * Add snitch, schema version, cluster, partitioner to JMX (CASSANDRA-5881)
 * Allow disabling SlabAllocator (CASSANDRA-5935)
 * Make user-defined compaction JMX blocking (CASSANDRA-4952)
 * Fix streaming does not transfer wrapped range (CASSANDRA-5948)
 * Fix loading index summary containing empty key (CASSANDRA-5965)
 * Correctly handle limits in CompositesSearcher (CASSANDRA-5975)
 * Pig: handle CQL collections (CASSANDRA-5867)
 * Pass the updated cf to the PRSI index() method (CASSANDRA-5999)
 * Allow empty CQL3 batches (as no-op) (CASSANDRA-5994)
 * Support null in CQL3 functions (CASSANDRA-5910)
 * Replace the deprecated MapMaker with CacheLoader (CASSANDRA-6007)
 * Add SSTableDeletingNotification to DataTracker (CASSANDRA-6010)
 * Fix snapshots in use get deleted during snapshot repair (CASSANDRA-6011)
 * Move hints and exception count to o.a.c.metrics (CASSANDRA-6017)
 * Fix memory leak in snapshot repair (CASSANDRA-6047)
 * Fix sstable2sjon for CQL3 tables (CASSANDRA-5852)


2.0.0
 * Fix thrift validation when inserting into CQL3 tables (CASSANDRA-5138)
 * Fix periodic memtable flushing behavior with clean memtables (CASSANDRA-5931)
 * Fix dateOf() function for pre-2.0 timestamp columns (CASSANDRA-5928)
 * Fix SSTable unintentionally loads BF when opened for batch (CASSANDRA-5938)
 * Add stream session progress to JMX (CASSANDRA-4757)
 * Fix NPE during CAS operation (CASSANDRA-5925)
Merged from 1.2:
 * Fix getBloomFilterDiskSpaceUsed for AlwaysPresentFilter (CASSANDRA-5900)
 * Don't announce schema version until we've loaded the changes locally
   (CASSANDRA-5904)
 * Fix to support off heap bloom filters size greater than 2 GB (CASSANDRA-5903)
 * Properly handle parsing huge map and set literals (CASSANDRA-5893)


2.0.0-rc2
 * enable vnodes by default (CASSANDRA-5869)
 * fix CAS contention timeout (CASSANDRA-5830)
 * fix HsHa to respect max frame size (CASSANDRA-4573)
 * Fix (some) 2i on composite components omissions (CASSANDRA-5851)
 * cqlsh: add DESCRIBE FULL SCHEMA variant (CASSANDRA-5880)
Merged from 1.2:
 * Correctly validate sparse composite cells in scrub (CASSANDRA-5855)
 * Add KeyCacheHitRate metric to CF metrics (CASSANDRA-5868)
 * cqlsh: add support for multiline comments (CASSANDRA-5798)
 * Handle CQL3 SELECT duplicate IN restrictions on clustering columns
   (CASSANDRA-5856)


2.0.0-rc1
 * improve DecimalSerializer performance (CASSANDRA-5837)
 * fix potential spurious wakeup in AsyncOneResponse (CASSANDRA-5690)
 * fix schema-related trigger issues (CASSANDRA-5774)
 * Better validation when accessing CQL3 table from thrift (CASSANDRA-5138)
 * Fix assertion error during repair (CASSANDRA-5801)
 * Fix range tombstone bug (CASSANDRA-5805)
 * DC-local CAS (CASSANDRA-5797)
 * Add a native_protocol_version column to the system.local table (CASSANRDA-5819)
 * Use index_interval from cassandra.yaml when upgraded (CASSANDRA-5822)
 * Fix buffer underflow on socket close (CASSANDRA-5792)
Merged from 1.2:
 * Fix reading DeletionTime from 1.1-format sstables (CASSANDRA-5814)
 * cqlsh: add collections support to COPY (CASSANDRA-5698)
 * retry important messages for any IOException (CASSANDRA-5804)
 * Allow empty IN relations in SELECT/UPDATE/DELETE statements (CASSANDRA-5626)
 * cqlsh: fix crashing on Windows due to libedit detection (CASSANDRA-5812)
 * fix bulk-loading compressed sstables (CASSANDRA-5820)
 * (Hadoop) fix quoting in CqlPagingRecordReader and CqlRecordWriter
   (CASSANDRA-5824)
 * update default LCS sstable size to 160MB (CASSANDRA-5727)
 * Allow compacting 2Is via nodetool (CASSANDRA-5670)
 * Hex-encode non-String keys in OPP (CASSANDRA-5793)
 * nodetool history logging (CASSANDRA-5823)
 * (Hadoop) fix support for Thrift tables in CqlPagingRecordReader
   (CASSANDRA-5752)
 * add "all time blocked" to StatusLogger output (CASSANDRA-5825)
 * Future-proof inter-major-version schema migrations (CASSANDRA-5845)
 * (Hadoop) add CqlPagingRecordReader support for ReversedType in Thrift table
   (CASSANDRA-5718)
 * Add -no-snapshot option to scrub (CASSANDRA-5891)
 * Fix to support off heap bloom filters size greater than 2 GB (CASSANDRA-5903)
 * Properly handle parsing huge map and set literals (CASSANDRA-5893)
 * Fix LCS L0 compaction may overlap in L1 (CASSANDRA-5907)
 * New sstablesplit tool to split large sstables offline (CASSANDRA-4766)
 * Fix potential deadlock in native protocol server (CASSANDRA-5926)
 * Disallow incompatible type change in CQL3 (CASSANDRA-5882)
Merged from 1.1:
 * Correctly validate sparse composite cells in scrub (CASSANDRA-5855)


2.0.0-beta2
 * Replace countPendingHints with Hints Created metric (CASSANDRA-5746)
 * Allow nodetool with no args, and with help to run without a server (CASSANDRA-5734)
 * Cleanup AbstractType/TypeSerializer classes (CASSANDRA-5744)
 * Remove unimplemented cli option schema-mwt (CASSANDRA-5754)
 * Support range tombstones in thrift (CASSANDRA-5435)
 * Normalize table-manipulating CQL3 statements' class names (CASSANDRA-5759)
 * cqlsh: add missing table options to DESCRIBE output (CASSANDRA-5749)
 * Fix assertion error during repair (CASSANDRA-5757)
 * Fix bulkloader (CASSANDRA-5542)
 * Add LZ4 compression to the native protocol (CASSANDRA-5765)
 * Fix bugs in the native protocol v2 (CASSANDRA-5770)
 * CAS on 'primary key only' table (CASSANDRA-5715)
 * Support streaming SSTables of old versions (CASSANDRA-5772)
 * Always respect protocol version in native protocol (CASSANDRA-5778)
 * Fix ConcurrentModificationException during streaming (CASSANDRA-5782)
 * Update deletion timestamp in Commit#updatesWithPaxosTime (CASSANDRA-5787)
 * Thrift cas() method crashes if input columns are not sorted (CASSANDRA-5786)
 * Order columns names correctly when querying for CAS (CASSANDRA-5788)
 * Fix streaming retry (CASSANDRA-5775)
Merged from 1.2:
 * if no seeds can be a reached a node won't start in a ring by itself (CASSANDRA-5768)
 * add cassandra.unsafesystem property (CASSANDRA-5704)
 * (Hadoop) quote identifiers in CqlPagingRecordReader (CASSANDRA-5763)
 * Add replace_node functionality for vnodes (CASSANDRA-5337)
 * Add timeout events to query traces (CASSANDRA-5520)
 * Fix serialization of the LEFT gossip value (CASSANDRA-5696)
 * Pig: support for cql3 tables (CASSANDRA-5234)
 * Fix skipping range tombstones with reverse queries (CASSANDRA-5712)
 * Expire entries out of ThriftSessionManager (CASSANDRA-5719)
 * Don't keep ancestor information in memory (CASSANDRA-5342)
 * Expose native protocol server status in nodetool info (CASSANDRA-5735)
 * Fix pathetic performance of range tombstones (CASSANDRA-5677)
 * Fix querying with an empty (impossible) range (CASSANDRA-5573)
 * cqlsh: handle CUSTOM 2i in DESCRIBE output (CASSANDRA-5760)
 * Fix minor bug in Range.intersects(Bound) (CASSANDRA-5771)
 * cqlsh: handle disabled compression in DESCRIBE output (CASSANDRA-5766)
 * Ensure all UP events are notified on the native protocol (CASSANDRA-5769)
 * Fix formatting of sstable2json with multiple -k arguments (CASSANDRA-5781)
 * Don't rely on row marker for queries in general to hide lost markers
   after TTL expires (CASSANDRA-5762)
 * Sort nodetool help output (CASSANDRA-5776)
 * Fix column expiring during 2 phases compaction (CASSANDRA-5799)
 * now() is being rejected in INSERTs when inside collections (CASSANDRA-5795)


2.0.0-beta1
 * Add support for indexing clustered columns (CASSANDRA-5125)
 * Removed on-heap row cache (CASSANDRA-5348)
 * use nanotime consistently for node-local timeouts (CASSANDRA-5581)
 * Avoid unnecessary second pass on name-based queries (CASSANDRA-5577)
 * Experimental triggers (CASSANDRA-1311)
 * JEMalloc support for off-heap allocation (CASSANDRA-3997)
 * Single-pass compaction (CASSANDRA-4180)
 * Removed token range bisection (CASSANDRA-5518)
 * Removed compatibility with pre-1.2.5 sstables and network messages
   (CASSANDRA-5511)
 * removed PBSPredictor (CASSANDRA-5455)
 * CAS support (CASSANDRA-5062, 5441, 5442, 5443, 5619, 5667)
 * Leveled compaction performs size-tiered compactions in L0
   (CASSANDRA-5371, 5439)
 * Add yaml network topology snitch for mixed ec2/other envs (CASSANDRA-5339)
 * Log when a node is down longer than the hint window (CASSANDRA-4554)
 * Optimize tombstone creation for ExpiringColumns (CASSANDRA-4917)
 * Improve LeveledScanner work estimation (CASSANDRA-5250, 5407)
 * Replace compaction lock with runWithCompactionsDisabled (CASSANDRA-3430)
 * Change Message IDs to ints (CASSANDRA-5307)
 * Move sstable level information into the Stats component, removing the
   need for a separate Manifest file (CASSANDRA-4872)
 * avoid serializing to byte[] on commitlog append (CASSANDRA-5199)
 * make index_interval configurable per columnfamily (CASSANDRA-3961, CASSANDRA-5650)
 * add default_time_to_live (CASSANDRA-3974)
 * add memtable_flush_period_in_ms (CASSANDRA-4237)
 * replace supercolumns internally by composites (CASSANDRA-3237, 5123)
 * upgrade thrift to 0.9.0 (CASSANDRA-3719)
 * drop unnecessary keyspace parameter from user-defined compaction API
   (CASSANDRA-5139)
 * more robust solution to incomplete compactions + counters (CASSANDRA-5151)
 * Change order of directory searching for c*.in.sh (CASSANDRA-3983)
 * Add tool to reset SSTable compaction level for LCS (CASSANDRA-5271)
 * Allow custom configuration loader (CASSANDRA-5045)
 * Remove memory emergency pressure valve logic (CASSANDRA-3534)
 * Reduce request latency with eager retry (CASSANDRA-4705)
 * cqlsh: Remove ASSUME command (CASSANDRA-5331)
 * Rebuild BF when loading sstables if bloom_filter_fp_chance
   has changed since compaction (CASSANDRA-5015)
 * remove row-level bloom filters (CASSANDRA-4885)
 * Change Kernel Page Cache skipping into row preheating (disabled by default)
   (CASSANDRA-4937)
 * Improve repair by deciding on a gcBefore before sending
   out TreeRequests (CASSANDRA-4932)
 * Add an official way to disable compactions (CASSANDRA-5074)
 * Reenable ALTER TABLE DROP with new semantics (CASSANDRA-3919)
 * Add binary protocol versioning (CASSANDRA-5436)
 * Swap THshaServer for TThreadedSelectorServer (CASSANDRA-5530)
 * Add alias support to SELECT statement (CASSANDRA-5075)
 * Don't create empty RowMutations in CommitLogReplayer (CASSANDRA-5541)
 * Use range tombstones when dropping cfs/columns from schema (CASSANDRA-5579)
 * cqlsh: drop CQL2/CQL3-beta support (CASSANDRA-5585)
 * Track max/min column names in sstables to be able to optimize slice
   queries (CASSANDRA-5514, CASSANDRA-5595, CASSANDRA-5600)
 * Binary protocol: allow batching already prepared statements (CASSANDRA-4693)
 * Allow preparing timestamp, ttl and limit in CQL3 queries (CASSANDRA-4450)
 * Support native link w/o JNA in Java7 (CASSANDRA-3734)
 * Use SASL authentication in binary protocol v2 (CASSANDRA-5545)
 * Replace Thrift HsHa with LMAX Disruptor based implementation (CASSANDRA-5582)
 * cqlsh: Add row count to SELECT output (CASSANDRA-5636)
 * Include a timestamp with all read commands to determine column expiration
   (CASSANDRA-5149)
 * Streaming 2.0 (CASSANDRA-5286, 5699)
 * Conditional create/drop ks/table/index statements in CQL3 (CASSANDRA-2737)
 * more pre-table creation property validation (CASSANDRA-5693)
 * Redesign repair messages (CASSANDRA-5426)
 * Fix ALTER RENAME post-5125 (CASSANDRA-5702)
 * Disallow renaming a 2ndary indexed column (CASSANDRA-5705)
 * Rename Table to Keyspace (CASSANDRA-5613)
 * Ensure changing column_index_size_in_kb on different nodes don't corrupt the
   sstable (CASSANDRA-5454)
 * Move resultset type information into prepare, not execute (CASSANDRA-5649)
 * Auto paging in binary protocol (CASSANDRA-4415, 5714)
 * Don't tie client side use of AbstractType to JDBC (CASSANDRA-4495)
 * Adds new TimestampType to replace DateType (CASSANDRA-5723, CASSANDRA-5729)
Merged from 1.2:
 * make starting native protocol server idempotent (CASSANDRA-5728)
 * Fix loading key cache when a saved entry is no longer valid (CASSANDRA-5706)
 * Fix serialization of the LEFT gossip value (CASSANDRA-5696)
 * cqlsh: Don't show 'null' in place of empty values (CASSANDRA-5675)
 * Race condition in detecting version on a mixed 1.1/1.2 cluster
   (CASSANDRA-5692)
 * Fix skipping range tombstones with reverse queries (CASSANDRA-5712)
 * Expire entries out of ThriftSessionManager (CASSANRDA-5719)
 * Don't keep ancestor information in memory (CASSANDRA-5342)
 * cqlsh: fix handling of semicolons inside BATCH queries (CASSANDRA-5697)


1.2.6
 * Fix tracing when operation completes before all responses arrive
   (CASSANDRA-5668)
 * Fix cross-DC mutation forwarding (CASSANDRA-5632)
 * Reduce SSTableLoader memory usage (CASSANDRA-5555)
 * Scale hinted_handoff_throttle_in_kb to cluster size (CASSANDRA-5272)
 * (Hadoop) Add CQL3 input/output formats (CASSANDRA-4421, 5622)
 * (Hadoop) Fix InputKeyRange in CFIF (CASSANDRA-5536)
 * Fix dealing with ridiculously large max sstable sizes in LCS (CASSANDRA-5589)
 * Ignore pre-truncate hints (CASSANDRA-4655)
 * Move System.exit on OOM into a separate thread (CASSANDRA-5273)
 * Write row markers when serializing schema (CASSANDRA-5572)
 * Check only SSTables for the requested range when streaming (CASSANDRA-5569)
 * Improve batchlog replay behavior and hint ttl handling (CASSANDRA-5314)
 * Exclude localTimestamp from validation for tombstones (CASSANDRA-5398)
 * cqlsh: add custom prompt support (CASSANDRA-5539)
 * Reuse prepared statements in hot auth queries (CASSANDRA-5594)
 * cqlsh: add vertical output option (see EXPAND) (CASSANDRA-5597)
 * Add a rate limit option to stress (CASSANDRA-5004)
 * have BulkLoader ignore snapshots directories (CASSANDRA-5587)
 * fix SnitchProperties logging context (CASSANDRA-5602)
 * Expose whether jna is enabled and memory is locked via JMX (CASSANDRA-5508)
 * cqlsh: fix COPY FROM with ReversedType (CASSANDRA-5610)
 * Allow creating CUSTOM indexes on collections (CASSANDRA-5615)
 * Evaluate now() function at execution time (CASSANDRA-5616)
 * Expose detailed read repair metrics (CASSANDRA-5618)
 * Correct blob literal + ReversedType parsing (CASSANDRA-5629)
 * Allow GPFS to prefer the internal IP like EC2MRS (CASSANDRA-5630)
 * fix help text for -tspw cassandra-cli (CASSANDRA-5643)
 * don't throw away initial causes exceptions for internode encryption issues
   (CASSANDRA-5644)
 * Fix message spelling errors for cql select statements (CASSANDRA-5647)
 * Suppress custom exceptions thru jmx (CASSANDRA-5652)
 * Update CREATE CUSTOM INDEX syntax (CASSANDRA-5639)
 * Fix PermissionDetails.equals() method (CASSANDRA-5655)
 * Never allow partition key ranges in CQL3 without token() (CASSANDRA-5666)
 * Gossiper incorrectly drops AppState for an upgrading node (CASSANDRA-5660)
 * Connection thrashing during multi-region ec2 during upgrade, due to
   messaging version (CASSANDRA-5669)
 * Avoid over reconnecting in EC2MRS (CASSANDRA-5678)
 * Fix ReadResponseSerializer.serializedSize() for digest reads (CASSANDRA-5476)
 * allow sstable2json on 2i CFs (CASSANDRA-5694)
Merged from 1.1:
 * Remove buggy thrift max message length option (CASSANDRA-5529)
 * Fix NPE in Pig's widerow mode (CASSANDRA-5488)
 * Add split size parameter to Pig and disable split combination (CASSANDRA-5544)


1.2.5
 * make BytesToken.toString only return hex bytes (CASSANDRA-5566)
 * Ensure that submitBackground enqueues at least one task (CASSANDRA-5554)
 * fix 2i updates with identical values and timestamps (CASSANDRA-5540)
 * fix compaction throttling bursty-ness (CASSANDRA-4316)
 * reduce memory consumption of IndexSummary (CASSANDRA-5506)
 * remove per-row column name bloom filters (CASSANDRA-5492)
 * Include fatal errors in trace events (CASSANDRA-5447)
 * Ensure that PerRowSecondaryIndex is notified of row-level deletes
   (CASSANDRA-5445)
 * Allow empty blob literals in CQL3 (CASSANDRA-5452)
 * Fix streaming RangeTombstones at column index boundary (CASSANDRA-5418)
 * Fix preparing statements when current keyspace is not set (CASSANDRA-5468)
 * Fix SemanticVersion.isSupportedBy minor/patch handling (CASSANDRA-5496)
 * Don't provide oldCfId for post-1.1 system cfs (CASSANDRA-5490)
 * Fix primary range ignores replication strategy (CASSANDRA-5424)
 * Fix shutdown of binary protocol server (CASSANDRA-5507)
 * Fix repair -snapshot not working (CASSANDRA-5512)
 * Set isRunning flag later in binary protocol server (CASSANDRA-5467)
 * Fix use of CQL3 functions with descending clustering order (CASSANDRA-5472)
 * Disallow renaming columns one at a time for thrift table in CQL3
   (CASSANDRA-5531)
 * cqlsh: add CLUSTERING ORDER BY support to DESCRIBE (CASSANDRA-5528)
 * Add custom secondary index support to CQL3 (CASSANDRA-5484)
 * Fix repair hanging silently on unexpected error (CASSANDRA-5229)
 * Fix Ec2Snitch regression introduced by CASSANDRA-5171 (CASSANDRA-5432)
 * Add nodetool enablebackup/disablebackup (CASSANDRA-5556)
 * cqlsh: fix DESCRIBE after case insensitive USE (CASSANDRA-5567)
Merged from 1.1
 * Add retry mechanism to OTC for non-droppable_verbs (CASSANDRA-5393)
 * Use allocator information to improve memtable memory usage estimate
   (CASSANDRA-5497)
 * Fix trying to load deleted row into row cache on startup (CASSANDRA-4463)
 * fsync leveled manifest to avoid corruption (CASSANDRA-5535)
 * Fix Bound intersection computation (CASSANDRA-5551)
 * sstablescrub now respects max memory size in cassandra.in.sh (CASSANDRA-5562)


1.2.4
 * Ensure that PerRowSecondaryIndex updates see the most recent values
   (CASSANDRA-5397)
 * avoid duplicate index entries ind PrecompactedRow and
   ParallelCompactionIterable (CASSANDRA-5395)
 * remove the index entry on oldColumn when new column is a tombstone
   (CASSANDRA-5395)
 * Change default stream throughput from 400 to 200 mbps (CASSANDRA-5036)
 * Gossiper logs DOWN for symmetry with UP (CASSANDRA-5187)
 * Fix mixing prepared statements between keyspaces (CASSANDRA-5352)
 * Fix consistency level during bootstrap - strike 3 (CASSANDRA-5354)
 * Fix transposed arguments in AlreadyExistsException (CASSANDRA-5362)
 * Improve asynchronous hint delivery (CASSANDRA-5179)
 * Fix Guava dependency version (12.0 -> 13.0.1) for Maven (CASSANDRA-5364)
 * Validate that provided CQL3 collection value are < 64K (CASSANDRA-5355)
 * Make upgradeSSTable skip current version sstables by default (CASSANDRA-5366)
 * Optimize min/max timestamp collection (CASSANDRA-5373)
 * Invalid streamId in cql binary protocol when using invalid CL
   (CASSANDRA-5164)
 * Fix validation for IN where clauses with collections (CASSANDRA-5376)
 * Copy resultSet on count query to avoid ConcurrentModificationException
   (CASSANDRA-5382)
 * Correctly typecheck in CQL3 even with ReversedType (CASSANDRA-5386)
 * Fix streaming compressed files when using encryption (CASSANDRA-5391)
 * cassandra-all 1.2.0 pom missing netty dependency (CASSANDRA-5392)
 * Fix writetime/ttl functions on null values (CASSANDRA-5341)
 * Fix NPE during cql3 select with token() (CASSANDRA-5404)
 * IndexHelper.skipBloomFilters won't skip non-SHA filters (CASSANDRA-5385)
 * cqlsh: Print maps ordered by key, sort sets (CASSANDRA-5413)
 * Add null syntax support in CQL3 for inserts (CASSANDRA-3783)
 * Allow unauthenticated set_keyspace() calls (CASSANDRA-5423)
 * Fix potential incremental backups race (CASSANDRA-5410)
 * Fix prepared BATCH statements with batch-level timestamps (CASSANDRA-5415)
 * Allow overriding superuser setup delay (CASSANDRA-5430)
 * cassandra-shuffle with JMX usernames and passwords (CASSANDRA-5431)
Merged from 1.1:
 * cli: Quote ks and cf names in schema output when needed (CASSANDRA-5052)
 * Fix bad default for min/max timestamp in SSTableMetadata (CASSANDRA-5372)
 * Fix cf name extraction from manifest in Directories.migrateFile()
   (CASSANDRA-5242)
 * Support pluggable internode authentication (CASSANDRA-5401)


1.2.3
 * add check for sstable overlap within a level on startup (CASSANDRA-5327)
 * replace ipv6 colons in jmx object names (CASSANDRA-5298, 5328)
 * Avoid allocating SSTableBoundedScanner during repair when the range does
   not intersect the sstable (CASSANDRA-5249)
 * Don't lowercase property map keys (this breaks NTS) (CASSANDRA-5292)
 * Fix composite comparator with super columns (CASSANDRA-5287)
 * Fix insufficient validation of UPDATE queries against counter cfs
   (CASSANDRA-5300)
 * Fix PropertyFileSnitch default DC/Rack behavior (CASSANDRA-5285)
 * Handle null values when executing prepared statement (CASSANDRA-5081)
 * Add netty to pom dependencies (CASSANDRA-5181)
 * Include type arguments in Thrift CQLPreparedResult (CASSANDRA-5311)
 * Fix compaction not removing columns when bf_fp_ratio is 1 (CASSANDRA-5182)
 * cli: Warn about missing CQL3 tables in schema descriptions (CASSANDRA-5309)
 * Re-enable unknown option in replication/compaction strategies option for
   backward compatibility (CASSANDRA-4795)
 * Add binary protocol support to stress (CASSANDRA-4993)
 * cqlsh: Fix COPY FROM value quoting and null handling (CASSANDRA-5305)
 * Fix repair -pr for vnodes (CASSANDRA-5329)
 * Relax CL for auth queries for non-default users (CASSANDRA-5310)
 * Fix AssertionError during repair (CASSANDRA-5245)
 * Don't announce migrations to pre-1.2 nodes (CASSANDRA-5334)
Merged from 1.1:
 * Update offline scrub for 1.0 -> 1.1 directory structure (CASSANDRA-5195)
 * add tmp flag to Descriptor hashcode (CASSANDRA-4021)
 * fix logging of "Found table data in data directories" when only system tables
   are present (CASSANDRA-5289)
 * cli: Add JMX authentication support (CASSANDRA-5080)
 * nodetool: ability to repair specific range (CASSANDRA-5280)
 * Fix possible assertion triggered in SliceFromReadCommand (CASSANDRA-5284)
 * cqlsh: Add inet type support on Windows (ipv4-only) (CASSANDRA-4801)
 * Fix race when initializing ColumnFamilyStore (CASSANDRA-5350)
 * Add UseTLAB JVM flag (CASSANDRA-5361)


1.2.2
 * fix potential for multiple concurrent compactions of the same sstables
   (CASSANDRA-5256)
 * avoid no-op caching of byte[] on commitlog append (CASSANDRA-5199)
 * fix symlinks under data dir not working (CASSANDRA-5185)
 * fix bug in compact storage metadata handling (CASSANDRA-5189)
 * Validate login for USE queries (CASSANDRA-5207)
 * cli: remove default username and password (CASSANDRA-5208)
 * configure populate_io_cache_on_flush per-CF (CASSANDRA-4694)
 * allow configuration of internode socket buffer (CASSANDRA-3378)
 * Make sstable directory picking blacklist-aware again (CASSANDRA-5193)
 * Correctly expire gossip states for edge cases (CASSANDRA-5216)
 * Improve handling of directory creation failures (CASSANDRA-5196)
 * Expose secondary indicies to the rest of nodetool (CASSANDRA-4464)
 * Binary protocol: avoid sending notification for 0.0.0.0 (CASSANDRA-5227)
 * add UseCondCardMark XX jvm settings on jdk 1.7 (CASSANDRA-4366)
 * CQL3 refactor to allow conversion function (CASSANDRA-5226)
 * Fix drop of sstables in some circumstance (CASSANDRA-5232)
 * Implement caching of authorization results (CASSANDRA-4295)
 * Add support for LZ4 compression (CASSANDRA-5038)
 * Fix missing columns in wide rows queries (CASSANDRA-5225)
 * Simplify auth setup and make system_auth ks alterable (CASSANDRA-5112)
 * Stop compactions from hanging during bootstrap (CASSANDRA-5244)
 * fix compressed streaming sending extra chunk (CASSANDRA-5105)
 * Add CQL3-based implementations of IAuthenticator and IAuthorizer
   (CASSANDRA-4898)
 * Fix timestamp-based tomstone removal logic (CASSANDRA-5248)
 * cli: Add JMX authentication support (CASSANDRA-5080)
 * Fix forceFlush behavior (CASSANDRA-5241)
 * cqlsh: Add username autocompletion (CASSANDRA-5231)
 * Fix CQL3 composite partition key error (CASSANDRA-5240)
 * Allow IN clause on last clustering key (CASSANDRA-5230)
Merged from 1.1:
 * fix start key/end token validation for wide row iteration (CASSANDRA-5168)
 * add ConfigHelper support for Thrift frame and max message sizes (CASSANDRA-5188)
 * fix nodetool repair not fail on node down (CASSANDRA-5203)
 * always collect tombstone hints (CASSANDRA-5068)
 * Fix error when sourcing file in cqlsh (CASSANDRA-5235)


1.2.1
 * stream undelivered hints on decommission (CASSANDRA-5128)
 * GossipingPropertyFileSnitch loads saved dc/rack info if needed (CASSANDRA-5133)
 * drain should flush system CFs too (CASSANDRA-4446)
 * add inter_dc_tcp_nodelay setting (CASSANDRA-5148)
 * re-allow wrapping ranges for start_token/end_token range pairitspwng (CASSANDRA-5106)
 * fix validation compaction of empty rows (CASSANDRA-5136)
 * nodetool methods to enable/disable hint storage/delivery (CASSANDRA-4750)
 * disallow bloom filter false positive chance of 0 (CASSANDRA-5013)
 * add threadpool size adjustment methods to JMXEnabledThreadPoolExecutor and
   CompactionManagerMBean (CASSANDRA-5044)
 * fix hinting for dropped local writes (CASSANDRA-4753)
 * off-heap cache doesn't need mutable column container (CASSANDRA-5057)
 * apply disk_failure_policy to bad disks on initial directory creation
   (CASSANDRA-4847)
 * Optimize name-based queries to use ArrayBackedSortedColumns (CASSANDRA-5043)
 * Fall back to old manifest if most recent is unparseable (CASSANDRA-5041)
 * pool [Compressed]RandomAccessReader objects on the partitioned read path
   (CASSANDRA-4942)
 * Add debug logging to list filenames processed by Directories.migrateFile
   method (CASSANDRA-4939)
 * Expose black-listed directories via JMX (CASSANDRA-4848)
 * Log compaction merge counts (CASSANDRA-4894)
 * Minimize byte array allocation by AbstractData{Input,Output} (CASSANDRA-5090)
 * Add SSL support for the binary protocol (CASSANDRA-5031)
 * Allow non-schema system ks modification for shuffle to work (CASSANDRA-5097)
 * cqlsh: Add default limit to SELECT statements (CASSANDRA-4972)
 * cqlsh: fix DESCRIBE for 1.1 cfs in CQL3 (CASSANDRA-5101)
 * Correctly gossip with nodes >= 1.1.7 (CASSANDRA-5102)
 * Ensure CL guarantees on digest mismatch (CASSANDRA-5113)
 * Validate correctly selects on composite partition key (CASSANDRA-5122)
 * Fix exception when adding collection (CASSANDRA-5117)
 * Handle states for non-vnode clusters correctly (CASSANDRA-5127)
 * Refuse unrecognized replication and compaction strategy options (CASSANDRA-4795)
 * Pick the correct value validator in sstable2json for cql3 tables (CASSANDRA-5134)
 * Validate login for describe_keyspace, describe_keyspaces and set_keyspace
   (CASSANDRA-5144)
 * Fix inserting empty maps (CASSANDRA-5141)
 * Don't remove tokens from System table for node we know (CASSANDRA-5121)
 * fix streaming progress report for compresed files (CASSANDRA-5130)
 * Coverage analysis for low-CL queries (CASSANDRA-4858)
 * Stop interpreting dates as valid timeUUID value (CASSANDRA-4936)
 * Adds E notation for floating point numbers (CASSANDRA-4927)
 * Detect (and warn) unintentional use of the cql2 thrift methods when cql3 was
   intended (CASSANDRA-5172)
 * cli: Quote ks and cf names in schema output when needed (CASSANDRA-5052)
 * Fix cf name extraction from manifest in Directories.migrateFile() (CASSANDRA-5242)
 * Replace mistaken usage of commons-logging with slf4j (CASSANDRA-5464)
 * Ensure Jackson dependency matches lib (CASSANDRA-5126)
 * Expose droppable tombstone ratio stats over JMX (CASSANDRA-5159)
Merged from 1.1:
 * Simplify CompressedRandomAccessReader to work around JDK FD bug (CASSANDRA-5088)
 * Improve handling a changing target throttle rate mid-compaction (CASSANDRA-5087)
 * Pig: correctly decode row keys in widerow mode (CASSANDRA-5098)
 * nodetool repair command now prints progress (CASSANDRA-4767)
 * fix user defined compaction to run against 1.1 data directory (CASSANDRA-5118)
 * Fix CQL3 BATCH authorization caching (CASSANDRA-5145)
 * fix get_count returns incorrect value with TTL (CASSANDRA-5099)
 * better handling for mid-compaction failure (CASSANDRA-5137)
 * convert default marshallers list to map for better readability (CASSANDRA-5109)
 * fix ConcurrentModificationException in getBootstrapSource (CASSANDRA-5170)
 * fix sstable maxtimestamp for row deletes and pre-1.1.1 sstables (CASSANDRA-5153)
 * Fix thread growth on node removal (CASSANDRA-5175)
 * Make Ec2Region's datacenter name configurable (CASSANDRA-5155)


1.2.0
 * Disallow counters in collections (CASSANDRA-5082)
 * cqlsh: add unit tests (CASSANDRA-3920)
 * fix default bloom_filter_fp_chance for LeveledCompactionStrategy (CASSANDRA-5093)
Merged from 1.1:
 * add validation for get_range_slices with start_key and end_token (CASSANDRA-5089)


1.2.0-rc2
 * fix nodetool ownership display with vnodes (CASSANDRA-5065)
 * cqlsh: add DESCRIBE KEYSPACES command (CASSANDRA-5060)
 * Fix potential infinite loop when reloading CFS (CASSANDRA-5064)
 * Fix SimpleAuthorizer example (CASSANDRA-5072)
 * cqlsh: force CL.ONE for tracing and system.schema* queries (CASSANDRA-5070)
 * Includes cassandra-shuffle in the debian package (CASSANDRA-5058)
Merged from 1.1:
 * fix multithreaded compaction deadlock (CASSANDRA-4492)
 * fix temporarily missing schema after upgrade from pre-1.1.5 (CASSANDRA-5061)
 * Fix ALTER TABLE overriding compression options with defaults
   (CASSANDRA-4996, 5066)
 * fix specifying and altering crc_check_chance (CASSANDRA-5053)
 * fix Murmur3Partitioner ownership% calculation (CASSANDRA-5076)
 * Don't expire columns sooner than they should in 2ndary indexes (CASSANDRA-5079)


1.2-rc1
 * rename rpc_timeout settings to request_timeout (CASSANDRA-5027)
 * add BF with 0.1 FP to LCS by default (CASSANDRA-5029)
 * Fix preparing insert queries (CASSANDRA-5016)
 * Fix preparing queries with counter increment (CASSANDRA-5022)
 * Fix preparing updates with collections (CASSANDRA-5017)
 * Don't generate UUID based on other node address (CASSANDRA-5002)
 * Fix message when trying to alter a clustering key type (CASSANDRA-5012)
 * Update IAuthenticator to match the new IAuthorizer (CASSANDRA-5003)
 * Fix inserting only a key in CQL3 (CASSANDRA-5040)
 * Fix CQL3 token() function when used with strings (CASSANDRA-5050)
Merged from 1.1:
 * reduce log spam from invalid counter shards (CASSANDRA-5026)
 * Improve schema propagation performance (CASSANDRA-5025)
 * Fix for IndexHelper.IndexFor throws OOB Exception (CASSANDRA-5030)
 * cqlsh: make it possible to describe thrift CFs (CASSANDRA-4827)
 * cqlsh: fix timestamp formatting on some platforms (CASSANDRA-5046)


1.2-beta3
 * make consistency level configurable in cqlsh (CASSANDRA-4829)
 * fix cqlsh rendering of blob fields (CASSANDRA-4970)
 * fix cqlsh DESCRIBE command (CASSANDRA-4913)
 * save truncation position in system table (CASSANDRA-4906)
 * Move CompressionMetadata off-heap (CASSANDRA-4937)
 * allow CLI to GET cql3 columnfamily data (CASSANDRA-4924)
 * Fix rare race condition in getExpireTimeForEndpoint (CASSANDRA-4402)
 * acquire references to overlapping sstables during compaction so bloom filter
   doesn't get free'd prematurely (CASSANDRA-4934)
 * Don't share slice query filter in CQL3 SelectStatement (CASSANDRA-4928)
 * Separate tracing from Log4J (CASSANDRA-4861)
 * Exclude gcable tombstones from merkle-tree computation (CASSANDRA-4905)
 * Better printing of AbstractBounds for tracing (CASSANDRA-4931)
 * Optimize mostRecentTombstone check in CC.collectAllData (CASSANDRA-4883)
 * Change stream session ID to UUID to avoid collision from same node (CASSANDRA-4813)
 * Use Stats.db when bulk loading if present (CASSANDRA-4957)
 * Skip repair on system_trace and keyspaces with RF=1 (CASSANDRA-4956)
 * (cql3) Remove arbitrary SELECT limit (CASSANDRA-4918)
 * Correctly handle prepared operation on collections (CASSANDRA-4945)
 * Fix CQL3 LIMIT (CASSANDRA-4877)
 * Fix Stress for CQL3 (CASSANDRA-4979)
 * Remove cassandra specific exceptions from JMX interface (CASSANDRA-4893)
 * (CQL3) Force using ALLOW FILTERING on potentially inefficient queries (CASSANDRA-4915)
 * (cql3) Fix adding column when the table has collections (CASSANDRA-4982)
 * (cql3) Fix allowing collections with compact storage (CASSANDRA-4990)
 * (cql3) Refuse ttl/writetime function on collections (CASSANDRA-4992)
 * Replace IAuthority with new IAuthorizer (CASSANDRA-4874)
 * clqsh: fix KEY pseudocolumn escaping when describing Thrift tables
   in CQL3 mode (CASSANDRA-4955)
 * add basic authentication support for Pig CassandraStorage (CASSANDRA-3042)
 * fix CQL2 ALTER TABLE compaction_strategy_class altering (CASSANDRA-4965)
Merged from 1.1:
 * Fall back to old describe_splits if d_s_ex is not available (CASSANDRA-4803)
 * Improve error reporting when streaming ranges fail (CASSANDRA-5009)
 * Fix cqlsh timestamp formatting of timezone info (CASSANDRA-4746)
 * Fix assertion failure with leveled compaction (CASSANDRA-4799)
 * Check for null end_token in get_range_slice (CASSANDRA-4804)
 * Remove all remnants of removed nodes (CASSANDRA-4840)
 * Add aut-reloading of the log4j file in debian package (CASSANDRA-4855)
 * Fix estimated row cache entry size (CASSANDRA-4860)
 * reset getRangeSlice filter after finishing a row for get_paged_slice
   (CASSANDRA-4919)
 * expunge row cache post-truncate (CASSANDRA-4940)
 * Allow static CF definition with compact storage (CASSANDRA-4910)
 * Fix endless loop/compaction of schema_* CFs due to broken timestamps (CASSANDRA-4880)
 * Fix 'wrong class type' assertion in CounterColumn (CASSANDRA-4976)


1.2-beta2
 * fp rate of 1.0 disables BF entirely; LCS defaults to 1.0 (CASSANDRA-4876)
 * off-heap bloom filters for row keys (CASSANDRA_4865)
 * add extension point for sstable components (CASSANDRA-4049)
 * improve tracing output (CASSANDRA-4852, 4862)
 * make TRACE verb droppable (CASSANDRA-4672)
 * fix BulkLoader recognition of CQL3 columnfamilies (CASSANDRA-4755)
 * Sort commitlog segments for replay by id instead of mtime (CASSANDRA-4793)
 * Make hint delivery asynchronous (CASSANDRA-4761)
 * Pluggable Thrift transport factories for CLI and cqlsh (CASSANDRA-4609, 4610)
 * cassandra-cli: allow Double value type to be inserted to a column (CASSANDRA-4661)
 * Add ability to use custom TServerFactory implementations (CASSANDRA-4608)
 * optimize batchlog flushing to skip successful batches (CASSANDRA-4667)
 * include metadata for system keyspace itself in schema tables (CASSANDRA-4416)
 * add check to PropertyFileSnitch to verify presence of location for
   local node (CASSANDRA-4728)
 * add PBSPredictor consistency modeler (CASSANDRA-4261)
 * remove vestiges of Thrift unframed mode (CASSANDRA-4729)
 * optimize single-row PK lookups (CASSANDRA-4710)
 * adjust blockFor calculation to account for pending ranges due to node
   movement (CASSANDRA-833)
 * Change CQL version to 3.0.0 and stop accepting 3.0.0-beta1 (CASSANDRA-4649)
 * (CQL3) Make prepared statement global instead of per connection
   (CASSANDRA-4449)
 * Fix scrubbing of CQL3 created tables (CASSANDRA-4685)
 * (CQL3) Fix validation when using counter and regular columns in the same
   table (CASSANDRA-4706)
 * Fix bug starting Cassandra with simple authentication (CASSANDRA-4648)
 * Add support for batchlog in CQL3 (CASSANDRA-4545, 4738)
 * Add support for multiple column family outputs in CFOF (CASSANDRA-4208)
 * Support repairing only the local DC nodes (CASSANDRA-4747)
 * Use rpc_address for binary protocol and change default port (CASSANDRA-4751)
 * Fix use of collections in prepared statements (CASSANDRA-4739)
 * Store more information into peers table (CASSANDRA-4351, 4814)
 * Configurable bucket size for size tiered compaction (CASSANDRA-4704)
 * Run leveled compaction in parallel (CASSANDRA-4310)
 * Fix potential NPE during CFS reload (CASSANDRA-4786)
 * Composite indexes may miss results (CASSANDRA-4796)
 * Move consistency level to the protocol level (CASSANDRA-4734, 4824)
 * Fix Subcolumn slice ends not respected (CASSANDRA-4826)
 * Fix Assertion error in cql3 select (CASSANDRA-4783)
 * Fix list prepend logic (CQL3) (CASSANDRA-4835)
 * Add booleans as literals in CQL3 (CASSANDRA-4776)
 * Allow renaming PK columns in CQL3 (CASSANDRA-4822)
 * Fix binary protocol NEW_NODE event (CASSANDRA-4679)
 * Fix potential infinite loop in tombstone compaction (CASSANDRA-4781)
 * Remove system tables accounting from schema (CASSANDRA-4850)
 * (cql3) Force provided columns in clustering key order in
   'CLUSTERING ORDER BY' (CASSANDRA-4881)
 * Fix composite index bug (CASSANDRA-4884)
 * Fix short read protection for CQL3 (CASSANDRA-4882)
 * Add tracing support to the binary protocol (CASSANDRA-4699)
 * (cql3) Don't allow prepared marker inside collections (CASSANDRA-4890)
 * Re-allow order by on non-selected columns (CASSANDRA-4645)
 * Bug when composite index is created in a table having collections (CASSANDRA-4909)
 * log index scan subject in CompositesSearcher (CASSANDRA-4904)
Merged from 1.1:
 * add get[Row|Key]CacheEntries to CacheServiceMBean (CASSANDRA-4859)
 * fix get_paged_slice to wrap to next row correctly (CASSANDRA-4816)
 * fix indexing empty column values (CASSANDRA-4832)
 * allow JdbcDate to compose null Date objects (CASSANDRA-4830)
 * fix possible stackoverflow when compacting 1000s of sstables
   (CASSANDRA-4765)
 * fix wrong leveled compaction progress calculation (CASSANDRA-4807)
 * add a close() method to CRAR to prevent leaking file descriptors (CASSANDRA-4820)
 * fix potential infinite loop in get_count (CASSANDRA-4833)
 * fix compositeType.{get/from}String methods (CASSANDRA-4842)
 * (CQL) fix CREATE COLUMNFAMILY permissions check (CASSANDRA-4864)
 * Fix DynamicCompositeType same type comparison (CASSANDRA-4711)
 * Fix duplicate SSTable reference when stream session failed (CASSANDRA-3306)
 * Allow static CF definition with compact storage (CASSANDRA-4910)
 * Fix endless loop/compaction of schema_* CFs due to broken timestamps (CASSANDRA-4880)
 * Fix 'wrong class type' assertion in CounterColumn (CASSANDRA-4976)


1.2-beta1
 * add atomic_batch_mutate (CASSANDRA-4542, -4635)
 * increase default max_hint_window_in_ms to 3h (CASSANDRA-4632)
 * include message initiation time to replicas so they can more
   accurately drop timed-out requests (CASSANDRA-2858)
 * fix clientutil.jar dependencies (CASSANDRA-4566)
 * optimize WriteResponse (CASSANDRA-4548)
 * new metrics (CASSANDRA-4009)
 * redesign KEYS indexes to avoid read-before-write (CASSANDRA-2897)
 * debug tracing (CASSANDRA-1123)
 * parallelize row cache loading (CASSANDRA-4282)
 * Make compaction, flush JBOD-aware (CASSANDRA-4292)
 * run local range scans on the read stage (CASSANDRA-3687)
 * clean up ioexceptions (CASSANDRA-2116)
 * add disk_failure_policy (CASSANDRA-2118)
 * Introduce new json format with row level deletion (CASSANDRA-4054)
 * remove redundant "name" column from schema_keyspaces (CASSANDRA-4433)
 * improve "nodetool ring" handling of multi-dc clusters (CASSANDRA-3047)
 * update NTS calculateNaturalEndpoints to be O(N log N) (CASSANDRA-3881)
 * split up rpc timeout by operation type (CASSANDRA-2819)
 * rewrite key cache save/load to use only sequential i/o (CASSANDRA-3762)
 * update MS protocol with a version handshake + broadcast address id
   (CASSANDRA-4311)
 * multithreaded hint replay (CASSANDRA-4189)
 * add inter-node message compression (CASSANDRA-3127)
 * remove COPP (CASSANDRA-2479)
 * Track tombstone expiration and compact when tombstone content is
   higher than a configurable threshold, default 20% (CASSANDRA-3442, 4234)
 * update MurmurHash to version 3 (CASSANDRA-2975)
 * (CLI) track elapsed time for `delete' operation (CASSANDRA-4060)
 * (CLI) jline version is bumped to 1.0 to properly  support
   'delete' key function (CASSANDRA-4132)
 * Save IndexSummary into new SSTable 'Summary' component (CASSANDRA-2392, 4289)
 * Add support for range tombstones (CASSANDRA-3708)
 * Improve MessagingService efficiency (CASSANDRA-3617)
 * Avoid ID conflicts from concurrent schema changes (CASSANDRA-3794)
 * Set thrift HSHA server thread limit to unlimited by default (CASSANDRA-4277)
 * Avoids double serialization of CF id in RowMutation messages
   (CASSANDRA-4293)
 * stream compressed sstables directly with java nio (CASSANDRA-4297)
 * Support multiple ranges in SliceQueryFilter (CASSANDRA-3885)
 * Add column metadata to system column families (CASSANDRA-4018)
 * (cql3) Always use composite types by default (CASSANDRA-4329)
 * (cql3) Add support for set, map and list (CASSANDRA-3647)
 * Validate date type correctly (CASSANDRA-4441)
 * (cql3) Allow definitions with only a PK (CASSANDRA-4361)
 * (cql3) Add support for row key composites (CASSANDRA-4179)
 * improve DynamicEndpointSnitch by using reservoir sampling (CASSANDRA-4038)
 * (cql3) Add support for 2ndary indexes (CASSANDRA-3680)
 * (cql3) fix defining more than one PK to be invalid (CASSANDRA-4477)
 * remove schema agreement checking from all external APIs (Thrift, CQL and CQL3) (CASSANDRA-4487)
 * add Murmur3Partitioner and make it default for new installations (CASSANDRA-3772, 4621)
 * (cql3) update pseudo-map syntax to use map syntax (CASSANDRA-4497)
 * Finer grained exceptions hierarchy and provides error code with exceptions (CASSANDRA-3979)
 * Adds events push to binary protocol (CASSANDRA-4480)
 * Rewrite nodetool help (CASSANDRA-2293)
 * Make CQL3 the default for CQL (CASSANDRA-4640)
 * update stress tool to be able to use CQL3 (CASSANDRA-4406)
 * Accept all thrift update on CQL3 cf but don't expose their metadata (CASSANDRA-4377)
 * Replace Throttle with Guava's RateLimiter for HintedHandOff (CASSANDRA-4541)
 * fix counter add/get using CQL2 and CQL3 in stress tool (CASSANDRA-4633)
 * Add sstable count per level to cfstats (CASSANDRA-4537)
 * (cql3) Add ALTER KEYSPACE statement (CASSANDRA-4611)
 * (cql3) Allow defining default consistency levels (CASSANDRA-4448)
 * (cql3) Fix queries using LIMIT missing results (CASSANDRA-4579)
 * fix cross-version gossip messaging (CASSANDRA-4576)
 * added inet data type (CASSANDRA-4627)


1.1.6
 * Wait for writes on synchronous read digest mismatch (CASSANDRA-4792)
 * fix commitlog replay for nanotime-infected sstables (CASSANDRA-4782)
 * preflight check ttl for maximum of 20 years (CASSANDRA-4771)
 * (Pig) fix widerow input with single column rows (CASSANDRA-4789)
 * Fix HH to compact with correct gcBefore, which avoids wiping out
   undelivered hints (CASSANDRA-4772)
 * LCS will merge up to 32 L0 sstables as intended (CASSANDRA-4778)
 * NTS will default unconfigured DC replicas to zero (CASSANDRA-4675)
 * use default consistency level in counter validation if none is
   explicitly provide (CASSANDRA-4700)
 * Improve IAuthority interface by introducing fine-grained
   access permissions and grant/revoke commands (CASSANDRA-4490, 4644)
 * fix assumption error in CLI when updating/describing keyspace
   (CASSANDRA-4322)
 * Adds offline sstablescrub to debian packaging (CASSANDRA-4642)
 * Automatic fixing of overlapping leveled sstables (CASSANDRA-4644)
 * fix error when using ORDER BY with extended selections (CASSANDRA-4689)
 * (CQL3) Fix validation for IN queries for non-PK cols (CASSANDRA-4709)
 * fix re-created keyspace disappering after 1.1.5 upgrade
   (CASSANDRA-4698, 4752)
 * (CLI) display elapsed time in 2 fraction digits (CASSANDRA-3460)
 * add authentication support to sstableloader (CASSANDRA-4712)
 * Fix CQL3 'is reversed' logic (CASSANDRA-4716, 4759)
 * (CQL3) Don't return ReversedType in result set metadata (CASSANDRA-4717)
 * Backport adding AlterKeyspace statement (CASSANDRA-4611)
 * (CQL3) Correcty accept upper-case data types (CASSANDRA-4770)
 * Add binary protocol events for schema changes (CASSANDRA-4684)
Merged from 1.0:
 * Switch from NBHM to CHM in MessagingService's callback map, which
   prevents OOM in long-running instances (CASSANDRA-4708)


1.1.5
 * add SecondaryIndex.reload API (CASSANDRA-4581)
 * use millis + atomicint for commitlog segment creation instead of
   nanotime, which has issues under some hypervisors (CASSANDRA-4601)
 * fix FD leak in slice queries (CASSANDRA-4571)
 * avoid recursion in leveled compaction (CASSANDRA-4587)
 * increase stack size under Java7 to 180K
 * Log(info) schema changes (CASSANDRA-4547)
 * Change nodetool setcachecapcity to manipulate global caches (CASSANDRA-4563)
 * (cql3) fix setting compaction strategy (CASSANDRA-4597)
 * fix broken system.schema_* timestamps on system startup (CASSANDRA-4561)
 * fix wrong skip of cache saving (CASSANDRA-4533)
 * Avoid NPE when lost+found is in data dir (CASSANDRA-4572)
 * Respect five-minute flush moratorium after initial CL replay (CASSANDRA-4474)
 * Adds ntp as recommended in debian packaging (CASSANDRA-4606)
 * Configurable transport in CF Record{Reader|Writer} (CASSANDRA-4558)
 * (cql3) fix potential NPE with both equal and unequal restriction (CASSANDRA-4532)
 * (cql3) improves ORDER BY validation (CASSANDRA-4624)
 * Fix potential deadlock during counter writes (CASSANDRA-4578)
 * Fix cql error with ORDER BY when using IN (CASSANDRA-4612)
Merged from 1.0:
 * increase Xss to 160k to accomodate latest 1.6 JVMs (CASSANDRA-4602)
 * fix toString of hint destination tokens (CASSANDRA-4568)
 * Fix multiple values for CurrentLocal NodeID (CASSANDRA-4626)


1.1.4
 * fix offline scrub to catch >= out of order rows (CASSANDRA-4411)
 * fix cassandra-env.sh on RHEL and other non-dash-based systems
   (CASSANDRA-4494)
Merged from 1.0:
 * (Hadoop) fix setting key length for old-style mapred api (CASSANDRA-4534)
 * (Hadoop) fix iterating through a resultset consisting entirely
   of tombstoned rows (CASSANDRA-4466)


1.1.3
 * (cqlsh) add COPY TO (CASSANDRA-4434)
 * munmap commitlog segments before rename (CASSANDRA-4337)
 * (JMX) rename getRangeKeySample to sampleKeyRange to avoid returning
   multi-MB results as an attribute (CASSANDRA-4452)
 * flush based on data size, not throughput; overwritten columns no
   longer artificially inflate liveRatio (CASSANDRA-4399)
 * update default commitlog segment size to 32MB and total commitlog
   size to 32/1024 MB for 32/64 bit JVMs, respectively (CASSANDRA-4422)
 * avoid using global partitioner to estimate ranges in index sstables
   (CASSANDRA-4403)
 * restore pre-CASSANDRA-3862 approach to removing expired tombstones
   from row cache during compaction (CASSANDRA-4364)
 * (stress) support for CQL prepared statements (CASSANDRA-3633)
 * Correctly catch exception when Snappy cannot be loaded (CASSANDRA-4400)
 * (cql3) Support ORDER BY when IN condition is given in WHERE clause (CASSANDRA-4327)
 * (cql3) delete "component_index" column on DROP TABLE call (CASSANDRA-4420)
 * change nanoTime() to currentTimeInMillis() in schema related code (CASSANDRA-4432)
 * add a token generation tool (CASSANDRA-3709)
 * Fix LCS bug with sstable containing only 1 row (CASSANDRA-4411)
 * fix "Can't Modify Index Name" problem on CF update (CASSANDRA-4439)
 * Fix assertion error in getOverlappingSSTables during repair (CASSANDRA-4456)
 * fix nodetool's setcompactionthreshold command (CASSANDRA-4455)
 * Ensure compacted files are never used, to avoid counter overcount (CASSANDRA-4436)
Merged from 1.0:
 * Push the validation of secondary index values to the SecondaryIndexManager (CASSANDRA-4240)
 * allow dropping columns shadowed by not-yet-expired supercolumn or row
   tombstones in PrecompactedRow (CASSANDRA-4396)


1.1.2
 * Fix cleanup not deleting index entries (CASSANDRA-4379)
 * Use correct partitioner when saving + loading caches (CASSANDRA-4331)
 * Check schema before trying to export sstable (CASSANDRA-2760)
 * Raise a meaningful exception instead of NPE when PFS encounters
   an unconfigured node + no default (CASSANDRA-4349)
 * fix bug in sstable blacklisting with LCS (CASSANDRA-4343)
 * LCS no longer promotes tiny sstables out of L0 (CASSANDRA-4341)
 * skip tombstones during hint replay (CASSANDRA-4320)
 * fix NPE in compactionstats (CASSANDRA-4318)
 * enforce 1m min keycache for auto (CASSANDRA-4306)
 * Have DeletedColumn.isMFD always return true (CASSANDRA-4307)
 * (cql3) exeption message for ORDER BY constraints said primary filter can be
    an IN clause, which is misleading (CASSANDRA-4319)
 * (cql3) Reject (not yet supported) creation of 2ndardy indexes on tables with
   composite primary keys (CASSANDRA-4328)
 * Set JVM stack size to 160k for java 7 (CASSANDRA-4275)
 * cqlsh: add COPY command to load data from CSV flat files (CASSANDRA-4012)
 * CFMetaData.fromThrift to throw ConfigurationException upon error (CASSANDRA-4353)
 * Use CF comparator to sort indexed columns in SecondaryIndexManager
   (CASSANDRA-4365)
 * add strategy_options to the KSMetaData.toString() output (CASSANDRA-4248)
 * (cql3) fix range queries containing unqueried results (CASSANDRA-4372)
 * (cql3) allow updating column_alias types (CASSANDRA-4041)
 * (cql3) Fix deletion bug (CASSANDRA-4193)
 * Fix computation of overlapping sstable for leveled compaction (CASSANDRA-4321)
 * Improve scrub and allow to run it offline (CASSANDRA-4321)
 * Fix assertionError in StorageService.bulkLoad (CASSANDRA-4368)
 * (cqlsh) add option to authenticate to a keyspace at startup (CASSANDRA-4108)
 * (cqlsh) fix ASSUME functionality (CASSANDRA-4352)
 * Fix ColumnFamilyRecordReader to not return progress > 100% (CASSANDRA-3942)
Merged from 1.0:
 * Set gc_grace on index CF to 0 (CASSANDRA-4314)


1.1.1
 * add populate_io_cache_on_flush option (CASSANDRA-2635)
 * allow larger cache capacities than 2GB (CASSANDRA-4150)
 * add getsstables command to nodetool (CASSANDRA-4199)
 * apply parent CF compaction settings to secondary index CFs (CASSANDRA-4280)
 * preserve commitlog size cap when recycling segments at startup
   (CASSANDRA-4201)
 * (Hadoop) fix split generation regression (CASSANDRA-4259)
 * ignore min/max compactions settings in LCS, while preserving
   behavior that min=max=0 disables autocompaction (CASSANDRA-4233)
 * log number of rows read from saved cache (CASSANDRA-4249)
 * calculate exact size required for cleanup operations (CASSANDRA-1404)
 * avoid blocking additional writes during flush when the commitlog
   gets behind temporarily (CASSANDRA-1991)
 * enable caching on index CFs based on data CF cache setting (CASSANDRA-4197)
 * warn on invalid replication strategy creation options (CASSANDRA-4046)
 * remove [Freeable]Memory finalizers (CASSANDRA-4222)
 * include tombstone size in ColumnFamily.size, which can prevent OOM
   during sudden mass delete operations by yielding a nonzero liveRatio
   (CASSANDRA-3741)
 * Open 1 sstableScanner per level for leveled compaction (CASSANDRA-4142)
 * Optimize reads when row deletion timestamps allow us to restrict
   the set of sstables we check (CASSANDRA-4116)
 * add support for commitlog archiving and point-in-time recovery
   (CASSANDRA-3690)
 * avoid generating redundant compaction tasks during streaming
   (CASSANDRA-4174)
 * add -cf option to nodetool snapshot, and takeColumnFamilySnapshot to
   StorageService mbean (CASSANDRA-556)
 * optimize cleanup to drop entire sstables where possible (CASSANDRA-4079)
 * optimize truncate when autosnapshot is disabled (CASSANDRA-4153)
 * update caches to use byte[] keys to reduce memory overhead (CASSANDRA-3966)
 * add column limit to cli (CASSANDRA-3012, 4098)
 * clean up and optimize DataOutputBuffer, used by CQL compression and
   CompositeType (CASSANDRA-4072)
 * optimize commitlog checksumming (CASSANDRA-3610)
 * identify and blacklist corrupted SSTables from future compactions
   (CASSANDRA-2261)
 * Move CfDef and KsDef validation out of thrift (CASSANDRA-4037)
 * Expose API to repair a user provided range (CASSANDRA-3912)
 * Add way to force the cassandra-cli to refresh its schema (CASSANDRA-4052)
 * Avoid having replicate on write tasks stacking up at CL.ONE (CASSANDRA-2889)
 * (cql3) Backwards compatibility for composite comparators in non-cql3-aware
   clients (CASSANDRA-4093)
 * (cql3) Fix order by for reversed queries (CASSANDRA-4160)
 * (cql3) Add ReversedType support (CASSANDRA-4004)
 * (cql3) Add timeuuid type (CASSANDRA-4194)
 * (cql3) Minor fixes (CASSANDRA-4185)
 * (cql3) Fix prepared statement in BATCH (CASSANDRA-4202)
 * (cql3) Reduce the list of reserved keywords (CASSANDRA-4186)
 * (cql3) Move max/min compaction thresholds to compaction strategy options
   (CASSANDRA-4187)
 * Fix exception during move when localhost is the only source (CASSANDRA-4200)
 * (cql3) Allow paging through non-ordered partitioner results (CASSANDRA-3771)
 * (cql3) Fix drop index (CASSANDRA-4192)
 * (cql3) Don't return range ghosts anymore (CASSANDRA-3982)
 * fix re-creating Keyspaces/ColumnFamilies with the same name as dropped
   ones (CASSANDRA-4219)
 * fix SecondaryIndex LeveledManifest save upon snapshot (CASSANDRA-4230)
 * fix missing arrayOffset in FBUtilities.hash (CASSANDRA-4250)
 * (cql3) Add name of parameters in CqlResultSet (CASSANDRA-4242)
 * (cql3) Correctly validate order by queries (CASSANDRA-4246)
 * rename stress to cassandra-stress for saner packaging (CASSANDRA-4256)
 * Fix exception on colum metadata with non-string comparator (CASSANDRA-4269)
 * Check for unknown/invalid compression options (CASSANDRA-4266)
 * (cql3) Adds simple access to column timestamp and ttl (CASSANDRA-4217)
 * (cql3) Fix range queries with secondary indexes (CASSANDRA-4257)
 * Better error messages from improper input in cli (CASSANDRA-3865)
 * Try to stop all compaction upon Keyspace or ColumnFamily drop (CASSANDRA-4221)
 * (cql3) Allow keyspace properties to contain hyphens (CASSANDRA-4278)
 * (cql3) Correctly validate keyspace access in create table (CASSANDRA-4296)
 * Avoid deadlock in migration stage (CASSANDRA-3882)
 * Take supercolumn names and deletion info into account in memtable throughput
   (CASSANDRA-4264)
 * Add back backward compatibility for old style replication factor (CASSANDRA-4294)
 * Preserve compatibility with pre-1.1 index queries (CASSANDRA-4262)
Merged from 1.0:
 * Fix super columns bug where cache is not updated (CASSANDRA-4190)
 * fix maxTimestamp to include row tombstones (CASSANDRA-4116)
 * (CLI) properly handle quotes in create/update keyspace commands (CASSANDRA-4129)
 * Avoids possible deadlock during bootstrap (CASSANDRA-4159)
 * fix stress tool that hangs forever on timeout or error (CASSANDRA-4128)
 * stress tool to return appropriate exit code on failure (CASSANDRA-4188)
 * fix compaction NPE when out of disk space and assertions disabled
   (CASSANDRA-3985)
 * synchronize LCS getEstimatedTasks to avoid CME (CASSANDRA-4255)
 * ensure unique streaming session id's (CASSANDRA-4223)
 * kick off background compaction when min/max thresholds change
   (CASSANDRA-4279)
 * improve ability of STCS.getBuckets to deal with 100s of 1000s of
   sstables, such as when convertinb back from LCS (CASSANDRA-4287)
 * Oversize integer in CQL throws NumberFormatException (CASSANDRA-4291)
 * fix 1.0.x node join to mixed version cluster, other nodes >= 1.1 (CASSANDRA-4195)
 * Fix LCS splitting sstable base on uncompressed size (CASSANDRA-4419)
 * Push the validation of secondary index values to the SecondaryIndexManager (CASSANDRA-4240)
 * Don't purge columns during upgradesstables (CASSANDRA-4462)
 * Make cqlsh work with piping (CASSANDRA-4113)
 * Validate arguments for nodetool decommission (CASSANDRA-4061)
 * Report thrift status in nodetool info (CASSANDRA-4010)


1.1.0-final
 * average a reduced liveRatio estimate with the previous one (CASSANDRA-4065)
 * Allow KS and CF names up to 48 characters (CASSANDRA-4157)
 * fix stress build (CASSANDRA-4140)
 * add time remaining estimate to nodetool compactionstats (CASSANDRA-4167)
 * (cql) fix NPE in cql3 ALTER TABLE (CASSANDRA-4163)
 * (cql) Add support for CL.TWO and CL.THREE in CQL (CASSANDRA-4156)
 * (cql) Fix type in CQL3 ALTER TABLE preventing update (CASSANDRA-4170)
 * (cql) Throw invalid exception from CQL3 on obsolete options (CASSANDRA-4171)
 * (cqlsh) fix recognizing uppercase SELECT keyword (CASSANDRA-4161)
 * Pig: wide row support (CASSANDRA-3909)
Merged from 1.0:
 * avoid streaming empty files with bulk loader if sstablewriter errors out
   (CASSANDRA-3946)


1.1-rc1
 * Include stress tool in binary builds (CASSANDRA-4103)
 * (Hadoop) fix wide row iteration when last row read was deleted
   (CASSANDRA-4154)
 * fix read_repair_chance to really default to 0.1 in the cli (CASSANDRA-4114)
 * Adds caching and bloomFilterFpChange to CQL options (CASSANDRA-4042)
 * Adds posibility to autoconfigure size of the KeyCache (CASSANDRA-4087)
 * fix KEYS index from skipping results (CASSANDRA-3996)
 * Remove sliced_buffer_size_in_kb dead option (CASSANDRA-4076)
 * make loadNewSStable preserve sstable version (CASSANDRA-4077)
 * Respect 1.0 cache settings as much as possible when upgrading
   (CASSANDRA-4088)
 * relax path length requirement for sstable files when upgrading on
   non-Windows platforms (CASSANDRA-4110)
 * fix terminination of the stress.java when errors were encountered
   (CASSANDRA-4128)
 * Move CfDef and KsDef validation out of thrift (CASSANDRA-4037)
 * Fix get_paged_slice (CASSANDRA-4136)
 * CQL3: Support slice with exclusive start and stop (CASSANDRA-3785)
Merged from 1.0:
 * support PropertyFileSnitch in bulk loader (CASSANDRA-4145)
 * add auto_snapshot option allowing disabling snapshot before drop/truncate
   (CASSANDRA-3710)
 * allow short snitch names (CASSANDRA-4130)


1.1-beta2
 * rename loaded sstables to avoid conflicts with local snapshots
   (CASSANDRA-3967)
 * start hint replay as soon as FD notifies that the target is back up
   (CASSANDRA-3958)
 * avoid unproductive deserializing of cached rows during compaction
   (CASSANDRA-3921)
 * fix concurrency issues with CQL keyspace creation (CASSANDRA-3903)
 * Show Effective Owership via Nodetool ring <keyspace> (CASSANDRA-3412)
 * Update ORDER BY syntax for CQL3 (CASSANDRA-3925)
 * Fix BulkRecordWriter to not throw NPE if reducer gets no map data from Hadoop (CASSANDRA-3944)
 * Fix bug with counters in super columns (CASSANDRA-3821)
 * Remove deprecated merge_shard_chance (CASSANDRA-3940)
 * add a convenient way to reset a node's schema (CASSANDRA-2963)
 * fix for intermittent SchemaDisagreementException (CASSANDRA-3884)
 * CLI `list <CF>` to limit number of columns and their order (CASSANDRA-3012)
 * ignore deprecated KsDef/CfDef/ColumnDef fields in native schema (CASSANDRA-3963)
 * CLI to report when unsupported column_metadata pair was given (CASSANDRA-3959)
 * reincarnate removed and deprecated KsDef/CfDef attributes (CASSANDRA-3953)
 * Fix race between writes and read for cache (CASSANDRA-3862)
 * perform static initialization of StorageProxy on start-up (CASSANDRA-3797)
 * support trickling fsync() on writes (CASSANDRA-3950)
 * expose counters for unavailable/timeout exceptions given to thrift clients (CASSANDRA-3671)
 * avoid quadratic startup time in LeveledManifest (CASSANDRA-3952)
 * Add type information to new schema_ columnfamilies and remove thrift
   serialization for schema (CASSANDRA-3792)
 * add missing column validator options to the CLI help (CASSANDRA-3926)
 * skip reading saved key cache if CF's caching strategy is NONE or ROWS_ONLY (CASSANDRA-3954)
 * Unify migration code (CASSANDRA-4017)
Merged from 1.0:
 * cqlsh: guess correct version of Python for Arch Linux (CASSANDRA-4090)
 * (CLI) properly handle quotes in create/update keyspace commands (CASSANDRA-4129)
 * Avoids possible deadlock during bootstrap (CASSANDRA-4159)
 * fix stress tool that hangs forever on timeout or error (CASSANDRA-4128)
 * Fix super columns bug where cache is not updated (CASSANDRA-4190)
 * stress tool to return appropriate exit code on failure (CASSANDRA-4188)


1.0.9
 * improve index sampling performance (CASSANDRA-4023)
 * always compact away deleted hints immediately after handoff (CASSANDRA-3955)
 * delete hints from dropped ColumnFamilies on handoff instead of
   erroring out (CASSANDRA-3975)
 * add CompositeType ref to the CLI doc for create/update column family (CASSANDRA-3980)
 * Pig: support Counter ColumnFamilies (CASSANDRA-3973)
 * Pig: Composite column support (CASSANDRA-3684)
 * Avoid NPE during repair when a keyspace has no CFs (CASSANDRA-3988)
 * Fix division-by-zero error on get_slice (CASSANDRA-4000)
 * don't change manifest level for cleanup, scrub, and upgradesstables
   operations under LeveledCompactionStrategy (CASSANDRA-3989, 4112)
 * fix race leading to super columns assertion failure (CASSANDRA-3957)
 * fix NPE on invalid CQL delete command (CASSANDRA-3755)
 * allow custom types in CLI's assume command (CASSANDRA-4081)
 * fix totalBytes count for parallel compactions (CASSANDRA-3758)
 * fix intermittent NPE in get_slice (CASSANDRA-4095)
 * remove unnecessary asserts in native code interfaces (CASSANDRA-4096)
 * Validate blank keys in CQL to avoid assertion errors (CASSANDRA-3612)
 * cqlsh: fix bad decoding of some column names (CASSANDRA-4003)
 * cqlsh: fix incorrect padding with unicode chars (CASSANDRA-4033)
 * Fix EC2 snitch incorrectly reporting region (CASSANDRA-4026)
 * Shut down thrift during decommission (CASSANDRA-4086)
 * Expose nodetool cfhistograms for 2ndary indexes (CASSANDRA-4063)
Merged from 0.8:
 * Fix ConcurrentModificationException in gossiper (CASSANDRA-4019)


1.1-beta1
 * (cqlsh)
   + add SOURCE and CAPTURE commands, and --file option (CASSANDRA-3479)
   + add ALTER COLUMNFAMILY WITH (CASSANDRA-3523)
   + bundle Python dependencies with Cassandra (CASSANDRA-3507)
   + added to Debian package (CASSANDRA-3458)
   + display byte data instead of erroring out on decode failure
     (CASSANDRA-3874)
 * add nodetool rebuild_index (CASSANDRA-3583)
 * add nodetool rangekeysample (CASSANDRA-2917)
 * Fix streaming too much data during move operations (CASSANDRA-3639)
 * Nodetool and CLI connect to localhost by default (CASSANDRA-3568)
 * Reduce memory used by primary index sample (CASSANDRA-3743)
 * (Hadoop) separate input/output configurations (CASSANDRA-3197, 3765)
 * avoid returning internal Cassandra classes over JMX (CASSANDRA-2805)
 * add row-level isolation via SnapTree (CASSANDRA-2893)
 * Optimize key count estimation when opening sstable on startup
   (CASSANDRA-2988)
 * multi-dc replication optimization supporting CL > ONE (CASSANDRA-3577)
 * add command to stop compactions (CASSANDRA-1740, 3566, 3582)
 * multithreaded streaming (CASSANDRA-3494)
 * removed in-tree redhat spec (CASSANDRA-3567)
 * "defragment" rows for name-based queries under STCS, again (CASSANDRA-2503)
 * Recycle commitlog segments for improved performance
   (CASSANDRA-3411, 3543, 3557, 3615)
 * update size-tiered compaction to prioritize small tiers (CASSANDRA-2407)
 * add message expiration logic to OutboundTcpConnection (CASSANDRA-3005)
 * off-heap cache to use sun.misc.Unsafe instead of JNA (CASSANDRA-3271)
 * EACH_QUORUM is only supported for writes (CASSANDRA-3272)
 * replace compactionlock use in schema migration by checking CFS.isValid
   (CASSANDRA-3116)
 * recognize that "SELECT first ... *" isn't really "SELECT *" (CASSANDRA-3445)
 * Use faster bytes comparison (CASSANDRA-3434)
 * Bulk loader is no longer a fat client, (HADOOP) bulk load output format
   (CASSANDRA-3045)
 * (Hadoop) add support for KeyRange.filter
 * remove assumption that keys and token are in bijection
   (CASSANDRA-1034, 3574, 3604)
 * always remove endpoints from delevery queue in HH (CASSANDRA-3546)
 * fix race between cf flush and its 2ndary indexes flush (CASSANDRA-3547)
 * fix potential race in AES when a repair fails (CASSANDRA-3548)
 * Remove columns shadowed by a deleted container even when we cannot purge
   (CASSANDRA-3538)
 * Improve memtable slice iteration performance (CASSANDRA-3545)
 * more efficient allocation of small bloom filters (CASSANDRA-3618)
 * Use separate writer thread in SSTableSimpleUnsortedWriter (CASSANDRA-3619)
 * fsync the directory after new sstable or commitlog segment are created (CASSANDRA-3250)
 * fix minor issues reported by FindBugs (CASSANDRA-3658)
 * global key/row caches (CASSANDRA-3143, 3849)
 * optimize memtable iteration during range scan (CASSANDRA-3638)
 * introduce 'crc_check_chance' in CompressionParameters to support
   a checksum percentage checking chance similarly to read-repair (CASSANDRA-3611)
 * a way to deactivate global key/row cache on per-CF basis (CASSANDRA-3667)
 * fix LeveledCompactionStrategy broken because of generation pre-allocation
   in LeveledManifest (CASSANDRA-3691)
 * finer-grained control over data directories (CASSANDRA-2749)
 * Fix ClassCastException during hinted handoff (CASSANDRA-3694)
 * Upgrade Thrift to 0.7 (CASSANDRA-3213)
 * Make stress.java insert operation to use microseconds (CASSANDRA-3725)
 * Allows (internally) doing a range query with a limit of columns instead of
   rows (CASSANDRA-3742)
 * Allow rangeSlice queries to be start/end inclusive/exclusive (CASSANDRA-3749)
 * Fix BulkLoader to support new SSTable layout and add stream
   throttling to prevent an NPE when there is no yaml config (CASSANDRA-3752)
 * Allow concurrent schema migrations (CASSANDRA-1391, 3832)
 * Add SnapshotCommand to trigger snapshot on remote node (CASSANDRA-3721)
 * Make CFMetaData conversions to/from thrift/native schema inverses
   (CASSANDRA_3559)
 * Add initial code for CQL 3.0-beta (CASSANDRA-2474, 3781, 3753)
 * Add wide row support for ColumnFamilyInputFormat (CASSANDRA-3264)
 * Allow extending CompositeType comparator (CASSANDRA-3657)
 * Avoids over-paging during get_count (CASSANDRA-3798)
 * Add new command to rebuild a node without (repair) merkle tree calculations
   (CASSANDRA-3483, 3922)
 * respect not only row cache capacity but caching mode when
   trying to read data (CASSANDRA-3812)
 * fix system tests (CASSANDRA-3827)
 * CQL support for altering row key type in ALTER TABLE (CASSANDRA-3781)
 * turn compression on by default (CASSANDRA-3871)
 * make hexToBytes refuse invalid input (CASSANDRA-2851)
 * Make secondary indexes CF inherit compression and compaction from their
   parent CF (CASSANDRA-3877)
 * Finish cleanup up tombstone purge code (CASSANDRA-3872)
 * Avoid NPE on aboarted stream-out sessions (CASSANDRA-3904)
 * BulkRecordWriter throws NPE for counter columns (CASSANDRA-3906)
 * Support compression using BulkWriter (CASSANDRA-3907)


1.0.8
 * fix race between cleanup and flush on secondary index CFSes (CASSANDRA-3712)
 * avoid including non-queried nodes in rangeslice read repair
   (CASSANDRA-3843)
 * Only snapshot CF being compacted for snapshot_before_compaction
   (CASSANDRA-3803)
 * Log active compactions in StatusLogger (CASSANDRA-3703)
 * Compute more accurate compaction score per level (CASSANDRA-3790)
 * Return InvalidRequest when using a keyspace that doesn't exist
   (CASSANDRA-3764)
 * disallow user modification of System keyspace (CASSANDRA-3738)
 * allow using sstable2json on secondary index data (CASSANDRA-3738)
 * (cqlsh) add DESCRIBE COLUMNFAMILIES (CASSANDRA-3586)
 * (cqlsh) format blobs correctly and use colors to improve output
   readability (CASSANDRA-3726)
 * synchronize BiMap of bootstrapping tokens (CASSANDRA-3417)
 * show index options in CLI (CASSANDRA-3809)
 * add optional socket timeout for streaming (CASSANDRA-3838)
 * fix truncate not to leave behind non-CFS backed secondary indexes
   (CASSANDRA-3844)
 * make CLI `show schema` to use output stream directly instead
   of StringBuilder (CASSANDRA-3842)
 * remove the wait on hint future during write (CASSANDRA-3870)
 * (cqlsh) ignore missing CfDef opts (CASSANDRA-3933)
 * (cqlsh) look for cqlshlib relative to realpath (CASSANDRA-3767)
 * Fix short read protection (CASSANDRA-3934)
 * Make sure infered and actual schema match (CASSANDRA-3371)
 * Fix NPE during HH delivery (CASSANDRA-3677)
 * Don't put boostrapping node in 'hibernate' status (CASSANDRA-3737)
 * Fix double quotes in windows bat files (CASSANDRA-3744)
 * Fix bad validator lookup (CASSANDRA-3789)
 * Fix soft reset in EC2MultiRegionSnitch (CASSANDRA-3835)
 * Don't leave zombie connections with THSHA thrift server (CASSANDRA-3867)
 * (cqlsh) fix deserialization of data (CASSANDRA-3874)
 * Fix removetoken force causing an inconsistent state (CASSANDRA-3876)
 * Fix ahndling of some types with Pig (CASSANDRA-3886)
 * Don't allow to drop the system keyspace (CASSANDRA-3759)
 * Make Pig deletes disabled by default and configurable (CASSANDRA-3628)
Merged from 0.8:
 * (Pig) fix CassandraStorage to use correct comparator in Super ColumnFamily
   case (CASSANDRA-3251)
 * fix thread safety issues in commitlog replay, primarily affecting
   systems with many (100s) of CF definitions (CASSANDRA-3751)
 * Fix relevant tombstone ignored with super columns (CASSANDRA-3875)


1.0.7
 * fix regression in HH page size calculation (CASSANDRA-3624)
 * retry failed stream on IOException (CASSANDRA-3686)
 * allow configuring bloom_filter_fp_chance (CASSANDRA-3497)
 * attempt hint delivery every ten minutes, or when failure detector
   notifies us that a node is back up, whichever comes first.  hint
   handoff throttle delay default changed to 1ms, from 50 (CASSANDRA-3554)
 * add nodetool setstreamthroughput (CASSANDRA-3571)
 * fix assertion when dropping a columnfamily with no sstables (CASSANDRA-3614)
 * more efficient allocation of small bloom filters (CASSANDRA-3618)
 * CLibrary.createHardLinkWithExec() to check for errors (CASSANDRA-3101)
 * Avoid creating empty and non cleaned writer during compaction (CASSANDRA-3616)
 * stop thrift service in shutdown hook so we can quiesce MessagingService
   (CASSANDRA-3335)
 * (CQL) compaction_strategy_options and compression_parameters for
   CREATE COLUMNFAMILY statement (CASSANDRA-3374)
 * Reset min/max compaction threshold when creating size tiered compaction
   strategy (CASSANDRA-3666)
 * Don't ignore IOException during compaction (CASSANDRA-3655)
 * Fix assertion error for CF with gc_grace=0 (CASSANDRA-3579)
 * Shutdown ParallelCompaction reducer executor after use (CASSANDRA-3711)
 * Avoid < 0 value for pending tasks in leveled compaction (CASSANDRA-3693)
 * (Hadoop) Support TimeUUID in Pig CassandraStorage (CASSANDRA-3327)
 * Check schema is ready before continuing boostrapping (CASSANDRA-3629)
 * Catch overflows during parsing of chunk_length_kb (CASSANDRA-3644)
 * Improve stream protocol mismatch errors (CASSANDRA-3652)
 * Avoid multiple thread doing HH to the same target (CASSANDRA-3681)
 * Add JMX property for rp_timeout_in_ms (CASSANDRA-2940)
 * Allow DynamicCompositeType to compare component of different types
   (CASSANDRA-3625)
 * Flush non-cfs backed secondary indexes (CASSANDRA-3659)
 * Secondary Indexes should report memory consumption (CASSANDRA-3155)
 * fix for SelectStatement start/end key are not set correctly
   when a key alias is involved (CASSANDRA-3700)
 * fix CLI `show schema` command insert of an extra comma in
   column_metadata (CASSANDRA-3714)
Merged from 0.8:
 * avoid logging (harmless) exception when GC takes < 1ms (CASSANDRA-3656)
 * prevent new nodes from thinking down nodes are up forever (CASSANDRA-3626)
 * use correct list of replicas for LOCAL_QUORUM reads when read repair
   is disabled (CASSANDRA-3696)
 * block on flush before compacting hints (may prevent OOM) (CASSANDRA-3733)


1.0.6
 * (CQL) fix cqlsh support for replicate_on_write (CASSANDRA-3596)
 * fix adding to leveled manifest after streaming (CASSANDRA-3536)
 * filter out unavailable cipher suites when using encryption (CASSANDRA-3178)
 * (HADOOP) add old-style api support for CFIF and CFRR (CASSANDRA-2799)
 * Support TimeUUIDType column names in Stress.java tool (CASSANDRA-3541)
 * (CQL) INSERT/UPDATE/DELETE/TRUNCATE commands should allow CF names to
   be qualified by keyspace (CASSANDRA-3419)
 * always remove endpoints from delevery queue in HH (CASSANDRA-3546)
 * fix race between cf flush and its 2ndary indexes flush (CASSANDRA-3547)
 * fix potential race in AES when a repair fails (CASSANDRA-3548)
 * fix default value validation usage in CLI SET command (CASSANDRA-3553)
 * Optimize componentsFor method for compaction and startup time
   (CASSANDRA-3532)
 * (CQL) Proper ColumnFamily metadata validation on CREATE COLUMNFAMILY
   (CASSANDRA-3565)
 * fix compression "chunk_length_kb" option to set correct kb value for
   thrift/avro (CASSANDRA-3558)
 * fix missing response during range slice repair (CASSANDRA-3551)
 * 'describe ring' moved from CLI to nodetool and available through JMX (CASSANDRA-3220)
 * add back partitioner to sstable metadata (CASSANDRA-3540)
 * fix NPE in get_count for counters (CASSANDRA-3601)
Merged from 0.8:
 * remove invalid assertion that table was opened before dropping it
   (CASSANDRA-3580)
 * range and index scans now only send requests to enough replicas to
   satisfy requested CL + RR (CASSANDRA-3598)
 * use cannonical host for local node in nodetool info (CASSANDRA-3556)
 * remove nonlocal DC write optimization since it only worked with
   CL.ONE or CL.LOCAL_QUORUM (CASSANDRA-3577, 3585)
 * detect misuses of CounterColumnType (CASSANDRA-3422)
 * turn off string interning in json2sstable, take 2 (CASSANDRA-2189)
 * validate compression parameters on add/update of the ColumnFamily
   (CASSANDRA-3573)
 * Check for 0.0.0.0 is incorrect in CFIF (CASSANDRA-3584)
 * Increase vm.max_map_count in debian packaging (CASSANDRA-3563)
 * gossiper will never add itself to saved endpoints (CASSANDRA-3485)


1.0.5
 * revert CASSANDRA-3407 (see CASSANDRA-3540)
 * fix assertion error while forwarding writes to local nodes (CASSANDRA-3539)


1.0.4
 * fix self-hinting of timed out read repair updates and make hinted handoff
   less prone to OOMing a coordinator (CASSANDRA-3440)
 * expose bloom filter sizes via JMX (CASSANDRA-3495)
 * enforce RP tokens 0..2**127 (CASSANDRA-3501)
 * canonicalize paths exposed through JMX (CASSANDRA-3504)
 * fix "liveSize" stat when sstables are removed (CASSANDRA-3496)
 * add bloom filter FP rates to nodetool cfstats (CASSANDRA-3347)
 * record partitioner in sstable metadata component (CASSANDRA-3407)
 * add new upgradesstables nodetool command (CASSANDRA-3406)
 * skip --debug requirement to see common exceptions in CLI (CASSANDRA-3508)
 * fix incorrect query results due to invalid max timestamp (CASSANDRA-3510)
 * make sstableloader recognize compressed sstables (CASSANDRA-3521)
 * avoids race in OutboundTcpConnection in multi-DC setups (CASSANDRA-3530)
 * use SETLOCAL in cassandra.bat (CASSANDRA-3506)
 * fix ConcurrentModificationException in Table.all() (CASSANDRA-3529)
Merged from 0.8:
 * fix concurrence issue in the FailureDetector (CASSANDRA-3519)
 * fix array out of bounds error in counter shard removal (CASSANDRA-3514)
 * avoid dropping tombstones when they might still be needed to shadow
   data in a different sstable (CASSANDRA-2786)


1.0.3
 * revert name-based query defragmentation aka CASSANDRA-2503 (CASSANDRA-3491)
 * fix invalidate-related test failures (CASSANDRA-3437)
 * add next-gen cqlsh to bin/ (CASSANDRA-3188, 3131, 3493)
 * (CQL) fix handling of rows with no columns (CASSANDRA-3424, 3473)
 * fix querying supercolumns by name returning only a subset of
   subcolumns or old subcolumn versions (CASSANDRA-3446)
 * automatically compute sha1 sum for uncompressed data files (CASSANDRA-3456)
 * fix reading metadata/statistics component for version < h (CASSANDRA-3474)
 * add sstable forward-compatibility (CASSANDRA-3478)
 * report compression ratio in CFSMBean (CASSANDRA-3393)
 * fix incorrect size exception during streaming of counters (CASSANDRA-3481)
 * (CQL) fix for counter decrement syntax (CASSANDRA-3418)
 * Fix race introduced by CASSANDRA-2503 (CASSANDRA-3482)
 * Fix incomplete deletion of delivered hints (CASSANDRA-3466)
 * Avoid rescheduling compactions when no compaction was executed
   (CASSANDRA-3484)
 * fix handling of the chunk_length_kb compression options (CASSANDRA-3492)
Merged from 0.8:
 * fix updating CF row_cache_provider (CASSANDRA-3414)
 * CFMetaData.convertToThrift method to set RowCacheProvider (CASSANDRA-3405)
 * acquire compactionlock during truncate (CASSANDRA-3399)
 * fix displaying cfdef entries for super columnfamilies (CASSANDRA-3415)
 * Make counter shard merging thread safe (CASSANDRA-3178)
 * Revert CASSANDRA-2855
 * Fix bug preventing the use of efficient cross-DC writes (CASSANDRA-3472)
 * `describe ring` command for CLI (CASSANDRA-3220)
 * (Hadoop) skip empty rows when entire row is requested, redux (CASSANDRA-2855)


1.0.2
 * "defragment" rows for name-based queries under STCS (CASSANDRA-2503)
 * Add timing information to cassandra-cli GET/SET/LIST queries (CASSANDRA-3326)
 * Only create one CompressionMetadata object per sstable (CASSANDRA-3427)
 * cleanup usage of StorageService.setMode() (CASSANDRA-3388)
 * Avoid large array allocation for compressed chunk offsets (CASSANDRA-3432)
 * fix DecimalType bytebuffer marshalling (CASSANDRA-3421)
 * fix bug that caused first column in per row indexes to be ignored
   (CASSANDRA-3441)
 * add JMX call to clean (failed) repair sessions (CASSANDRA-3316)
 * fix sstableloader reference acquisition bug (CASSANDRA-3438)
 * fix estimated row size regression (CASSANDRA-3451)
 * make sure we don't return more columns than asked (CASSANDRA-3303, 3395)
Merged from 0.8:
 * acquire compactionlock during truncate (CASSANDRA-3399)
 * fix displaying cfdef entries for super columnfamilies (CASSANDRA-3415)


1.0.1
 * acquire references during index build to prevent delete problems
   on Windows (CASSANDRA-3314)
 * describe_ring should include datacenter/topology information (CASSANDRA-2882)
 * Thrift sockets are not properly buffered (CASSANDRA-3261)
 * performance improvement for bytebufferutil compare function (CASSANDRA-3286)
 * add system.versions ColumnFamily (CASSANDRA-3140)
 * reduce network copies (CASSANDRA-3333, 3373)
 * limit nodetool to 32MB of heap (CASSANDRA-3124)
 * (CQL) update parser to accept "timestamp" instead of "date" (CASSANDRA-3149)
 * Fix CLI `show schema` to include "compression_options" (CASSANDRA-3368)
 * Snapshot to include manifest under LeveledCompactionStrategy (CASSANDRA-3359)
 * (CQL) SELECT query should allow CF name to be qualified by keyspace (CASSANDRA-3130)
 * (CQL) Fix internal application error specifying 'using consistency ...'
   in lower case (CASSANDRA-3366)
 * fix Deflate compression when compression actually makes the data bigger
   (CASSANDRA-3370)
 * optimize UUIDGen to avoid lock contention on InetAddress.getLocalHost
   (CASSANDRA-3387)
 * tolerate index being dropped mid-mutation (CASSANDRA-3334, 3313)
 * CompactionManager is now responsible for checking for new candidates
   post-task execution, enabling more consistent leveled compaction
   (CASSANDRA-3391)
 * Cache HSHA threads (CASSANDRA-3372)
 * use CF/KS names as snapshot prefix for drop + truncate operations
   (CASSANDRA-2997)
 * Break bloom filters up to avoid heap fragmentation (CASSANDRA-2466)
 * fix cassandra hanging on jsvc stop (CASSANDRA-3302)
 * Avoid leveled compaction getting blocked on errors (CASSANDRA-3408)
 * Make reloading the compaction strategy safe (CASSANDRA-3409)
 * ignore 0.8 hints even if compaction begins before we try to purge
   them (CASSANDRA-3385)
 * remove procrun (bin\daemon) from Cassandra source tree and
   artifacts (CASSANDRA-3331)
 * make cassandra compile under JDK7 (CASSANDRA-3275)
 * remove dependency of clientutil.jar to FBUtilities (CASSANDRA-3299)
 * avoid truncation errors by using long math on long values (CASSANDRA-3364)
 * avoid clock drift on some Windows machine (CASSANDRA-3375)
 * display cache provider in cli 'describe keyspace' command (CASSANDRA-3384)
 * fix incomplete topology information in describe_ring (CASSANDRA-3403)
 * expire dead gossip states based on time (CASSANDRA-2961)
 * improve CompactionTask extensibility (CASSANDRA-3330)
 * Allow one leveled compaction task to kick off another (CASSANDRA-3363)
 * allow encryption only between datacenters (CASSANDRA-2802)
Merged from 0.8:
 * fix truncate allowing data to be replayed post-restart (CASSANDRA-3297)
 * make iwriter final in IndexWriter to avoid NPE (CASSANDRA-2863)
 * (CQL) update grammar to require key clause in DELETE statement
   (CASSANDRA-3349)
 * (CQL) allow numeric keyspace names in USE statement (CASSANDRA-3350)
 * (Hadoop) skip empty rows when slicing the entire row (CASSANDRA-2855)
 * Fix handling of tombstone by SSTableExport/Import (CASSANDRA-3357)
 * fix ColumnIndexer to use long offsets (CASSANDRA-3358)
 * Improved CLI exceptions (CASSANDRA-3312)
 * Fix handling of tombstone by SSTableExport/Import (CASSANDRA-3357)
 * Only count compaction as active (for throttling) when they have
   successfully acquired the compaction lock (CASSANDRA-3344)
 * Display CLI version string on startup (CASSANDRA-3196)
 * (Hadoop) make CFIF try rpc_address or fallback to listen_address
   (CASSANDRA-3214)
 * (Hadoop) accept comma delimited lists of initial thrift connections
   (CASSANDRA-3185)
 * ColumnFamily min_compaction_threshold should be >= 2 (CASSANDRA-3342)
 * (Pig) add 0.8+ types and key validation type in schema (CASSANDRA-3280)
 * Fix completely removing column metadata using CLI (CASSANDRA-3126)
 * CLI `describe cluster;` output should be on separate lines for separate versions
   (CASSANDRA-3170)
 * fix changing durable_writes keyspace option during CF creation
   (CASSANDRA-3292)
 * avoid locking on update when no indexes are involved (CASSANDRA-3386)
 * fix assertionError during repair with ordered partitioners (CASSANDRA-3369)
 * correctly serialize key_validation_class for avro (CASSANDRA-3391)
 * don't expire counter tombstone after streaming (CASSANDRA-3394)
 * prevent nodes that failed to join from hanging around forever
   (CASSANDRA-3351)
 * remove incorrect optimization from slice read path (CASSANDRA-3390)
 * Fix race in AntiEntropyService (CASSANDRA-3400)


1.0.0-final
 * close scrubbed sstable fd before deleting it (CASSANDRA-3318)
 * fix bug preventing obsolete commitlog segments from being removed
   (CASSANDRA-3269)
 * tolerate whitespace in seed CDL (CASSANDRA-3263)
 * Change default heap thresholds to max(min(1/2 ram, 1G), min(1/4 ram, 8GB))
   (CASSANDRA-3295)
 * Fix broken CompressedRandomAccessReaderTest (CASSANDRA-3298)
 * (CQL) fix type information returned for wildcard queries (CASSANDRA-3311)
 * add estimated tasks to LeveledCompactionStrategy (CASSANDRA-3322)
 * avoid including compaction cache-warming in keycache stats (CASSANDRA-3325)
 * run compaction and hinted handoff threads at MIN_PRIORITY (CASSANDRA-3308)
 * default hsha thrift server to cpu core count in rpc pool (CASSANDRA-3329)
 * add bin\daemon to binary tarball for Windows service (CASSANDRA-3331)
 * Fix places where uncompressed size of sstables was use in place of the
   compressed one (CASSANDRA-3338)
 * Fix hsha thrift server (CASSANDRA-3346)
 * Make sure repair only stream needed sstables (CASSANDRA-3345)


1.0.0-rc2
 * Log a meaningful warning when a node receives a message for a repair session
   that doesn't exist anymore (CASSANDRA-3256)
 * test for NUMA policy support as well as numactl presence (CASSANDRA-3245)
 * Fix FD leak when internode encryption is enabled (CASSANDRA-3257)
 * Remove incorrect assertion in mergeIterator (CASSANDRA-3260)
 * FBUtilities.hexToBytes(String) to throw NumberFormatException when string
   contains non-hex characters (CASSANDRA-3231)
 * Keep SimpleSnitch proximity ordering unchanged from what the Strategy
   generates, as intended (CASSANDRA-3262)
 * remove Scrub from compactionstats when finished (CASSANDRA-3255)
 * fix counter entry in jdbc TypesMap (CASSANDRA-3268)
 * fix full queue scenario for ParallelCompactionIterator (CASSANDRA-3270)
 * fix bootstrap process (CASSANDRA-3285)
 * don't try delivering hints if when there isn't any (CASSANDRA-3176)
 * CLI documentation change for ColumnFamily `compression_options` (CASSANDRA-3282)
 * ignore any CF ids sent by client for adding CF/KS (CASSANDRA-3288)
 * remove obsolete hints on first startup (CASSANDRA-3291)
 * use correct ISortedColumns for time-optimized reads (CASSANDRA-3289)
 * Evict gossip state immediately when a token is taken over by a new IP
   (CASSANDRA-3259)


1.0.0-rc1
 * Update CQL to generate microsecond timestamps by default (CASSANDRA-3227)
 * Fix counting CFMetadata towards Memtable liveRatio (CASSANDRA-3023)
 * Kill server on wrapped OOME such as from FileChannel.map (CASSANDRA-3201)
 * remove unnecessary copy when adding to row cache (CASSANDRA-3223)
 * Log message when a full repair operation completes (CASSANDRA-3207)
 * Fix streamOutSession keeping sstables references forever if the remote end
   dies (CASSANDRA-3216)
 * Remove dynamic_snitch boolean from example configuration (defaulting to
   true) and set default badness threshold to 0.1 (CASSANDRA-3229)
 * Base choice of random or "balanced" token on bootstrap on whether
   schema definitions were found (CASSANDRA-3219)
 * Fixes for LeveledCompactionStrategy score computation, prioritization,
   scheduling, and performance (CASSANDRA-3224, 3234)
 * parallelize sstable open at server startup (CASSANDRA-2988)
 * fix handling of exceptions writing to OutboundTcpConnection (CASSANDRA-3235)
 * Allow using quotes in "USE <keyspace>;" CLI command (CASSANDRA-3208)
 * Don't allow any cache loading exceptions to halt startup (CASSANDRA-3218)
 * Fix sstableloader --ignores option (CASSANDRA-3247)
 * File descriptor limit increased in packaging (CASSANDRA-3206)
 * Fix deadlock in commit log during flush (CASSANDRA-3253)


1.0.0-beta1
 * removed binarymemtable (CASSANDRA-2692)
 * add commitlog_total_space_in_mb to prevent fragmented logs (CASSANDRA-2427)
 * removed commitlog_rotation_threshold_in_mb configuration (CASSANDRA-2771)
 * make AbstractBounds.normalize de-overlapp overlapping ranges (CASSANDRA-2641)
 * replace CollatingIterator, ReducingIterator with MergeIterator
   (CASSANDRA-2062)
 * Fixed the ability to set compaction strategy in cli using create column
   family command (CASSANDRA-2778)
 * clean up tmp files after failed compaction (CASSANDRA-2468)
 * restrict repair streaming to specific columnfamilies (CASSANDRA-2280)
 * don't bother persisting columns shadowed by a row tombstone (CASSANDRA-2589)
 * reset CF and SC deletion times after gc_grace (CASSANDRA-2317)
 * optimize away seek when compacting wide rows (CASSANDRA-2879)
 * single-pass streaming (CASSANDRA-2677, 2906, 2916, 3003)
 * use reference counting for deleting sstables instead of relying on GC
   (CASSANDRA-2521, 3179)
 * store hints as serialized mutations instead of pointers to data row
   (CASSANDRA-2045)
 * store hints in the coordinator node instead of in the closest replica
   (CASSANDRA-2914)
 * add row_cache_keys_to_save CF option (CASSANDRA-1966)
 * check column family validity in nodetool repair (CASSANDRA-2933)
 * use lazy initialization instead of class initialization in NodeId
   (CASSANDRA-2953)
 * add paging to get_count (CASSANDRA-2894)
 * fix "short reads" in [multi]get (CASSANDRA-2643, 3157, 3192)
 * add optional compression for sstables (CASSANDRA-47, 2994, 3001, 3128)
 * add scheduler JMX metrics (CASSANDRA-2962)
 * add block level checksum for compressed data (CASSANDRA-1717)
 * make column family backed column map pluggable and introduce unsynchronized
   ArrayList backed one to speedup reads (CASSANDRA-2843, 3165, 3205)
 * refactoring of the secondary index api (CASSANDRA-2982)
 * make CL > ONE reads wait for digest reconciliation before returning
   (CASSANDRA-2494)
 * fix missing logging for some exceptions (CASSANDRA-2061)
 * refactor and optimize ColumnFamilyStore.files(...) and Descriptor.fromFilename(String)
   and few other places responsible for work with SSTable files (CASSANDRA-3040)
 * Stop reading from sstables once we know we have the most recent columns,
   for query-by-name requests (CASSANDRA-2498)
 * Add query-by-column mode to stress.java (CASSANDRA-3064)
 * Add "install" command to cassandra.bat (CASSANDRA-292)
 * clean up KSMetadata, CFMetadata from unnecessary
   Thrift<->Avro conversion methods (CASSANDRA-3032)
 * Add timeouts to client request schedulers (CASSANDRA-3079, 3096)
 * Cli to use hashes rather than array of hashes for strategy options (CASSANDRA-3081)
 * LeveledCompactionStrategy (CASSANDRA-1608, 3085, 3110, 3087, 3145, 3154, 3182)
 * Improvements of the CLI `describe` command (CASSANDRA-2630)
 * reduce window where dropped CF sstables may not be deleted (CASSANDRA-2942)
 * Expose gossip/FD info to JMX (CASSANDRA-2806)
 * Fix streaming over SSL when compressed SSTable involved (CASSANDRA-3051)
 * Add support for pluggable secondary index implementations (CASSANDRA-3078)
 * remove compaction_thread_priority setting (CASSANDRA-3104)
 * generate hints for replicas that timeout, not just replicas that are known
   to be down before starting (CASSANDRA-2034)
 * Add throttling for internode streaming (CASSANDRA-3080)
 * make the repair of a range repair all replica (CASSANDRA-2610, 3194)
 * expose the ability to repair the first range (as returned by the
   partitioner) of a node (CASSANDRA-2606)
 * Streams Compression (CASSANDRA-3015)
 * add ability to use multiple threads during a single compaction
   (CASSANDRA-2901)
 * make AbstractBounds.normalize support overlapping ranges (CASSANDRA-2641)
 * fix of the CQL count() behavior (CASSANDRA-3068)
 * use TreeMap backed column families for the SSTable simple writers
   (CASSANDRA-3148)
 * fix inconsistency of the CLI syntax when {} should be used instead of [{}]
   (CASSANDRA-3119)
 * rename CQL type names to match expected SQL behavior (CASSANDRA-3149, 3031)
 * Arena-based allocation for memtables (CASSANDRA-2252, 3162, 3163, 3168)
 * Default RR chance to 0.1 (CASSANDRA-3169)
 * Add RowLevel support to secondary index API (CASSANDRA-3147)
 * Make SerializingCacheProvider the default if JNA is available (CASSANDRA-3183)
 * Fix backwards compatibilty for CQL memtable properties (CASSANDRA-3190)
 * Add five-minute delay before starting compactions on a restarted server
   (CASSANDRA-3181)
 * Reduce copies done for intra-host messages (CASSANDRA-1788, 3144)
 * support of compaction strategy option for stress.java (CASSANDRA-3204)
 * make memtable throughput and column count thresholds no-ops (CASSANDRA-2449)
 * Return schema information along with the resultSet in CQL (CASSANDRA-2734)
 * Add new DecimalType (CASSANDRA-2883)
 * Fix assertion error in RowRepairResolver (CASSANDRA-3156)
 * Reduce unnecessary high buffer sizes (CASSANDRA-3171)
 * Pluggable compaction strategy (CASSANDRA-1610)
 * Add new broadcast_address config option (CASSANDRA-2491)


0.8.7
 * Kill server on wrapped OOME such as from FileChannel.map (CASSANDRA-3201)
 * Allow using quotes in "USE <keyspace>;" CLI command (CASSANDRA-3208)
 * Log message when a full repair operation completes (CASSANDRA-3207)
 * Don't allow any cache loading exceptions to halt startup (CASSANDRA-3218)
 * Fix sstableloader --ignores option (CASSANDRA-3247)
 * File descriptor limit increased in packaging (CASSANDRA-3206)
 * Log a meaningfull warning when a node receive a message for a repair session
   that doesn't exist anymore (CASSANDRA-3256)
 * Fix FD leak when internode encryption is enabled (CASSANDRA-3257)
 * FBUtilities.hexToBytes(String) to throw NumberFormatException when string
   contains non-hex characters (CASSANDRA-3231)
 * Keep SimpleSnitch proximity ordering unchanged from what the Strategy
   generates, as intended (CASSANDRA-3262)
 * remove Scrub from compactionstats when finished (CASSANDRA-3255)
 * Fix tool .bat files when CASSANDRA_HOME contains spaces (CASSANDRA-3258)
 * Force flush of status table when removing/updating token (CASSANDRA-3243)
 * Evict gossip state immediately when a token is taken over by a new IP (CASSANDRA-3259)
 * Fix bug where the failure detector can take too long to mark a host
   down (CASSANDRA-3273)
 * (Hadoop) allow wrapping ranges in queries (CASSANDRA-3137)
 * (Hadoop) check all interfaces for a match with split location
   before falling back to random replica (CASSANDRA-3211)
 * (Hadoop) Make Pig storage handle implements LoadMetadata (CASSANDRA-2777)
 * (Hadoop) Fix exception during PIG 'dump' (CASSANDRA-2810)
 * Fix stress COUNTER_GET option (CASSANDRA-3301)
 * Fix missing fields in CLI `show schema` output (CASSANDRA-3304)
 * Nodetool no longer leaks threads and closes JMX connections (CASSANDRA-3309)
 * fix truncate allowing data to be replayed post-restart (CASSANDRA-3297)
 * Move SimpleAuthority and SimpleAuthenticator to examples (CASSANDRA-2922)
 * Fix handling of tombstone by SSTableExport/Import (CASSANDRA-3357)
 * Fix transposition in cfHistograms (CASSANDRA-3222)
 * Allow using number as DC name when creating keyspace in CQL (CASSANDRA-3239)
 * Force flush of system table after updating/removing a token (CASSANDRA-3243)


0.8.6
 * revert CASSANDRA-2388
 * change TokenRange.endpoints back to listen/broadcast address to match
   pre-1777 behavior, and add TokenRange.rpc_endpoints instead (CASSANDRA-3187)
 * avoid trying to watch cassandra-topology.properties when loaded from jar
   (CASSANDRA-3138)
 * prevent users from creating keyspaces with LocalStrategy replication
   (CASSANDRA-3139)
 * fix CLI `show schema;` to output correct keyspace definition statement
   (CASSANDRA-3129)
 * CustomTThreadPoolServer to log TTransportException at DEBUG level
   (CASSANDRA-3142)
 * allow topology sort to work with non-unique rack names between
   datacenters (CASSANDRA-3152)
 * Improve caching of same-version Messages on digest and repair paths
   (CASSANDRA-3158)
 * Randomize choice of first replica for counter increment (CASSANDRA-2890)
 * Fix using read_repair_chance instead of merge_shard_change (CASSANDRA-3202)
 * Avoid streaming data to nodes that already have it, on move as well as
   decommission (CASSANDRA-3041)
 * Fix divide by zero error in GCInspector (CASSANDRA-3164)
 * allow quoting of the ColumnFamily name in CLI `create column family`
   statement (CASSANDRA-3195)
 * Fix rolling upgrade from 0.7 to 0.8 problem (CASSANDRA-3166)
 * Accomodate missing encryption_options in IncomingTcpConnection.stream
   (CASSANDRA-3212)


0.8.5
 * fix NPE when encryption_options is unspecified (CASSANDRA-3007)
 * include column name in validation failure exceptions (CASSANDRA-2849)
 * make sure truncate clears out the commitlog so replay won't re-
   populate with truncated data (CASSANDRA-2950)
 * fix NPE when debug logging is enabled and dropped CF is present
   in a commitlog segment (CASSANDRA-3021)
 * fix cassandra.bat when CASSANDRA_HOME contains spaces (CASSANDRA-2952)
 * fix to SSTableSimpleUnsortedWriter bufferSize calculation (CASSANDRA-3027)
 * make cleanup and normal compaction able to skip empty rows
   (rows containing nothing but expired tombstones) (CASSANDRA-3039)
 * work around native memory leak in com.sun.management.GarbageCollectorMXBean
   (CASSANDRA-2868)
 * validate that column names in column_metadata are not equal to key_alias
   on create/update of the ColumnFamily and CQL 'ALTER' statement (CASSANDRA-3036)
 * return an InvalidRequestException if an indexed column is assigned
   a value larger than 64KB (CASSANDRA-3057)
 * fix of numeric-only and string column names handling in CLI "drop index"
   (CASSANDRA-3054)
 * prune index scan resultset back to original request for lazy
   resultset expansion case (CASSANDRA-2964)
 * (Hadoop) fail jobs when Cassandra node has failed but TaskTracker
   has not (CASSANDRA-2388)
 * fix dynamic snitch ignoring nodes when read_repair_chance is zero
   (CASSANDRA-2662)
 * avoid retaining references to dropped CFS objects in
   CompactionManager.estimatedCompactions (CASSANDRA-2708)
 * expose rpc timeouts per host in MessagingServiceMBean (CASSANDRA-2941)
 * avoid including cwd in classpath for deb and rpm packages (CASSANDRA-2881)
 * remove gossip state when a new IP takes over a token (CASSANDRA-3071)
 * allow sstable2json to work on index sstable files (CASSANDRA-3059)
 * always hint counters (CASSANDRA-3099)
 * fix log4j initialization in EmbeddedCassandraService (CASSANDRA-2857)
 * remove gossip state when a new IP takes over a token (CASSANDRA-3071)
 * work around native memory leak in com.sun.management.GarbageCollectorMXBean
    (CASSANDRA-2868)
 * fix UnavailableException with writes at CL.EACH_QUORM (CASSANDRA-3084)
 * fix parsing of the Keyspace and ColumnFamily names in numeric
   and string representations in CLI (CASSANDRA-3075)
 * fix corner cases in Range.differenceToFetch (CASSANDRA-3084)
 * fix ip address String representation in the ring cache (CASSANDRA-3044)
 * fix ring cache compatibility when mixing pre-0.8.4 nodes with post-
   in the same cluster (CASSANDRA-3023)
 * make repair report failure when a node participating dies (instead of
   hanging forever) (CASSANDRA-2433)
 * fix handling of the empty byte buffer by ReversedType (CASSANDRA-3111)
 * Add validation that Keyspace names are case-insensitively unique (CASSANDRA-3066)
 * catch invalid key_validation_class before instantiating UpdateColumnFamily (CASSANDRA-3102)
 * make Range and Bounds objects client-safe (CASSANDRA-3108)
 * optionally skip log4j configuration (CASSANDRA-3061)
 * bundle sstableloader with the debian package (CASSANDRA-3113)
 * don't try to build secondary indexes when there is none (CASSANDRA-3123)
 * improve SSTableSimpleUnsortedWriter speed for large rows (CASSANDRA-3122)
 * handle keyspace arguments correctly in nodetool snapshot (CASSANDRA-3038)
 * Fix SSTableImportTest on windows (CASSANDRA-3043)
 * expose compactionThroughputMbPerSec through JMX (CASSANDRA-3117)
 * log keyspace and CF of large rows being compacted


0.8.4
 * change TokenRing.endpoints to be a list of rpc addresses instead of
   listen/broadcast addresses (CASSANDRA-1777)
 * include files-to-be-streamed in StreamInSession.getSources (CASSANDRA-2972)
 * use JAVA env var in cassandra-env.sh (CASSANDRA-2785, 2992)
 * avoid doing read for no-op replicate-on-write at CL=1 (CASSANDRA-2892)
 * refuse counter write for CL.ANY (CASSANDRA-2990)
 * switch back to only logging recent dropped messages (CASSANDRA-3004)
 * always deserialize RowMutation for counters (CASSANDRA-3006)
 * ignore saved replication_factor strategy_option for NTS (CASSANDRA-3011)
 * make sure pre-truncate CL segments are discarded (CASSANDRA-2950)


0.8.3
 * add ability to drop local reads/writes that are going to timeout
   (CASSANDRA-2943)
 * revamp token removal process, keep gossip states for 3 days (CASSANDRA-2496)
 * don't accept extra args for 0-arg nodetool commands (CASSANDRA-2740)
 * log unavailableexception details at debug level (CASSANDRA-2856)
 * expose data_dir though jmx (CASSANDRA-2770)
 * don't include tmp files as sstable when create cfs (CASSANDRA-2929)
 * log Java classpath on startup (CASSANDRA-2895)
 * keep gossipped version in sync with actual on migration coordinator
   (CASSANDRA-2946)
 * use lazy initialization instead of class initialization in NodeId
   (CASSANDRA-2953)
 * check column family validity in nodetool repair (CASSANDRA-2933)
 * speedup bytes to hex conversions dramatically (CASSANDRA-2850)
 * Flush memtables on shutdown when durable writes are disabled
   (CASSANDRA-2958)
 * improved POSIX compatibility of start scripts (CASsANDRA-2965)
 * add counter support to Hadoop InputFormat (CASSANDRA-2981)
 * fix bug where dirty commitlog segments were removed (and avoid keeping
   segments with no post-flush activity permanently dirty) (CASSANDRA-2829)
 * fix throwing exception with batch mutation of counter super columns
   (CASSANDRA-2949)
 * ignore system tables during repair (CASSANDRA-2979)
 * throw exception when NTS is given replication_factor as an option
   (CASSANDRA-2960)
 * fix assertion error during compaction of counter CFs (CASSANDRA-2968)
 * avoid trying to create index names, when no index exists (CASSANDRA-2867)
 * don't sample the system table when choosing a bootstrap token
   (CASSANDRA-2825)
 * gossiper notifies of local state changes (CASSANDRA-2948)
 * add asynchronous and half-sync/half-async (hsha) thrift servers
   (CASSANDRA-1405)
 * fix potential use of free'd native memory in SerializingCache
   (CASSANDRA-2951)
 * prune index scan resultset back to original request for lazy
   resultset expansion case (CASSANDRA-2964)
 * (Hadoop) fail jobs when Cassandra node has failed but TaskTracker
    has not (CASSANDRA-2388)


0.8.2
 * CQL:
   - include only one row per unique key for IN queries (CASSANDRA-2717)
   - respect client timestamp on full row deletions (CASSANDRA-2912)
 * improve thread-safety in StreamOutSession (CASSANDRA-2792)
 * allow deleting a row and updating indexed columns in it in the
   same mutation (CASSANDRA-2773)
 * Expose number of threads blocked on submitting memtable to flush
   in JMX (CASSANDRA-2817)
 * add ability to return "endpoints" to nodetool (CASSANDRA-2776)
 * Add support for multiple (comma-delimited) coordinator addresses
   to ColumnFamilyInputFormat (CASSANDRA-2807)
 * fix potential NPE while scheduling read repair for range slice
   (CASSANDRA-2823)
 * Fix race in SystemTable.getCurrentLocalNodeId (CASSANDRA-2824)
 * Correctly set default for replicate_on_write (CASSANDRA-2835)
 * improve nodetool compactionstats formatting (CASSANDRA-2844)
 * fix index-building status display (CASSANDRA-2853)
 * fix CLI perpetuating obsolete KsDef.replication_factor (CASSANDRA-2846)
 * improve cli treatment of multiline comments (CASSANDRA-2852)
 * handle row tombstones correctly in EchoedRow (CASSANDRA-2786)
 * add MessagingService.get[Recently]DroppedMessages and
   StorageService.getExceptionCount (CASSANDRA-2804)
 * fix possibility of spurious UnavailableException for LOCAL_QUORUM
   reads with dynamic snitch + read repair disabled (CASSANDRA-2870)
 * add ant-optional as dependence for the debian package (CASSANDRA-2164)
 * add option to specify limit for get_slice in the CLI (CASSANDRA-2646)
 * decrease HH page size (CASSANDRA-2832)
 * reset cli keyspace after dropping the current one (CASSANDRA-2763)
 * add KeyRange option to Hadoop inputformat (CASSANDRA-1125)
 * fix protocol versioning (CASSANDRA-2818, 2860)
 * support spaces in path to log4j configuration (CASSANDRA-2383)
 * avoid including inferred types in CF update (CASSANDRA-2809)
 * fix JMX bulkload call (CASSANDRA-2908)
 * fix updating KS with durable_writes=false (CASSANDRA-2907)
 * add simplified facade to SSTableWriter for bulk loading use
   (CASSANDRA-2911)
 * fix re-using index CF sstable names after drop/recreate (CASSANDRA-2872)
 * prepend CF to default index names (CASSANDRA-2903)
 * fix hint replay (CASSANDRA-2928)
 * Properly synchronize repair's merkle tree computation (CASSANDRA-2816)


0.8.1
 * CQL:
   - support for insert, delete in BATCH (CASSANDRA-2537)
   - support for IN to SELECT, UPDATE (CASSANDRA-2553)
   - timestamp support for INSERT, UPDATE, and BATCH (CASSANDRA-2555)
   - TTL support (CASSANDRA-2476)
   - counter support (CASSANDRA-2473)
   - ALTER COLUMNFAMILY (CASSANDRA-1709)
   - DROP INDEX (CASSANDRA-2617)
   - add SCHEMA/TABLE as aliases for KS/CF (CASSANDRA-2743)
   - server handles wait-for-schema-agreement (CASSANDRA-2756)
   - key alias support (CASSANDRA-2480)
 * add support for comparator parameters and a generic ReverseType
   (CASSANDRA-2355)
 * add CompositeType and DynamicCompositeType (CASSANDRA-2231)
 * optimize batches containing multiple updates to the same row
   (CASSANDRA-2583)
 * adjust hinted handoff page size to avoid OOM with large columns
   (CASSANDRA-2652)
 * mark BRAF buffer invalid post-flush so we don't re-flush partial
   buffers again, especially on CL writes (CASSANDRA-2660)
 * add DROP INDEX support to CLI (CASSANDRA-2616)
 * don't perform HH to client-mode [storageproxy] nodes (CASSANDRA-2668)
 * Improve forceDeserialize/getCompactedRow encapsulation (CASSANDRA-2659)
 * Don't write CounterUpdateColumn to disk in tests (CASSANDRA-2650)
 * Add sstable bulk loading utility (CASSANDRA-1278)
 * avoid replaying hints to dropped columnfamilies (CASSANDRA-2685)
 * add placeholders for missing rows in range query pseudo-RR (CASSANDRA-2680)
 * remove no-op HHOM.renameHints (CASSANDRA-2693)
 * clone super columns to avoid modifying them during flush (CASSANDRA-2675)
 * allow writes to bypass the commitlog for certain keyspaces (CASSANDRA-2683)
 * avoid NPE when bypassing commitlog during memtable flush (CASSANDRA-2781)
 * Added support for making bootstrap retry if nodes flap (CASSANDRA-2644)
 * Added statusthrift to nodetool to report if thrift server is running (CASSANDRA-2722)
 * Fixed rows being cached if they do not exist (CASSANDRA-2723)
 * Support passing tableName and cfName to RowCacheProviders (CASSANDRA-2702)
 * close scrub file handles (CASSANDRA-2669)
 * throttle migration replay (CASSANDRA-2714)
 * optimize column serializer creation (CASSANDRA-2716)
 * Added support for making bootstrap retry if nodes flap (CASSANDRA-2644)
 * Added statusthrift to nodetool to report if thrift server is running
   (CASSANDRA-2722)
 * Fixed rows being cached if they do not exist (CASSANDRA-2723)
 * fix truncate/compaction race (CASSANDRA-2673)
 * workaround large resultsets causing large allocation retention
   by nio sockets (CASSANDRA-2654)
 * fix nodetool ring use with Ec2Snitch (CASSANDRA-2733)
 * fix removing columns and subcolumns that are supressed by a row or
   supercolumn tombstone during replica resolution (CASSANDRA-2590)
 * support sstable2json against snapshot sstables (CASSANDRA-2386)
 * remove active-pull schema requests (CASSANDRA-2715)
 * avoid marking entire list of sstables as actively being compacted
   in multithreaded compaction (CASSANDRA-2765)
 * seek back after deserializing a row to update cache with (CASSANDRA-2752)
 * avoid skipping rows in scrub for counter column family (CASSANDRA-2759)
 * fix ConcurrentModificationException in repair when dealing with 0.7 node
   (CASSANDRA-2767)
 * use threadsafe collections for StreamInSession (CASSANDRA-2766)
 * avoid infinite loop when creating merkle tree (CASSANDRA-2758)
 * avoids unmarking compacting sstable prematurely in cleanup (CASSANDRA-2769)
 * fix NPE when the commit log is bypassed (CASSANDRA-2718)
 * don't throw an exception in SS.isRPCServerRunning (CASSANDRA-2721)
 * make stress.jar executable (CASSANDRA-2744)
 * add daemon mode to java stress (CASSANDRA-2267)
 * expose the DC and rack of a node through JMX and nodetool ring (CASSANDRA-2531)
 * fix cache mbean getSize (CASSANDRA-2781)
 * Add Date, Float, Double, and Boolean types (CASSANDRA-2530)
 * Add startup flag to renew counter node id (CASSANDRA-2788)
 * add jamm agent to cassandra.bat (CASSANDRA-2787)
 * fix repair hanging if a neighbor has nothing to send (CASSANDRA-2797)
 * purge tombstone even if row is in only one sstable (CASSANDRA-2801)
 * Fix wrong purge of deleted cf during compaction (CASSANDRA-2786)
 * fix race that could result in Hadoop writer failing to throw an
   exception encountered after close() (CASSANDRA-2755)
 * fix scan wrongly throwing assertion error (CASSANDRA-2653)
 * Always use even distribution for merkle tree with RandomPartitionner
   (CASSANDRA-2841)
 * fix describeOwnership for OPP (CASSANDRA-2800)
 * ensure that string tokens do not contain commas (CASSANDRA-2762)


0.8.0-final
 * fix CQL grammar warning and cqlsh regression from CASSANDRA-2622
 * add ant generate-cql-html target (CASSANDRA-2526)
 * update CQL consistency levels (CASSANDRA-2566)
 * debian packaging fixes (CASSANDRA-2481, 2647)
 * fix UUIDType, IntegerType for direct buffers (CASSANDRA-2682, 2684)
 * switch to native Thrift for Hadoop map/reduce (CASSANDRA-2667)
 * fix StackOverflowError when building from eclipse (CASSANDRA-2687)
 * only provide replication_factor to strategy_options "help" for
   SimpleStrategy, OldNetworkTopologyStrategy (CASSANDRA-2678, 2713)
 * fix exception adding validators to non-string columns (CASSANDRA-2696)
 * avoid instantiating DatabaseDescriptor in JDBC (CASSANDRA-2694)
 * fix potential stack overflow during compaction (CASSANDRA-2626)
 * clone super columns to avoid modifying them during flush (CASSANDRA-2675)
 * reset underlying iterator in EchoedRow constructor (CASSANDRA-2653)


0.8.0-rc1
 * faster flushes and compaction from fixing excessively pessimistic
   rebuffering in BRAF (CASSANDRA-2581)
 * fix returning null column values in the python cql driver (CASSANDRA-2593)
 * fix merkle tree splitting exiting early (CASSANDRA-2605)
 * snapshot_before_compaction directory name fix (CASSANDRA-2598)
 * Disable compaction throttling during bootstrap (CASSANDRA-2612)
 * fix CQL treatment of > and < operators in range slices (CASSANDRA-2592)
 * fix potential double-application of counter updates on commitlog replay
   by moving replay position from header to sstable metadata (CASSANDRA-2419)
 * JDBC CQL driver exposes getColumn for access to timestamp
 * JDBC ResultSetMetadata properties added to AbstractType
 * r/m clustertool (CASSANDRA-2607)
 * add support for presenting row key as a column in CQL result sets
   (CASSANDRA-2622)
 * Don't allow {LOCAL|EACH}_QUORUM unless strategy is NTS (CASSANDRA-2627)
 * validate keyspace strategy_options during CQL create (CASSANDRA-2624)
 * fix empty Result with secondary index when limit=1 (CASSANDRA-2628)
 * Fix regression where bootstrapping a node with no schema fails
   (CASSANDRA-2625)
 * Allow removing LocationInfo sstables (CASSANDRA-2632)
 * avoid attempting to replay mutations from dropped keyspaces (CASSANDRA-2631)
 * avoid using cached position of a key when GT is requested (CASSANDRA-2633)
 * fix counting bloom filter true positives (CASSANDRA-2637)
 * initialize local ep state prior to gossip startup if needed (CASSANDRA-2638)
 * fix counter increment lost after restart (CASSANDRA-2642)
 * add quote-escaping via backslash to CLI (CASSANDRA-2623)
 * fix pig example script (CASSANDRA-2487)
 * fix dynamic snitch race in adding latencies (CASSANDRA-2618)
 * Start/stop cassandra after more important services such as mdadm in
   debian packaging (CASSANDRA-2481)


0.8.0-beta2
 * fix NPE compacting index CFs (CASSANDRA-2528)
 * Remove checking all column families on startup for compaction candidates
   (CASSANDRA-2444)
 * validate CQL create keyspace options (CASSANDRA-2525)
 * fix nodetool setcompactionthroughput (CASSANDRA-2550)
 * move	gossip heartbeat back to its own thread (CASSANDRA-2554)
 * validate cql TRUNCATE columnfamily before truncating (CASSANDRA-2570)
 * fix batch_mutate for mixed standard-counter mutations (CASSANDRA-2457)
 * disallow making schema changes to system keyspace (CASSANDRA-2563)
 * fix sending mutation messages multiple times (CASSANDRA-2557)
 * fix incorrect use of NBHM.size in ReadCallback that could cause
   reads to time out even when responses were received (CASSANDRA-2552)
 * trigger read repair correctly for LOCAL_QUORUM reads (CASSANDRA-2556)
 * Allow configuring the number of compaction thread (CASSANDRA-2558)
 * forceUserDefinedCompaction will attempt to compact what it is given
   even if the pessimistic estimate is that there is not enough disk space;
   automatic compactions will only compact 2 or more sstables (CASSANDRA-2575)
 * refuse to apply migrations with older timestamps than the current
   schema (CASSANDRA-2536)
 * remove unframed Thrift transport option
 * include indexes in snapshots (CASSANDRA-2596)
 * improve ignoring of obsolete mutations in index maintenance (CASSANDRA-2401)
 * recognize attempt to drop just the index while leaving the column
   definition alone (CASSANDRA-2619)


0.8.0-beta1
 * remove Avro RPC support (CASSANDRA-926)
 * support for columns that act as incr/decr counters
   (CASSANDRA-1072, 1937, 1944, 1936, 2101, 2093, 2288, 2105, 2384, 2236, 2342,
   2454)
 * CQL (CASSANDRA-1703, 1704, 1705, 1706, 1707, 1708, 1710, 1711, 1940,
   2124, 2302, 2277, 2493)
 * avoid double RowMutation serialization on write path (CASSANDRA-1800)
 * make NetworkTopologyStrategy the default (CASSANDRA-1960)
 * configurable internode encryption (CASSANDRA-1567, 2152)
 * human readable column names in sstable2json output (CASSANDRA-1933)
 * change default JMX port to 7199 (CASSANDRA-2027)
 * backwards compatible internal messaging (CASSANDRA-1015)
 * atomic switch of memtables and sstables (CASSANDRA-2284)
 * add pluggable SeedProvider (CASSANDRA-1669)
 * Fix clustertool to not throw exception when calling get_endpoints (CASSANDRA-2437)
 * upgrade to thrift 0.6 (CASSANDRA-2412)
 * repair works on a token range instead of full ring (CASSANDRA-2324)
 * purge tombstones from row cache (CASSANDRA-2305)
 * push replication_factor into strategy_options (CASSANDRA-1263)
 * give snapshots the same name on each node (CASSANDRA-1791)
 * remove "nodetool loadbalance" (CASSANDRA-2448)
 * multithreaded compaction (CASSANDRA-2191)
 * compaction throttling (CASSANDRA-2156)
 * add key type information and alias (CASSANDRA-2311, 2396)
 * cli no longer divides read_repair_chance by 100 (CASSANDRA-2458)
 * made CompactionInfo.getTaskType return an enum (CASSANDRA-2482)
 * add a server-wide cap on measured memtable memory usage and aggressively
   flush to keep under that threshold (CASSANDRA-2006)
 * add unified UUIDType (CASSANDRA-2233)
 * add off-heap row cache support (CASSANDRA-1969)


0.7.5
 * improvements/fixes to PIG driver (CASSANDRA-1618, CASSANDRA-2387,
   CASSANDRA-2465, CASSANDRA-2484)
 * validate index names (CASSANDRA-1761)
 * reduce contention on Table.flusherLock (CASSANDRA-1954)
 * try harder to detect failures during streaming, cleaning up temporary
   files more reliably (CASSANDRA-2088)
 * shut down server for OOM on a Thrift thread (CASSANDRA-2269)
 * fix tombstone handling in repair and sstable2json (CASSANDRA-2279)
 * preserve version when streaming data from old sstables (CASSANDRA-2283)
 * don't start repair if a neighboring node is marked as dead (CASSANDRA-2290)
 * purge tombstones from row cache (CASSANDRA-2305)
 * Avoid seeking when sstable2json exports the entire file (CASSANDRA-2318)
 * clear Built flag in system table when dropping an index (CASSANDRA-2320)
 * don't allow arbitrary argument for stress.java (CASSANDRA-2323)
 * validate values for index predicates in get_indexed_slice (CASSANDRA-2328)
 * queue secondary indexes for flush before the parent (CASSANDRA-2330)
 * allow job configuration to set the CL used in Hadoop jobs (CASSANDRA-2331)
 * add memtable_flush_queue_size defaulting to 4 (CASSANDRA-2333)
 * Allow overriding of initial_token, storage_port and rpc_port from system
   properties (CASSANDRA-2343)
 * fix comparator used for non-indexed secondary expressions in index scan
   (CASSANDRA-2347)
 * ensure size calculation and write phase of large-row compaction use
   the same threshold for TTL expiration (CASSANDRA-2349)
 * fix race when iterating CFs during add/drop (CASSANDRA-2350)
 * add ConsistencyLevel command to CLI (CASSANDRA-2354)
 * allow negative numbers in the cli (CASSANDRA-2358)
 * hard code serialVersionUID for tokens class (CASSANDRA-2361)
 * fix potential infinite loop in ByteBufferUtil.inputStream (CASSANDRA-2365)
 * fix encoding bugs in HintedHandoffManager, SystemTable when default
   charset is not UTF8 (CASSANDRA-2367)
 * avoids having removed node reappearing in Gossip (CASSANDRA-2371)
 * fix incorrect truncation of long to int when reading columns via block
   index (CASSANDRA-2376)
 * fix NPE during stream session (CASSANDRA-2377)
 * fix race condition that could leave orphaned data files when dropping CF or
   KS (CASSANDRA-2381)
 * fsync statistics component on write (CASSANDRA-2382)
 * fix duplicate results from CFS.scan (CASSANDRA-2406)
 * add IntegerType to CLI help (CASSANDRA-2414)
 * avoid caching token-only decoratedkeys (CASSANDRA-2416)
 * convert mmap assertion to if/throw so scrub can catch it (CASSANDRA-2417)
 * don't overwrite gc log (CASSANDR-2418)
 * invalidate row cache for streamed row to avoid inconsitencies
   (CASSANDRA-2420)
 * avoid copies in range/index scans (CASSANDRA-2425)
 * make sure we don't wipe data during cleanup if the node has not join
   the ring (CASSANDRA-2428)
 * Try harder to close files after compaction (CASSANDRA-2431)
 * re-set bootstrapped flag after move finishes (CASSANDRA-2435)
 * display validation_class in CLI 'describe keyspace' (CASSANDRA-2442)
 * make cleanup compactions cleanup the row cache (CASSANDRA-2451)
 * add column fields validation to scrub (CASSANDRA-2460)
 * use 64KB flush buffer instead of in_memory_compaction_limit (CASSANDRA-2463)
 * fix backslash substitutions in CLI (CASSANDRA-2492)
 * disable cache saving for system CFS (CASSANDRA-2502)
 * fixes for verifying destination availability under hinted conditions
   so UE can be thrown intead of timing out (CASSANDRA-2514)
 * fix update of validation class in column metadata (CASSANDRA-2512)
 * support LOCAL_QUORUM, EACH_QUORUM CLs outside of NTS (CASSANDRA-2516)
 * preserve version when streaming data from old sstables (CASSANDRA-2283)
 * fix backslash substitutions in CLI (CASSANDRA-2492)
 * count a row deletion as one operation towards memtable threshold
   (CASSANDRA-2519)
 * support LOCAL_QUORUM, EACH_QUORUM CLs outside of NTS (CASSANDRA-2516)


0.7.4
 * add nodetool join command (CASSANDRA-2160)
 * fix secondary indexes on pre-existing or streamed data (CASSANDRA-2244)
 * initialize endpoint in gossiper earlier (CASSANDRA-2228)
 * add ability to write to Cassandra from Pig (CASSANDRA-1828)
 * add rpc_[min|max]_threads (CASSANDRA-2176)
 * add CL.TWO, CL.THREE (CASSANDRA-2013)
 * avoid exporting an un-requested row in sstable2json, when exporting
   a key that does not exist (CASSANDRA-2168)
 * add incremental_backups option (CASSANDRA-1872)
 * add configurable row limit to Pig loadfunc (CASSANDRA-2276)
 * validate column values in batches as well as single-Column inserts
   (CASSANDRA-2259)
 * move sample schema from cassandra.yaml to schema-sample.txt,
   a cli scripts (CASSANDRA-2007)
 * avoid writing empty rows when scrubbing tombstoned rows (CASSANDRA-2296)
 * fix assertion error in range and index scans for CL < ALL
   (CASSANDRA-2282)
 * fix commitlog replay when flush position refers to data that didn't
   get synced before server died (CASSANDRA-2285)
 * fix fd leak in sstable2json with non-mmap'd i/o (CASSANDRA-2304)
 * reduce memory use during streaming of multiple sstables (CASSANDRA-2301)
 * purge tombstoned rows from cache after GCGraceSeconds (CASSANDRA-2305)
 * allow zero replicas in a NTS datacenter (CASSANDRA-1924)
 * make range queries respect snitch for local replicas (CASSANDRA-2286)
 * fix HH delivery when column index is larger than 2GB (CASSANDRA-2297)
 * make 2ary indexes use parent CF flush thresholds during initial build
   (CASSANDRA-2294)
 * update memtable_throughput to be a long (CASSANDRA-2158)


0.7.3
 * Keep endpoint state until aVeryLongTime (CASSANDRA-2115)
 * lower-latency read repair (CASSANDRA-2069)
 * add hinted_handoff_throttle_delay_in_ms option (CASSANDRA-2161)
 * fixes for cache save/load (CASSANDRA-2172, -2174)
 * Handle whole-row deletions in CFOutputFormat (CASSANDRA-2014)
 * Make memtable_flush_writers flush in parallel (CASSANDRA-2178)
 * Add compaction_preheat_key_cache option (CASSANDRA-2175)
 * refactor stress.py to have only one copy of the format string
   used for creating row keys (CASSANDRA-2108)
 * validate index names for \w+ (CASSANDRA-2196)
 * Fix Cassandra cli to respect timeout if schema does not settle
   (CASSANDRA-2187)
 * fix for compaction and cleanup writing old-format data into new-version
   sstable (CASSANDRA-2211, -2216)
 * add nodetool scrub (CASSANDRA-2217, -2240)
 * fix sstable2json large-row pagination (CASSANDRA-2188)
 * fix EOFing on requests for the last bytes in a file (CASSANDRA-2213)
 * fix BufferedRandomAccessFile bugs (CASSANDRA-2218, -2241)
 * check for memtable flush_after_mins exceeded every 10s (CASSANDRA-2183)
 * fix cache saving on Windows (CASSANDRA-2207)
 * add validateSchemaAgreement call + synchronization to schema
   modification operations (CASSANDRA-2222)
 * fix for reversed slice queries on large rows (CASSANDRA-2212)
 * fat clients were writing local data (CASSANDRA-2223)
 * set DEFAULT_MEMTABLE_LIFETIME_IN_MINS to 24h
 * improve detection and cleanup of partially-written sstables
   (CASSANDRA-2206)
 * fix supercolumn de/serialization when subcolumn comparator is different
   from supercolumn's (CASSANDRA-2104)
 * fix starting up on Windows when CASSANDRA_HOME contains whitespace
   (CASSANDRA-2237)
 * add [get|set][row|key]cacheSavePeriod to JMX (CASSANDRA-2100)
 * fix Hadoop ColumnFamilyOutputFormat dropping of mutations
   when batch fills up (CASSANDRA-2255)
 * move file deletions off of scheduledtasks executor (CASSANDRA-2253)


0.7.2
 * copy DecoratedKey.key when inserting into caches to avoid retaining
   a reference to the underlying buffer (CASSANDRA-2102)
 * format subcolumn names with subcomparator (CASSANDRA-2136)
 * fix column bloom filter deserialization (CASSANDRA-2165)


0.7.1
 * refactor MessageDigest creation code. (CASSANDRA-2107)
 * buffer network stack to avoid inefficient small TCP messages while avoiding
   the nagle/delayed ack problem (CASSANDRA-1896)
 * check log4j configuration for changes every 10s (CASSANDRA-1525, 1907)
 * more-efficient cross-DC replication (CASSANDRA-1530, -2051, -2138)
 * avoid polluting page cache with commitlog or sstable writes
   and seq scan operations (CASSANDRA-1470)
 * add RMI authentication options to nodetool (CASSANDRA-1921)
 * make snitches configurable at runtime (CASSANDRA-1374)
 * retry hadoop split requests on connection failure (CASSANDRA-1927)
 * implement describeOwnership for BOP, COPP (CASSANDRA-1928)
 * make read repair behave as expected for ConsistencyLevel > ONE
   (CASSANDRA-982, 2038)
 * distributed test harness (CASSANDRA-1859, 1964)
 * reduce flush lock contention (CASSANDRA-1930)
 * optimize supercolumn deserialization (CASSANDRA-1891)
 * fix CFMetaData.apply to only compare objects of the same class
   (CASSANDRA-1962)
 * allow specifying specific SSTables to compact from JMX (CASSANDRA-1963)
 * fix race condition in MessagingService.targets (CASSANDRA-1959, 2094, 2081)
 * refuse to open sstables from a future version (CASSANDRA-1935)
 * zero-copy reads (CASSANDRA-1714)
 * fix copy bounds for word Text in wordcount demo (CASSANDRA-1993)
 * fixes for contrib/javautils (CASSANDRA-1979)
 * check more frequently for memtable expiration (CASSANDRA-2000)
 * fix writing SSTable column count statistics (CASSANDRA-1976)
 * fix streaming of multiple CFs during bootstrap (CASSANDRA-1992)
 * explicitly set JVM GC new generation size with -Xmn (CASSANDRA-1968)
 * add short options for CLI flags (CASSANDRA-1565)
 * make keyspace argument to "describe keyspace" in CLI optional
   when authenticated to keyspace already (CASSANDRA-2029)
 * added option to specify -Dcassandra.join_ring=false on startup
   to allow "warm spare" nodes or performing JMX maintenance before
   joining the ring (CASSANDRA-526)
 * log migrations at INFO (CASSANDRA-2028)
 * add CLI verbose option in file mode (CASSANDRA-2030)
 * add single-line "--" comments to CLI (CASSANDRA-2032)
 * message serialization tests (CASSANDRA-1923)
 * switch from ivy to maven-ant-tasks (CASSANDRA-2017)
 * CLI attempts to block for new schema to propagate (CASSANDRA-2044)
 * fix potential overflow in nodetool cfstats (CASSANDRA-2057)
 * add JVM shutdownhook to sync commitlog (CASSANDRA-1919)
 * allow nodes to be up without being part of  normal traffic (CASSANDRA-1951)
 * fix CLI "show keyspaces" with null options on NTS (CASSANDRA-2049)
 * fix possible ByteBuffer race conditions (CASSANDRA-2066)
 * reduce garbage generated by MessagingService to prevent load spikes
   (CASSANDRA-2058)
 * fix math in RandomPartitioner.describeOwnership (CASSANDRA-2071)
 * fix deletion of sstable non-data components (CASSANDRA-2059)
 * avoid blocking gossip while deleting handoff hints (CASSANDRA-2073)
 * ignore messages from newer versions, keep track of nodes in gossip
   regardless of version (CASSANDRA-1970)
 * cache writing moved to CompactionManager to reduce i/o contention and
   updated to use non-cache-polluting writes (CASSANDRA-2053)
 * page through large rows when exporting to JSON (CASSANDRA-2041)
 * add flush_largest_memtables_at and reduce_cache_sizes_at options
   (CASSANDRA-2142)
 * add cli 'describe cluster' command (CASSANDRA-2127)
 * add cli support for setting username/password at 'connect' command
   (CASSANDRA-2111)
 * add -D option to Stress.java to allow reading hosts from a file
   (CASSANDRA-2149)
 * bound hints CF throughput between 32M and 256M (CASSANDRA-2148)
 * continue starting when invalid saved cache entries are encountered
   (CASSANDRA-2076)
 * add max_hint_window_in_ms option (CASSANDRA-1459)


0.7.0-final
 * fix offsets to ByteBuffer.get (CASSANDRA-1939)


0.7.0-rc4
 * fix cli crash after backgrounding (CASSANDRA-1875)
 * count timeouts in storageproxy latencies, and include latency
   histograms in StorageProxyMBean (CASSANDRA-1893)
 * fix CLI get recognition of supercolumns (CASSANDRA-1899)
 * enable keepalive on intra-cluster sockets (CASSANDRA-1766)
 * count timeouts towards dynamicsnitch latencies (CASSANDRA-1905)
 * Expose index-building status in JMX + cli schema description
   (CASSANDRA-1871)
 * allow [LOCAL|EACH]_QUORUM to be used with non-NetworkTopology
   replication Strategies
 * increased amount of index locks for faster commitlog replay
 * collect secondary index tombstones immediately (CASSANDRA-1914)
 * revert commitlog changes from #1780 (CASSANDRA-1917)
 * change RandomPartitioner min token to -1 to avoid collision w/
   tokens on actual nodes (CASSANDRA-1901)
 * examine the right nibble when validating TimeUUID (CASSANDRA-1910)
 * include secondary indexes in cleanup (CASSANDRA-1916)
 * CFS.scrubDataDirectories should also cleanup invalid secondary indexes
   (CASSANDRA-1904)
 * ability to disable/enable gossip on nodes to force them down
   (CASSANDRA-1108)


0.7.0-rc3
 * expose getNaturalEndpoints in StorageServiceMBean taking byte[]
   key; RMI cannot serialize ByteBuffer (CASSANDRA-1833)
 * infer org.apache.cassandra.locator for replication strategy classes
   when not otherwise specified
 * validation that generates less garbage (CASSANDRA-1814)
 * add TTL support to CLI (CASSANDRA-1838)
 * cli defaults to bytestype for subcomparator when creating
   column families (CASSANDRA-1835)
 * unregister index MBeans when index is dropped (CASSANDRA-1843)
 * make ByteBufferUtil.clone thread-safe (CASSANDRA-1847)
 * change exception for read requests during bootstrap from
   InvalidRequest to Unavailable (CASSANDRA-1862)
 * respect row-level tombstones post-flush in range scans
   (CASSANDRA-1837)
 * ReadResponseResolver check digests against each other (CASSANDRA-1830)
 * return InvalidRequest when remove of subcolumn without supercolumn
   is requested (CASSANDRA-1866)
 * flush before repair (CASSANDRA-1748)
 * SSTableExport validates key order (CASSANDRA-1884)
 * large row support for SSTableExport (CASSANDRA-1867)
 * Re-cache hot keys post-compaction without hitting disk (CASSANDRA-1878)
 * manage read repair in coordinator instead of data source, to
   provide latency information to dynamic snitch (CASSANDRA-1873)


0.7.0-rc2
 * fix live-column-count of slice ranges including tombstoned supercolumn
   with live subcolumn (CASSANDRA-1591)
 * rename o.a.c.internal.AntientropyStage -> AntiEntropyStage,
   o.a.c.request.Request_responseStage -> RequestResponseStage,
   o.a.c.internal.Internal_responseStage -> InternalResponseStage
 * add AbstractType.fromString (CASSANDRA-1767)
 * require index_type to be present when specifying index_name
   on ColumnDef (CASSANDRA-1759)
 * fix add/remove index bugs in CFMetadata (CASSANDRA-1768)
 * rebuild Strategy during system_update_keyspace (CASSANDRA-1762)
 * cli updates prompt to ... in continuation lines (CASSANDRA-1770)
 * support multiple Mutations per key in hadoop ColumnFamilyOutputFormat
   (CASSANDRA-1774)
 * improvements to Debian init script (CASSANDRA-1772)
 * use local classloader to check for version.properties (CASSANDRA-1778)
 * Validate that column names in column_metadata are valid for the
   defined comparator, and decode properly in cli (CASSANDRA-1773)
 * use cross-platform newlines in cli (CASSANDRA-1786)
 * add ExpiringColumn support to sstable import/export (CASSANDRA-1754)
 * add flush for each append to periodic commitlog mode; added
   periodic_without_flush option to disable this (CASSANDRA-1780)
 * close file handle used for post-flush truncate (CASSANDRA-1790)
 * various code cleanup (CASSANDRA-1793, -1794, -1795)
 * fix range queries against wrapped range (CASSANDRA-1781)
 * fix consistencylevel calculations for NetworkTopologyStrategy
   (CASSANDRA-1804)
 * cli support index type enum names (CASSANDRA-1810)
 * improved validation of column_metadata (CASSANDRA-1813)
 * reads at ConsistencyLevel > 1 throw UnavailableException
   immediately if insufficient live nodes exist (CASSANDRA-1803)
 * copy bytebuffers for local writes to avoid retaining the entire
   Thrift frame (CASSANDRA-1801)
 * fix NPE adding index to column w/o prior metadata (CASSANDRA-1764)
 * reduce fat client timeout (CASSANDRA-1730)
 * fix botched merge of CASSANDRA-1316


0.7.0-rc1
 * fix compaction and flush races with schema updates (CASSANDRA-1715)
 * add clustertool, config-converter, sstablekeys, and schematool
   Windows .bat files (CASSANDRA-1723)
 * reject range queries received during bootstrap (CASSANDRA-1739)
 * fix wrapping-range queries on non-minimum token (CASSANDRA-1700)
 * add nodetool cfhistogram (CASSANDRA-1698)
 * limit repaired ranges to what the nodes have in common (CASSANDRA-1674)
 * index scan treats missing columns as not matching secondary
   expressions (CASSANDRA-1745)
 * Fix misuse of DataOutputBuffer.getData in AntiEntropyService
   (CASSANDRA-1729)
 * detect and warn when obsolete version of JNA is present (CASSANDRA-1760)
 * reduce fat client timeout (CASSANDRA-1730)
 * cleanup smallest CFs first to increase free temp space for larger ones
   (CASSANDRA-1811)
 * Update windows .bat files to work outside of main Cassandra
   directory (CASSANDRA-1713)
 * fix read repair regression from 0.6.7 (CASSANDRA-1727)
 * more-efficient read repair (CASSANDRA-1719)
 * fix hinted handoff replay (CASSANDRA-1656)
 * log type of dropped messages (CASSANDRA-1677)
 * upgrade to SLF4J 1.6.1
 * fix ByteBuffer bug in ExpiringColumn.updateDigest (CASSANDRA-1679)
 * fix IntegerType.getString (CASSANDRA-1681)
 * make -Djava.net.preferIPv4Stack=true the default (CASSANDRA-628)
 * add INTERNAL_RESPONSE verb to differentiate from responses related
   to client requests (CASSANDRA-1685)
 * log tpstats when dropping messages (CASSANDRA-1660)
 * include unreachable nodes in describeSchemaVersions (CASSANDRA-1678)
 * Avoid dropping messages off the client request path (CASSANDRA-1676)
 * fix jna errno reporting (CASSANDRA-1694)
 * add friendlier error for UnknownHostException on startup (CASSANDRA-1697)
 * include jna dependency in RPM package (CASSANDRA-1690)
 * add --skip-keys option to stress.py (CASSANDRA-1696)
 * improve cli handling of non-string keys and column names
   (CASSANDRA-1701, -1693)
 * r/m extra subcomparator line in cli keyspaces output (CASSANDRA-1712)
 * add read repair chance to cli "show keyspaces"
 * upgrade to ConcurrentLinkedHashMap 1.1 (CASSANDRA-975)
 * fix index scan routing (CASSANDRA-1722)
 * fix tombstoning of supercolumns in range queries (CASSANDRA-1734)
 * clear endpoint cache after updating keyspace metadata (CASSANDRA-1741)
 * fix wrapping-range queries on non-minimum token (CASSANDRA-1700)
 * truncate includes secondary indexes (CASSANDRA-1747)
 * retain reference to PendingFile sstables (CASSANDRA-1749)
 * fix sstableimport regression (CASSANDRA-1753)
 * fix for bootstrap when no non-system tables are defined (CASSANDRA-1732)
 * handle replica unavailability in index scan (CASSANDRA-1755)
 * fix service initialization order deadlock (CASSANDRA-1756)
 * multi-line cli commands (CASSANDRA-1742)
 * fix race between snapshot and compaction (CASSANDRA-1736)
 * add listEndpointsPendingHints, deleteHintsForEndpoint JMX methods
   (CASSANDRA-1551)


0.7.0-beta3
 * add strategy options to describe_keyspace output (CASSANDRA-1560)
 * log warning when using randomly generated token (CASSANDRA-1552)
 * re-organize JMX into .db, .net, .internal, .request (CASSANDRA-1217)
 * allow nodes to change IPs between restarts (CASSANDRA-1518)
 * remember ring state between restarts by default (CASSANDRA-1518)
 * flush index built flag so we can read it before log replay (CASSANDRA-1541)
 * lock row cache updates to prevent race condition (CASSANDRA-1293)
 * remove assertion causing rare (and harmless) error messages in
   commitlog (CASSANDRA-1330)
 * fix moving nodes with no keyspaces defined (CASSANDRA-1574)
 * fix unbootstrap when no data is present in a transfer range (CASSANDRA-1573)
 * take advantage of AVRO-495 to simplify our avro IDL (CASSANDRA-1436)
 * extend authorization hierarchy to column family (CASSANDRA-1554)
 * deletion support in secondary indexes (CASSANDRA-1571)
 * meaningful error message for invalid replication strategy class
   (CASSANDRA-1566)
 * allow keyspace creation with RF > N (CASSANDRA-1428)
 * improve cli error handling (CASSANDRA-1580)
 * add cache save/load ability (CASSANDRA-1417, 1606, 1647)
 * add StorageService.getDrainProgress (CASSANDRA-1588)
 * Disallow bootstrap to an in-use token (CASSANDRA-1561)
 * Allow dynamic secondary index creation and destruction (CASSANDRA-1532)
 * log auto-guessed memtable thresholds (CASSANDRA-1595)
 * add ColumnDef support to cli (CASSANDRA-1583)
 * reduce index sample time by 75% (CASSANDRA-1572)
 * add cli support for column, strategy metadata (CASSANDRA-1578, 1612)
 * add cli support for schema modification (CASSANDRA-1584)
 * delete temp files on failed compactions (CASSANDRA-1596)
 * avoid blocking for dead nodes during removetoken (CASSANDRA-1605)
 * remove ConsistencyLevel.ZERO (CASSANDRA-1607)
 * expose in-progress compaction type in jmx (CASSANDRA-1586)
 * removed IClock & related classes from internals (CASSANDRA-1502)
 * fix removing tokens from SystemTable on decommission and removetoken
   (CASSANDRA-1609)
 * include CF metadata in cli 'show keyspaces' (CASSANDRA-1613)
 * switch from Properties to HashMap in PropertyFileSnitch to
   avoid synchronization bottleneck (CASSANDRA-1481)
 * PropertyFileSnitch configuration file renamed to
   cassandra-topology.properties
 * add cli support for get_range_slices (CASSANDRA-1088, CASSANDRA-1619)
 * Make memtable flush thresholds per-CF instead of global
   (CASSANDRA-1007, 1637)
 * add cli support for binary data without CfDef hints (CASSANDRA-1603)
 * fix building SSTable statistics post-stream (CASSANDRA-1620)
 * fix potential infinite loop in 2ary index queries (CASSANDRA-1623)
 * allow creating NTS keyspaces with no replicas configured (CASSANDRA-1626)
 * add jmx histogram of sstables accessed per read (CASSANDRA-1624)
 * remove system_rename_column_family and system_rename_keyspace from the
   client API until races can be fixed (CASSANDRA-1630, CASSANDRA-1585)
 * add cli sanity tests (CASSANDRA-1582)
 * update GC settings in cassandra.bat (CASSANDRA-1636)
 * cli support for index queries (CASSANDRA-1635)
 * cli support for updating schema memtable settings (CASSANDRA-1634)
 * cli --file option (CASSANDRA-1616)
 * reduce automatically chosen memtable sizes by 50% (CASSANDRA-1641)
 * move endpoint cache from snitch to strategy (CASSANDRA-1643)
 * fix commitlog recovery deleting the newly-created segment as well as
   the old ones (CASSANDRA-1644)
 * upgrade to Thrift 0.5 (CASSANDRA-1367)
 * renamed CL.DCQUORUM to LOCAL_QUORUM and DCQUORUMSYNC to EACH_QUORUM
 * cli truncate support (CASSANDRA-1653)
 * update GC settings in cassandra.bat (CASSANDRA-1636)
 * avoid logging when a node's ip/token is gossipped back to it (CASSANDRA-1666)


0.7-beta2
 * always use UTF-8 for hint keys (CASSANDRA-1439)
 * remove cassandra.yaml dependency from Hadoop and Pig (CASSADRA-1322)
 * expose CfDef metadata in describe_keyspaces (CASSANDRA-1363)
 * restore use of mmap_index_only option (CASSANDRA-1241)
 * dropping a keyspace with no column families generated an error
   (CASSANDRA-1378)
 * rename RackAwareStrategy to OldNetworkTopologyStrategy, RackUnawareStrategy
   to SimpleStrategy, DatacenterShardStrategy to NetworkTopologyStrategy,
   AbstractRackAwareSnitch to AbstractNetworkTopologySnitch (CASSANDRA-1392)
 * merge StorageProxy.mutate, mutateBlocking (CASSANDRA-1396)
 * faster UUIDType, LongType comparisons (CASSANDRA-1386, 1393)
 * fix setting read_repair_chance from CLI addColumnFamily (CASSANDRA-1399)
 * fix updates to indexed columns (CASSANDRA-1373)
 * fix race condition leaving to FileNotFoundException (CASSANDRA-1382)
 * fix sharded lock hash on index write path (CASSANDRA-1402)
 * add support for GT/E, LT/E in subordinate index clauses (CASSANDRA-1401)
 * cfId counter got out of sync when CFs were added (CASSANDRA-1403)
 * less chatty schema updates (CASSANDRA-1389)
 * rename column family mbeans. 'type' will now include either
   'IndexColumnFamilies' or 'ColumnFamilies' depending on the CFS type.
   (CASSANDRA-1385)
 * disallow invalid keyspace and column family names. This includes name that
   matches a '^\w+' regex. (CASSANDRA-1377)
 * use JNA, if present, to take snapshots (CASSANDRA-1371)
 * truncate hints if starting 0.7 for the first time (CASSANDRA-1414)
 * fix FD leak in single-row slicepredicate queries (CASSANDRA-1416)
 * allow index expressions against columns that are not part of the
   SlicePredicate (CASSANDRA-1410)
 * config-converter properly handles snitches and framed support
   (CASSANDRA-1420)
 * remove keyspace argument from multiget_count (CASSANDRA-1422)
 * allow specifying cassandra.yaml location as (local or remote) URL
   (CASSANDRA-1126)
 * fix using DynamicEndpointSnitch with NetworkTopologyStrategy
   (CASSANDRA-1429)
 * Add CfDef.default_validation_class (CASSANDRA-891)
 * fix EstimatedHistogram.max (CASSANDRA-1413)
 * quorum read optimization (CASSANDRA-1622)
 * handle zero-length (or missing) rows during HH paging (CASSANDRA-1432)
 * include secondary indexes during schema migrations (CASSANDRA-1406)
 * fix commitlog header race during schema change (CASSANDRA-1435)
 * fix ColumnFamilyStoreMBeanIterator to use new type name (CASSANDRA-1433)
 * correct filename generated by xml->yaml converter (CASSANDRA-1419)
 * add CMSInitiatingOccupancyFraction=75 and UseCMSInitiatingOccupancyOnly
   to default JVM options
 * decrease jvm heap for cassandra-cli (CASSANDRA-1446)
 * ability to modify keyspaces and column family definitions on a live cluster
   (CASSANDRA-1285)
 * support for Hadoop Streaming [non-jvm map/reduce via stdin/out]
   (CASSANDRA-1368)
 * Move persistent sstable stats from the system table to an sstable component
   (CASSANDRA-1430)
 * remove failed bootstrap attempt from pending ranges when gossip times
   it out after 1h (CASSANDRA-1463)
 * eager-create tcp connections to other cluster members (CASSANDRA-1465)
 * enumerate stages and derive stage from message type instead of
   transmitting separately (CASSANDRA-1465)
 * apply reversed flag during collation from different data sources
   (CASSANDRA-1450)
 * make failure to remove commitlog segment non-fatal (CASSANDRA-1348)
 * correct ordering of drain operations so CL.recover is no longer
   necessary (CASSANDRA-1408)
 * removed keyspace from describe_splits method (CASSANDRA-1425)
 * rename check_schema_agreement to describe_schema_versions
   (CASSANDRA-1478)
 * fix QUORUM calculation for RF > 3 (CASSANDRA-1487)
 * remove tombstones during non-major compactions when bloom filter
   verifies that row does not exist in other sstables (CASSANDRA-1074)
 * nodes that coordinated a loadbalance in the past could not be seen by
   newly added nodes (CASSANDRA-1467)
 * exposed endpoint states (gossip details) via jmx (CASSANDRA-1467)
 * ensure that compacted sstables are not included when new readers are
   instantiated (CASSANDRA-1477)
 * by default, calculate heap size and memtable thresholds at runtime (CASSANDRA-1469)
 * fix races dealing with adding/dropping keyspaces and column families in
   rapid succession (CASSANDRA-1477)
 * clean up of Streaming system (CASSANDRA-1503, 1504, 1506)
 * add options to configure Thrift socket keepalive and buffer sizes (CASSANDRA-1426)
 * make contrib CassandraServiceDataCleaner recursive (CASSANDRA-1509)
 * min, max compaction threshold are configurable and persistent
   per-ColumnFamily (CASSANDRA-1468)
 * fix replaying the last mutation in a commitlog unnecessarily
   (CASSANDRA-1512)
 * invoke getDefaultUncaughtExceptionHandler from DTPE with the original
   exception rather than the ExecutionException wrapper (CASSANDRA-1226)
 * remove Clock from the Thrift (and Avro) API (CASSANDRA-1501)
 * Close intra-node sockets when connection is broken (CASSANDRA-1528)
 * RPM packaging spec file (CASSANDRA-786)
 * weighted request scheduler (CASSANDRA-1485)
 * treat expired columns as deleted (CASSANDRA-1539)
 * make IndexInterval configurable (CASSANDRA-1488)
 * add describe_snitch to Thrift API (CASSANDRA-1490)
 * MD5 authenticator compares plain text submitted password with MD5'd
   saved property, instead of vice versa (CASSANDRA-1447)
 * JMX MessagingService pending and completed counts (CASSANDRA-1533)
 * fix race condition processing repair responses (CASSANDRA-1511)
 * make repair blocking (CASSANDRA-1511)
 * create EndpointSnitchInfo and MBean to expose rack and DC (CASSANDRA-1491)
 * added option to contrib/word_count to output results back to Cassandra
   (CASSANDRA-1342)
 * rewrite Hadoop ColumnFamilyRecordWriter to pool connections, retry to
   multiple Cassandra nodes, and smooth impact on the Cassandra cluster
   by using smaller batch sizes (CASSANDRA-1434)
 * fix setting gc_grace_seconds via CLI (CASSANDRA-1549)
 * support TTL'd index values (CASSANDRA-1536)
 * make removetoken work like decommission (CASSANDRA-1216)
 * make cli comparator-aware and improve quote rules (CASSANDRA-1523,-1524)
 * make nodetool compact and cleanup blocking (CASSANDRA-1449)
 * add memtable, cache information to GCInspector logs (CASSANDRA-1558)
 * enable/disable HintedHandoff via JMX (CASSANDRA-1550)
 * Ignore stray files in the commit log directory (CASSANDRA-1547)
 * Disallow bootstrap to an in-use token (CASSANDRA-1561)


0.7-beta1
 * sstable versioning (CASSANDRA-389)
 * switched to slf4j logging (CASSANDRA-625)
 * add (optional) expiration time for column (CASSANDRA-699)
 * access levels for authentication/authorization (CASSANDRA-900)
 * add ReadRepairChance to CF definition (CASSANDRA-930)
 * fix heisenbug in system tests, especially common on OS X (CASSANDRA-944)
 * convert to byte[] keys internally and all public APIs (CASSANDRA-767)
 * ability to alter schema definitions on a live cluster (CASSANDRA-44)
 * renamed configuration file to cassandra.xml, and log4j.properties to
   log4j-server.properties, which must now be loaded from
   the classpath (which is how our scripts in bin/ have always done it)
   (CASSANDRA-971)
 * change get_count to require a SlicePredicate. create multi_get_count
   (CASSANDRA-744)
 * re-organized endpointsnitch implementations and added SimpleSnitch
   (CASSANDRA-994)
 * Added preload_row_cache option (CASSANDRA-946)
 * add CRC to commitlog header (CASSANDRA-999)
 * removed deprecated batch_insert and get_range_slice methods (CASSANDRA-1065)
 * add truncate thrift method (CASSANDRA-531)
 * http mini-interface using mx4j (CASSANDRA-1068)
 * optimize away copy of sliced row on memtable read path (CASSANDRA-1046)
 * replace constant-size 2GB mmaped segments and special casing for index
   entries spanning segment boundaries, with SegmentedFile that computes
   segments that always contain entire entries/rows (CASSANDRA-1117)
 * avoid reading large rows into memory during compaction (CASSANDRA-16)
 * added hadoop OutputFormat (CASSANDRA-1101)
 * efficient Streaming (no more anticompaction) (CASSANDRA-579)
 * split commitlog header into separate file and add size checksum to
   mutations (CASSANDRA-1179)
 * avoid allocating a new byte[] for each mutation on replay (CASSANDRA-1219)
 * revise HH schema to be per-endpoint (CASSANDRA-1142)
 * add joining/leaving status to nodetool ring (CASSANDRA-1115)
 * allow multiple repair sessions per node (CASSANDRA-1190)
 * optimize away MessagingService for local range queries (CASSANDRA-1261)
 * make framed transport the default so malformed requests can't OOM the
   server (CASSANDRA-475)
 * significantly faster reads from row cache (CASSANDRA-1267)
 * take advantage of row cache during range queries (CASSANDRA-1302)
 * make GCGraceSeconds a per-ColumnFamily value (CASSANDRA-1276)
 * keep persistent row size and column count statistics (CASSANDRA-1155)
 * add IntegerType (CASSANDRA-1282)
 * page within a single row during hinted handoff (CASSANDRA-1327)
 * push DatacenterShardStrategy configuration into keyspace definition,
   eliminating datacenter.properties. (CASSANDRA-1066)
 * optimize forward slices starting with '' and single-index-block name
   queries by skipping the column index (CASSANDRA-1338)
 * streaming refactor (CASSANDRA-1189)
 * faster comparison for UUID types (CASSANDRA-1043)
 * secondary index support (CASSANDRA-749 and subtasks)
 * make compaction buckets deterministic (CASSANDRA-1265)


0.6.6
 * Allow using DynamicEndpointSnitch with RackAwareStrategy (CASSANDRA-1429)
 * remove the remaining vestiges of the unfinished DatacenterShardStrategy
   (replaced by NetworkTopologyStrategy in 0.7)


0.6.5
 * fix key ordering in range query results with RandomPartitioner
   and ConsistencyLevel > ONE (CASSANDRA-1145)
 * fix for range query starting with the wrong token range (CASSANDRA-1042)
 * page within a single row during hinted handoff (CASSANDRA-1327)
 * fix compilation on non-sun JDKs (CASSANDRA-1061)
 * remove String.trim() call on row keys in batch mutations (CASSANDRA-1235)
 * Log summary of dropped messages instead of spamming log (CASSANDRA-1284)
 * add dynamic endpoint snitch (CASSANDRA-981)
 * fix streaming for keyspaces with hyphens in their name (CASSANDRA-1377)
 * fix errors in hard-coded bloom filter optKPerBucket by computing it
   algorithmically (CASSANDRA-1220
 * remove message deserialization stage, and uncap read/write stages
   so slow reads/writes don't block gossip processing (CASSANDRA-1358)
 * add jmx port configuration to Debian package (CASSANDRA-1202)
 * use mlockall via JNA, if present, to prevent Linux from swapping
   out parts of the JVM (CASSANDRA-1214)


0.6.4
 * avoid queuing multiple hint deliveries for the same endpoint
   (CASSANDRA-1229)
 * better performance for and stricter checking of UTF8 column names
   (CASSANDRA-1232)
 * extend option to lower compaction priority to hinted handoff
   as well (CASSANDRA-1260)
 * log errors in gossip instead of re-throwing (CASSANDRA-1289)
 * avoid aborting commitlog replay prematurely if a flushed-but-
   not-removed commitlog segment is encountered (CASSANDRA-1297)
 * fix duplicate rows being read during mapreduce (CASSANDRA-1142)
 * failure detection wasn't closing command sockets (CASSANDRA-1221)
 * cassandra-cli.bat works on windows (CASSANDRA-1236)
 * pre-emptively drop requests that cannot be processed within RPCTimeout
   (CASSANDRA-685)
 * add ack to Binary write verb and update CassandraBulkLoader
   to wait for acks for each row (CASSANDRA-1093)
 * added describe_partitioner Thrift method (CASSANDRA-1047)
 * Hadoop jobs no longer require the Cassandra storage-conf.xml
   (CASSANDRA-1280, CASSANDRA-1047)
 * log thread pool stats when GC is excessive (CASSANDRA-1275)
 * remove gossip message size limit (CASSANDRA-1138)
 * parallelize local and remote reads during multiget, and respect snitch
   when determining whether to do local read for CL.ONE (CASSANDRA-1317)
 * fix read repair to use requested consistency level on digest mismatch,
   rather than assuming QUORUM (CASSANDRA-1316)
 * process digest mismatch re-reads in parallel (CASSANDRA-1323)
 * switch hints CF comparator to BytesType (CASSANDRA-1274)


0.6.3
 * retry to make streaming connections up to 8 times. (CASSANDRA-1019)
 * reject describe_ring() calls on invalid keyspaces (CASSANDRA-1111)
 * fix cache size calculation for size of 100% (CASSANDRA-1129)
 * fix cache capacity only being recalculated once (CASSANDRA-1129)
 * remove hourly scan of all hints on the off chance that the gossiper
   missed a status change; instead, expose deliverHintsToEndpoint to JMX
   so it can be done manually, if necessary (CASSANDRA-1141)
 * don't reject reads at CL.ALL (CASSANDRA-1152)
 * reject deletions to supercolumns in CFs containing only standard
   columns (CASSANDRA-1139)
 * avoid preserving login information after client disconnects
   (CASSANDRA-1057)
 * prefer sun jdk to openjdk in debian init script (CASSANDRA-1174)
 * detect partioner config changes between restarts and fail fast
   (CASSANDRA-1146)
 * use generation time to resolve node token reassignment disagreements
   (CASSANDRA-1118)
 * restructure the startup ordering of Gossiper and MessageService to avoid
   timing anomalies (CASSANDRA-1160)
 * detect incomplete commit log hearders (CASSANDRA-1119)
 * force anti-entropy service to stream files on the stream stage to avoid
   sending streams out of order (CASSANDRA-1169)
 * remove inactive stream managers after AES streams files (CASSANDRA-1169)
 * allow removing entire row through batch_mutate Deletion (CASSANDRA-1027)
 * add JMX metrics for row-level bloom filter false positives (CASSANDRA-1212)
 * added a redhat init script to contrib (CASSANDRA-1201)
 * use midpoint when bootstrapping a new machine into range with not
   much data yet instead of random token (CASSANDRA-1112)
 * kill server on OOM in executor stage as well as Thrift (CASSANDRA-1226)
 * remove opportunistic repairs, when two machines with overlapping replica
   responsibilities happen to finish major compactions of the same CF near
   the same time.  repairs are now fully manual (CASSANDRA-1190)
 * add ability to lower compaction priority (default is no change from 0.6.2)
   (CASSANDRA-1181)


0.6.2
 * fix contrib/word_count build. (CASSANDRA-992)
 * split CommitLogExecutorService into BatchCommitLogExecutorService and
   PeriodicCommitLogExecutorService (CASSANDRA-1014)
 * add latency histograms to CFSMBean (CASSANDRA-1024)
 * make resolving timestamp ties deterministic by using value bytes
   as a tiebreaker (CASSANDRA-1039)
 * Add option to turn off Hinted Handoff (CASSANDRA-894)
 * fix windows startup (CASSANDRA-948)
 * make concurrent_reads, concurrent_writes configurable at runtime via JMX
   (CASSANDRA-1060)
 * disable GCInspector on non-Sun JVMs (CASSANDRA-1061)
 * fix tombstone handling in sstable rows with no other data (CASSANDRA-1063)
 * fix size of row in spanned index entries (CASSANDRA-1056)
 * install json2sstable, sstable2json, and sstablekeys to Debian package
 * StreamingService.StreamDestinations wouldn't empty itself after streaming
   finished (CASSANDRA-1076)
 * added Collections.shuffle(splits) before returning the splits in
   ColumnFamilyInputFormat (CASSANDRA-1096)
 * do not recalculate cache capacity post-compaction if it's been manually
   modified (CASSANDRA-1079)
 * better defaults for flush sorter + writer executor queue sizes
   (CASSANDRA-1100)
 * windows scripts for SSTableImport/Export (CASSANDRA-1051)
 * windows script for nodetool (CASSANDRA-1113)
 * expose PhiConvictThreshold (CASSANDRA-1053)
 * make repair of RF==1 a no-op (CASSANDRA-1090)
 * improve default JVM GC options (CASSANDRA-1014)
 * fix SlicePredicate serialization inside Hadoop jobs (CASSANDRA-1049)
 * close Thrift sockets in Hadoop ColumnFamilyRecordReader (CASSANDRA-1081)


0.6.1
 * fix NPE in sstable2json when no excluded keys are given (CASSANDRA-934)
 * keep the replica set constant throughout the read repair process
   (CASSANDRA-937)
 * allow querying getAllRanges with empty token list (CASSANDRA-933)
 * fix command line arguments inversion in clustertool (CASSANDRA-942)
 * fix race condition that could trigger a false-positive assertion
   during post-flush discard of old commitlog segments (CASSANDRA-936)
 * fix neighbor calculation for anti-entropy repair (CASSANDRA-924)
 * perform repair even for small entropy differences (CASSANDRA-924)
 * Use hostnames in CFInputFormat to allow Hadoop's naive string-based
   locality comparisons to work (CASSANDRA-955)
 * cache read-only BufferedRandomAccessFile length to avoid
   3 system calls per invocation (CASSANDRA-950)
 * nodes with IPv6 (and no IPv4) addresses could not join cluster
   (CASSANDRA-969)
 * Retrieve the correct number of undeleted columns, if any, from
   a supercolumn in a row that had been deleted previously (CASSANDRA-920)
 * fix index scans that cross the 2GB mmap boundaries for both mmap
   and standard i/o modes (CASSANDRA-866)
 * expose drain via nodetool (CASSANDRA-978)


0.6.0-RC1
 * JMX drain to flush memtables and run through commit log (CASSANDRA-880)
 * Bootstrapping can skip ranges under the right conditions (CASSANDRA-902)
 * fix merging row versions in range_slice for CL > ONE (CASSANDRA-884)
 * default write ConsistencyLeven chaned from ZERO to ONE
 * fix for index entries spanning mmap buffer boundaries (CASSANDRA-857)
 * use lexical comparison if time part of TimeUUIDs are the same
   (CASSANDRA-907)
 * bound read, mutation, and response stages to fix possible OOM
   during log replay (CASSANDRA-885)
 * Use microseconds-since-epoch (UTC) in cli, instead of milliseconds
 * Treat batch_mutate Deletion with null supercolumn as "apply this predicate
   to top level supercolumns" (CASSANDRA-834)
 * Streaming destination nodes do not update their JMX status (CASSANDRA-916)
 * Fix internal RPC timeout calculation (CASSANDRA-911)
 * Added Pig loadfunc to contrib/pig (CASSANDRA-910)


0.6.0-beta3
 * fix compaction bucketing bug (CASSANDRA-814)
 * update windows batch file (CASSANDRA-824)
 * deprecate KeysCachedFraction configuration directive in favor
   of KeysCached; move to unified-per-CF key cache (CASSANDRA-801)
 * add invalidateRowCache to ColumnFamilyStoreMBean (CASSANDRA-761)
 * send Handoff hints to natural locations to reduce load on
   remaining nodes in a failure scenario (CASSANDRA-822)
 * Add RowWarningThresholdInMB configuration option to warn before very
   large rows get big enough to threaten node stability, and -x option to
   be able to remove them with sstable2json if the warning is unheeded
   until it's too late (CASSANDRA-843)
 * Add logging of GC activity (CASSANDRA-813)
 * fix ConcurrentModificationException in commitlog discard (CASSANDRA-853)
 * Fix hardcoded row count in Hadoop RecordReader (CASSANDRA-837)
 * Add a jmx status to the streaming service and change several DEBUG
   messages to INFO (CASSANDRA-845)
 * fix classpath in cassandra-cli.bat for Windows (CASSANDRA-858)
 * allow re-specifying host, port to cassandra-cli if invalid ones
   are first tried (CASSANDRA-867)
 * fix race condition handling rpc timeout in the coordinator
   (CASSANDRA-864)
 * Remove CalloutLocation and StagingFileDirectory from storage-conf files
   since those settings are no longer used (CASSANDRA-878)
 * Parse a long from RowWarningThresholdInMB instead of an int (CASSANDRA-882)
 * Remove obsolete ControlPort code from DatabaseDescriptor (CASSANDRA-886)
 * move skipBytes side effect out of assert (CASSANDRA-899)
 * add "double getLoad" to StorageServiceMBean (CASSANDRA-898)
 * track row stats per CF at compaction time (CASSANDRA-870)
 * disallow CommitLogDirectory matching a DataFileDirectory (CASSANDRA-888)
 * default key cache size is 200k entries, changed from 10% (CASSANDRA-863)
 * add -Dcassandra-foreground=yes to cassandra.bat
 * exit if cluster name is changed unexpectedly (CASSANDRA-769)


0.6.0-beta1/beta2
 * add batch_mutate thrift command, deprecating batch_insert (CASSANDRA-336)
 * remove get_key_range Thrift API, deprecated in 0.5 (CASSANDRA-710)
 * add optional login() Thrift call for authentication (CASSANDRA-547)
 * support fat clients using gossiper and StorageProxy to perform
   replication in-process [jvm-only] (CASSANDRA-535)
 * support mmapped I/O for reads, on by default on 64bit JVMs
   (CASSANDRA-408, CASSANDRA-669)
 * improve insert concurrency, particularly during Hinted Handoff
   (CASSANDRA-658)
 * faster network code (CASSANDRA-675)
 * stress.py moved to contrib (CASSANDRA-635)
 * row caching [must be explicitly enabled per-CF in config] (CASSANDRA-678)
 * present a useful measure of compaction progress in JMX (CASSANDRA-599)
 * add bin/sstablekeys (CASSNADRA-679)
 * add ConsistencyLevel.ANY (CASSANDRA-687)
 * make removetoken remove nodes from gossip entirely (CASSANDRA-644)
 * add ability to set cache sizes at runtime (CASSANDRA-708)
 * report latency and cache hit rate statistics with lifetime totals
   instead of average over the last minute (CASSANDRA-702)
 * support get_range_slice for RandomPartitioner (CASSANDRA-745)
 * per-keyspace replication factory and replication strategy (CASSANDRA-620)
 * track latency in microseconds (CASSANDRA-733)
 * add describe_ Thrift methods, deprecating get_string_property and
   get_string_list_property
 * jmx interface for tracking operation mode and streams in general.
   (CASSANDRA-709)
 * keep memtables in sorted order to improve range query performance
   (CASSANDRA-799)
 * use while loop instead of recursion when trimming sstables compaction list
   to avoid blowing stack in pathological cases (CASSANDRA-804)
 * basic Hadoop map/reduce support (CASSANDRA-342)


0.5.1
 * ensure all files for an sstable are streamed to the same directory.
   (CASSANDRA-716)
 * more accurate load estimate for bootstrapping (CASSANDRA-762)
 * tolerate dead or unavailable bootstrap target on write (CASSANDRA-731)
 * allow larger numbers of keys (> 140M) in a sstable bloom filter
   (CASSANDRA-790)
 * include jvm argument improvements from CASSANDRA-504 in debian package
 * change streaming chunk size to 32MB to accomodate Windows XP limitations
   (was 64MB) (CASSANDRA-795)
 * fix get_range_slice returning results in the wrong order (CASSANDRA-781)


0.5.0 final
 * avoid attempting to delete temporary bootstrap files twice (CASSANDRA-681)
 * fix bogus NaN in nodeprobe cfstats output (CASSANDRA-646)
 * provide a policy for dealing with single thread executors w/ a full queue
   (CASSANDRA-694)
 * optimize inner read in MessagingService, vastly improving multiple-node
   performance (CASSANDRA-675)
 * wait for table flush before streaming data back to a bootstrapping node.
   (CASSANDRA-696)
 * keep track of bootstrapping sources by table so that bootstrapping doesn't
   give the indication of finishing early (CASSANDRA-673)


0.5.0 RC3
 * commit the correct version of the patch for CASSANDRA-663


0.5.0 RC2 (unreleased)
 * fix bugs in converting get_range_slice results to Thrift
   (CASSANDRA-647, CASSANDRA-649)
 * expose java.util.concurrent.TimeoutException in StorageProxy methods
   (CASSANDRA-600)
 * TcpConnectionManager was holding on to disconnected connections,
   giving the false indication they were being used. (CASSANDRA-651)
 * Remove duplicated write. (CASSANDRA-662)
 * Abort bootstrap if IP is already in the token ring (CASSANDRA-663)
 * increase default commitlog sync period, and wait for last sync to
   finish before submitting another (CASSANDRA-668)


0.5.0 RC1
 * Fix potential NPE in get_range_slice (CASSANDRA-623)
 * add CRC32 to commitlog entries (CASSANDRA-605)
 * fix data streaming on windows (CASSANDRA-630)
 * GC compacted sstables after cleanup and compaction (CASSANDRA-621)
 * Speed up anti-entropy validation (CASSANDRA-629)
 * Fix anti-entropy assertion error (CASSANDRA-639)
 * Fix pending range conflicts when bootstapping or moving
   multiple nodes at once (CASSANDRA-603)
 * Handle obsolete gossip related to node movement in the case where
   one or more nodes is down when the movement occurs (CASSANDRA-572)
 * Include dead nodes in gossip to avoid a variety of problems
   and fix HH to removed nodes (CASSANDRA-634)
 * return an InvalidRequestException for mal-formed SlicePredicates
   (CASSANDRA-643)
 * fix bug determining closest neighbor for use in multiple datacenters
   (CASSANDRA-648)
 * Vast improvements in anticompaction speed (CASSANDRA-607)
 * Speed up log replay and writes by avoiding redundant serializations
   (CASSANDRA-652)


0.5.0 beta 2
 * Bootstrap improvements (several tickets)
 * add nodeprobe repair anti-entropy feature (CASSANDRA-193, CASSANDRA-520)
 * fix possibility of partition when many nodes restart at once
   in clusters with multiple seeds (CASSANDRA-150)
 * fix NPE in get_range_slice when no data is found (CASSANDRA-578)
 * fix potential NPE in hinted handoff (CASSANDRA-585)
 * fix cleanup of local "system" keyspace (CASSANDRA-576)
 * improve computation of cluster load balance (CASSANDRA-554)
 * added super column read/write, column count, and column/row delete to
   cassandra-cli (CASSANDRA-567, CASSANDRA-594)
 * fix returning live subcolumns of deleted supercolumns (CASSANDRA-583)
 * respect JAVA_HOME in bin/ scripts (several tickets)
 * add StorageService.initClient for fat clients on the JVM (CASSANDRA-535)
   (see contrib/client_only for an example of use)
 * make consistency_level functional in get_range_slice (CASSANDRA-568)
 * optimize key deserialization for RandomPartitioner (CASSANDRA-581)
 * avoid GCing tombstones except on major compaction (CASSANDRA-604)
 * increase failure conviction threshold, resulting in less nodes
   incorrectly (and temporarily) marked as down (CASSANDRA-610)
 * respect memtable thresholds during log replay (CASSANDRA-609)
 * support ConsistencyLevel.ALL on read (CASSANDRA-584)
 * add nodeprobe removetoken command (CASSANDRA-564)


0.5.0 beta
 * Allow multiple simultaneous flushes, improving flush throughput
   on multicore systems (CASSANDRA-401)
 * Split up locks to improve write and read throughput on multicore systems
   (CASSANDRA-444, CASSANDRA-414)
 * More efficient use of memory during compaction (CASSANDRA-436)
 * autobootstrap option: when enabled, all non-seed nodes will attempt
   to bootstrap when started, until bootstrap successfully
   completes. -b option is removed.  (CASSANDRA-438)
 * Unless a token is manually specified in the configuration xml,
   a bootstraping node will use a token that gives it half the
   keys from the most-heavily-loaded node in the cluster,
   instead of generating a random token.
   (CASSANDRA-385, CASSANDRA-517)
 * Miscellaneous bootstrap fixes (several tickets)
 * Ability to change a node's token even after it has data on it
   (CASSANDRA-541)
 * Ability to decommission a live node from the ring (CASSANDRA-435)
 * Semi-automatic loadbalancing via nodeprobe (CASSANDRA-192)
 * Add ability to set compaction thresholds at runtime via
   JMX / nodeprobe.  (CASSANDRA-465)
 * Add "comment" field to ColumnFamily definition. (CASSANDRA-481)
 * Additional JMX metrics (CASSANDRA-482)
 * JSON based export and import tools (several tickets)
 * Hinted Handoff fixes (several tickets)
 * Add key cache to improve read performance (CASSANDRA-423)
 * Simplified construction of custom ReplicationStrategy classes
   (CASSANDRA-497)
 * Graphical application (Swing) for ring integrity verification and
   visualization was added to contrib (CASSANDRA-252)
 * Add DCQUORUM, DCQUORUMSYNC consistency levels and corresponding
   ReplicationStrategy / EndpointSnitch classes.  Experimental.
   (CASSANDRA-492)
 * Web client interface added to contrib (CASSANDRA-457)
 * More-efficient flush for Random, CollatedOPP partitioners
   for normal writes (CASSANDRA-446) and bulk load (CASSANDRA-420)
 * Add MemtableFlushAfterMinutes, a global replacement for the old
   per-CF FlushPeriodInMinutes setting (CASSANDRA-463)
 * optimizations to slice reading (CASSANDRA-350) and supercolumn
   queries (CASSANDRA-510)
 * force binding to given listenaddress for nodes with multiple
   interfaces (CASSANDRA-546)
 * stress.py benchmarking tool improvements (several tickets)
 * optimized replica placement code (CASSANDRA-525)
 * faster log replay on restart (CASSANDRA-539, CASSANDRA-540)
 * optimized local-node writes (CASSANDRA-558)
 * added get_range_slice, deprecating get_key_range (CASSANDRA-344)
 * expose TimedOutException to thrift (CASSANDRA-563)


0.4.2
 * Add validation disallowing null keys (CASSANDRA-486)
 * Fix race conditions in TCPConnectionManager (CASSANDRA-487)
 * Fix using non-utf8-aware comparison as a sanity check.
   (CASSANDRA-493)
 * Improve default garbage collector options (CASSANDRA-504)
 * Add "nodeprobe flush" (CASSANDRA-505)
 * remove NotFoundException from get_slice throws list (CASSANDRA-518)
 * fix get (not get_slice) of entire supercolumn (CASSANDRA-508)
 * fix null token during bootstrap (CASSANDRA-501)


0.4.1
 * Fix FlushPeriod columnfamily configuration regression
   (CASSANDRA-455)
 * Fix long column name support (CASSANDRA-460)
 * Fix for serializing a row that only contains tombstones
   (CASSANDRA-458)
 * Fix for discarding unneeded commitlog segments (CASSANDRA-459)
 * Add SnapshotBeforeCompaction configuration option (CASSANDRA-426)
 * Fix compaction abort under insufficient disk space (CASSANDRA-473)
 * Fix reading subcolumn slice from tombstoned CF (CASSANDRA-484)
 * Fix race condition in RVH causing occasional NPE (CASSANDRA-478)


0.4.0
 * fix get_key_range problems when a node is down (CASSANDRA-440)
   and add UnavailableException to more Thrift methods
 * Add example EndPointSnitch contrib code (several tickets)


0.4.0 RC2
 * fix SSTable generation clash during compaction (CASSANDRA-418)
 * reject method calls with null parameters (CASSANDRA-308)
 * properly order ranges in nodeprobe output (CASSANDRA-421)
 * fix logging of certain errors on executor threads (CASSANDRA-425)


0.4.0 RC1
 * Bootstrap feature is live; use -b on startup (several tickets)
 * Added multiget api (CASSANDRA-70)
 * fix Deadlock with SelectorManager.doProcess and TcpConnection.write
   (CASSANDRA-392)
 * remove key cache b/c of concurrency bugs in third-party
   CLHM library (CASSANDRA-405)
 * update non-major compaction logic to use two threshold values
   (CASSANDRA-407)
 * add periodic / batch commitlog sync modes (several tickets)
 * inline BatchMutation into batch_insert params (CASSANDRA-403)
 * allow setting the logging level at runtime via mbean (CASSANDRA-402)
 * change default comparator to BytesType (CASSANDRA-400)
 * add forwards-compatible ConsistencyLevel parameter to get_key_range
   (CASSANDRA-322)
 * r/m special case of blocking for local destination when writing with
   ConsistencyLevel.ZERO (CASSANDRA-399)
 * Fixes to make BinaryMemtable [bulk load interface] useful (CASSANDRA-337);
   see contrib/bmt_example for an example of using it.
 * More JMX properties added (several tickets)
 * Thrift changes (several tickets)
    - Merged _super get methods with the normal ones; return values
      are now of ColumnOrSuperColumn.
    - Similarly, merged batch_insert_super into batch_insert.



0.4.0 beta
 * On-disk data format has changed to allow billions of keys/rows per
   node instead of only millions
 * Multi-keyspace support
 * Scan all sstables for all queries to avoid situations where
   different types of operation on the same ColumnFamily could
   disagree on what data was present
 * Snapshot support via JMX
 * Thrift API has changed a _lot_:
    - removed time-sorted CFs; instead, user-defined comparators
      may be defined on the column names, which are now byte arrays.
      Default comparators are provided for UTF8, Bytes, Ascii, Long (i64),
      and UUID types.
    - removed colon-delimited strings in thrift api in favor of explicit
      structs such as ColumnPath, ColumnParent, etc.  Also normalized
      thrift struct and argument naming.
    - Added columnFamily argument to get_key_range.
    - Change signature of get_slice to accept starting and ending
      columns as well as an offset.  (This allows use of indexes.)
      Added "ascending" flag to allow reasonably-efficient reverse
      scans as well.  Removed get_slice_by_range as redundant.
    - get_key_range operates on one CF at a time
    - changed `block` boolean on insert methods to ConsistencyLevel enum,
      with options of NONE, ONE, QUORUM, and ALL.
    - added similar consistency_level parameter to read methods
    - column-name-set slice with no names given now returns zero columns
      instead of all of them.  ("all" can run your server out of memory.
      use a range-based slice with a high max column count instead.)
 * Removed the web interface. Node information can now be obtained by
   using the newly introduced nodeprobe utility.
 * More JMX stats
 * Remove magic values from internals (e.g. special key to indicate
   when to flush memtables)
 * Rename configuration "table" to "keyspace"
 * Moved to crash-only design; no more shutdown (just kill the process)
 * Lots of bug fixes

Full list of issues resolved in 0.4 is at https://issues.apache.org/jira/secure/IssueNavigator.jspa?reset=true&&pid=12310865&fixfor=12313862&resolution=1&sorter/field=issuekey&sorter/order=DESC


0.3.0 RC3
 * Fix potential deadlock under load in TCPConnection.
   (CASSANDRA-220)


0.3.0 RC2
 * Fix possible data loss when server is stopped after replaying
   log but before new inserts force memtable flush.
   (CASSANDRA-204)
 * Added BUGS file


0.3.0 RC1
 * Range queries on keys, including user-defined key collation
 * Remove support
 * Workarounds for a weird bug in JDK select/register that seems
   particularly common on VM environments. Cassandra should deploy
   fine on EC2 now
 * Much improved infrastructure: the beginnings of a decent test suite
   ("ant test" for unit tests; "nosetests" for system tests), code
   coverage reporting, etc.
 * Expanded node status reporting via JMX
 * Improved error reporting/logging on both server and client
 * Reduced memory footprint in default configuration
 * Combined blocking and non-blocking versions of insert APIs
 * Added FlushPeriodInMinutes configuration parameter to force
   flushing of infrequently-updated ColumnFamilies<|MERGE_RESOLUTION|>--- conflicted
+++ resolved
@@ -1,4 +1,3 @@
-<<<<<<< HEAD
 3.11.0
  * Support unaligned memory access for AArch64 (CASSANDRA-13326)
  * Improve SASI range iterator efficiency on intersection with an empty range (CASSANDRA-12915).
@@ -12,10 +11,7 @@
  * NoReplicationTokenAllocator should work with zero replication factor (CASSANDRA-12983)
  * Address message coalescing regression (CASSANDRA-12676)
 Merged from 3.0:
-=======
-3.0.13
  * Fix CONTAINS filtering for null collections (CASSANDRA-13246)
->>>>>>> 0eebc6e6
  * Applying: Use a unique metric reservoir per test run when using Cassandra-wide metrics residing in MBeans (CASSANDRA-13216)
  * Propagate row deletions in 2i tables on upgrade (CASSANDRA-13320)
  * Slice.isEmpty() returns false for some empty slices (CASSANDRA-13305)
