<<<<<<< HEAD
3.0
 * Add role based access control (CASSANDRA-7653, 8650)
 * Avoid accessing partitioner through StorageProxy (CASSANDRA-8244, 8268)
 * Upgrade Metrics library and remove depricated metrics (CASSANDRA-5657)
 * Serializing Row cache alternative, fully off heap (CASSANDRA-7438)
 * Duplicate rows returned when in clause has repeated values (CASSANDRA-6707)
 * Make CassandraException unchecked, extend RuntimeException (CASSANDRA-8560)
 * Support direct buffer decompression for reads (CASSANDRA-8464)
 * DirectByteBuffer compatible LZ4 methods (CASSANDRA-7039)
 * Group sstables for anticompaction correctly (CASSANDRA-8578)
 * Add ReadFailureException to native protocol, respond
   immediately when replicas encounter errors while handling
   a read request (CASSANDRA-7886)
 * Switch CommitLogSegment from RandomAccessFile to nio (CASSANDRA-8308)
 * Allow mixing token and partition key restrictions (CASSANDRA-7016)
 * Support index key/value entries on map collections (CASSANDRA-8473)
 * Modernize schema tables (CASSANDRA-8261)
 * Support for user-defined aggregation functions (CASSANDRA-8053)
 * Fix NPE in SelectStatement with empty IN values (CASSANDRA-8419)
 * Refactor SelectStatement, return IN results in natural order instead
   of IN value list order and ignore duplicate values in partition key IN restrictions (CASSANDRA-7981)
 * Support UDTs, tuples, and collections in user-defined
   functions (CASSANDRA-7563)
 * Fix aggregate fn results on empty selection, result column name,
   and cqlsh parsing (CASSANDRA-8229)
 * Mark sstables as repaired after full repair (CASSANDRA-7586)
 * Extend Descriptor to include a format value and refactor reader/writer
   APIs (CASSANDRA-7443)
 * Integrate JMH for microbenchmarks (CASSANDRA-8151)
 * Keep sstable levels when bootstrapping (CASSANDRA-7460)
 * Add Sigar library and perform basic OS settings check on startup (CASSANDRA-7838)
 * Support for aggregation functions (CASSANDRA-4914)
 * Remove cassandra-cli (CASSANDRA-7920)
 * Accept dollar quoted strings in CQL (CASSANDRA-7769)
 * Make assassinate a first class command (CASSANDRA-7935)
 * Support IN clause on any partition key column (CASSANDRA-7855)
 * Support IN clause on any clustering column (CASSANDRA-4762)
 * Improve compaction logging (CASSANDRA-7818)
 * Remove YamlFileNetworkTopologySnitch (CASSANDRA-7917)
 * Do anticompaction in groups (CASSANDRA-6851)
 * Support user-defined functions (CASSANDRA-7395, 7526, 7562, 7740, 7781, 7929,
   7924, 7812, 8063, 7813, 7708)
 * Permit configurable timestamps with cassandra-stress (CASSANDRA-7416)
 * Move sstable RandomAccessReader to nio2, which allows using the
   FILE_SHARE_DELETE flag on Windows (CASSANDRA-4050)
 * Remove CQL2 (CASSANDRA-5918)
 * Add Thrift get_multi_slice call (CASSANDRA-6757)
 * Optimize fetching multiple cells by name (CASSANDRA-6933)
 * Allow compilation in java 8 (CASSANDRA-7028)
 * Make incremental repair default (CASSANDRA-7250)
 * Enable code coverage thru JaCoCo (CASSANDRA-7226)
 * Switch external naming of 'column families' to 'tables' (CASSANDRA-4369) 
 * Shorten SSTable path (CASSANDRA-6962)
 * Use unsafe mutations for most unit tests (CASSANDRA-6969)
 * Fix race condition during calculation of pending ranges (CASSANDRA-7390)
 * Fail on very large batch sizes (CASSANDRA-8011)
 * Improve concurrency of repair (CASSANDRA-6455, 8208)
=======
2.1.4
 * Write partition size estimates into a system table (CASSANDRA-7688)
>>>>>>> 97da271b


2.1.3
 * Upgrade libthrift to 0.9.2 (CASSANDRA-8685)
 * Don't use the shared ref in sstableloader (CASSANDRA-8704)
 * Purge internal prepared statements if related tables or
   keyspaces are dropped (CASSANDRA-8693)
 * (cqlsh) Handle unicode BOM at start of files (CASSANDRA-8638)
 * Stop compactions before exiting offline tools (CASSANDRA-8623)
 * Update tools/stress/README.txt to match current behaviour (CASSANDRA-7933)
 * Fix schema from Thrift conversion with empty metadata (CASSANDRA-8695)
 * Safer Resource Management (CASSANDRA-7705)
 * Make sure we compact highly overlapping cold sstables with
   STCS (CASSANDRA-8635)
 * rpc_interface and listen_interface generate NPE on startup when specified
   interface doesn't exist (CASSANDRA-8677)
 * Fix ArrayIndexOutOfBoundsException in nodetool cfhistograms (CASSANDRA-8514)
 * Switch from yammer metrics for nodetool cf/proxy histograms (CASSANDRA-8662)
 * Make sure we don't add tmplink files to the compaction
   strategy (CASSANDRA-8580)
 * (cqlsh) Handle maps with blob keys (CASSANDRA-8372)
 * (cqlsh) Handle DynamicCompositeType schemas correctly (CASSANDRA-8563)
 * Duplicate rows returned when in clause has repeated values (CASSANDRA-6706)
 * Add tooling to detect hot partitions (CASSANDRA-7974)
 * Fix cassandra-stress user-mode truncation of partition generation (CASSANDRA-8608)
 * Only stream from unrepaired sstables during inc repair (CASSANDRA-8267)
 * Don't allow starting multiple inc repairs on the same sstables (CASSANDRA-8316)
 * Invalidate prepared BATCH statements when related tables
   or keyspaces are dropped (CASSANDRA-8652)
 * Fix missing results in secondary index queries on collections
   with ALLOW FILTERING (CASSANDRA-8421)
 * Expose EstimatedHistogram metrics for range slices (CASSANDRA-8627)
 * (cqlsh) Escape clqshrc passwords properly (CASSANDRA-8618)
 * Fix NPE when passing wrong argument in ALTER TABLE statement (CASSANDRA-8355)
 * Pig: Refactor and deprecate CqlStorage (CASSANDRA-8599)
 * Don't reuse the same cleanup strategy for all sstables (CASSANDRA-8537)
 * Fix case-sensitivity of index name on CREATE and DROP INDEX
   statements (CASSANDRA-8365)
 * Better detection/logging for corruption in compressed sstables (CASSANDRA-8192)
 * Use the correct repairedAt value when closing writer (CASSANDRA-8570)
 * (cqlsh) Handle a schema mismatch being detected on startup (CASSANDRA-8512)
 * Properly calculate expected write size during compaction (CASSANDRA-8532)
 * Invalidate affected prepared statements when a table's columns
   are altered (CASSANDRA-7910)
 * Stress - user defined writes should populate sequentally (CASSANDRA-8524)
 * Fix regression in SSTableRewriter causing some rows to become unreadable 
   during compaction (CASSANDRA-8429)
 * Run major compactions for repaired/unrepaired in parallel (CASSANDRA-8510)
 * (cqlsh) Fix compression options in DESCRIBE TABLE output when compression
   is disabled (CASSANDRA-8288)
 * (cqlsh) Fix DESCRIBE output after keyspaces are altered (CASSANDRA-7623)
 * Make sure we set lastCompactedKey correctly (CASSANDRA-8463)
 * (cqlsh) Fix output of CONSISTENCY command (CASSANDRA-8507)
 * (cqlsh) Fixed the handling of LIST statements (CASSANDRA-8370)
 * Make sstablescrub check leveled manifest again (CASSANDRA-8432)
 * Check first/last keys in sstable when giving out positions (CASSANDRA-8458)
 * Disable mmap on Windows (CASSANDRA-6993)
 * Add missing ConsistencyLevels to cassandra-stress (CASSANDRA-8253)
 * Add auth support to cassandra-stress (CASSANDRA-7985)
 * Fix ArrayIndexOutOfBoundsException when generating error message
   for some CQL syntax errors (CASSANDRA-8455)
 * Scale memtable slab allocation logarithmically (CASSANDRA-7882)
 * cassandra-stress simultaneous inserts over same seed (CASSANDRA-7964)
 * Reduce cassandra-stress sampling memory requirements (CASSANDRA-7926)
 * Ensure memtable flush cannot expire commit log entries from its future (CASSANDRA-8383)
 * Make read "defrag" async to reclaim memtables (CASSANDRA-8459)
 * Remove tmplink files for offline compactions (CASSANDRA-8321)
 * Reduce maxHintsInProgress (CASSANDRA-8415)
 * BTree updates may call provided update function twice (CASSANDRA-8018)
 * Release sstable references after anticompaction (CASSANDRA-8386)
 * Handle abort() in SSTableRewriter properly (CASSANDRA-8320)
 * Centralize shared executors (CASSANDRA-8055)
 * Fix filtering for CONTAINS (KEY) relations on frozen collection
   clustering columns when the query is restricted to a single
   partition (CASSANDRA-8203)
 * Do more aggressive entire-sstable TTL expiry checks (CASSANDRA-8243)
 * Add more log info if readMeter is null (CASSANDRA-8238)
 * add check of the system wall clock time at startup (CASSANDRA-8305)
 * Support for frozen collections (CASSANDRA-7859)
 * Fix overflow on histogram computation (CASSANDRA-8028)
 * Have paxos reuse the timestamp generation of normal queries (CASSANDRA-7801)
 * Fix incremental repair not remove parent session on remote (CASSANDRA-8291)
 * Improve JBOD disk utilization (CASSANDRA-7386)
 * Log failed host when preparing incremental repair (CASSANDRA-8228)
 * Force config client mode in CQLSSTableWriter (CASSANDRA-8281)
 * Fix sstableupgrade throws exception (CASSANDRA-8688)
 * Fix hang when repairing empty keyspace (CASSANDRA-8694)
Merged from 2.0:
 * Fix IllegalArgumentException in dynamic snitch (CASSANDRA-8448)
 * Add support for UPDATE ... IF EXISTS (CASSANDRA-8610)
 * Fix reversal of list prepends (CASSANDRA-8733)
 * Prevent non-zero default_time_to_live on tables with counters
   (CASSANDRA-8678)
 * Fix SSTableSimpleUnsortedWriter ConcurrentModificationException
   (CASSANDRA-8619)
 * Round up time deltas lower than 1ms in BulkLoader (CASSANDRA-8645)
 * Add batch remove iterator to ABSC (CASSANDRA-8414, 8666)
 * Round up time deltas lower than 1ms in BulkLoader (CASSANDRA-8645)
 * Use more efficient slice size for querying internal secondary
   index tables (CASSANDRA-8550)
 * Fix potentially returning deleted rows with range tombstone (CASSANDRA-8558)
 * Check for available disk space before starting a compaction (CASSANDRA-8562)
 * Fix DISTINCT queries with LIMITs or paging when some partitions
   contain only tombstones (CASSANDRA-8490)
 * Introduce background cache refreshing to permissions cache
   (CASSANDRA-8194)
 * Fix race condition in StreamTransferTask that could lead to
   infinite loops and premature sstable deletion (CASSANDRA-7704)
 * Add an extra version check to MigrationTask (CASSANDRA-8462)
 * Ensure SSTableWriter cleans up properly after failure (CASSANDRA-8499)
 * Increase bf true positive count on key cache hit (CASSANDRA-8525)
 * Move MeteredFlusher to its own thread (CASSANDRA-8485)
 * Fix non-distinct results in DISTNCT queries on static columns when
   paging is enabled (CASSANDRA-8087)
 * Move all hints related tasks to hints internal executor (CASSANDRA-8285)
 * Fix paging for multi-partition IN queries (CASSANDRA-8408)
 * Fix MOVED_NODE topology event never being emitted when a node
   moves its token (CASSANDRA-8373)
 * Fix validation of indexes in COMPACT tables (CASSANDRA-8156)
 * Avoid StackOverflowError when a large list of IN values
   is used for a clustering column (CASSANDRA-8410)
 * Fix NPE when writetime() or ttl() calls are wrapped by
   another function call (CASSANDRA-8451)
 * Fix NPE after dropping a keyspace (CASSANDRA-8332)
 * Fix error message on read repair timeouts (CASSANDRA-7947)
 * Default DTCS base_time_seconds changed to 60 (CASSANDRA-8417)
 * Refuse Paxos operation with more than one pending endpoint (CASSANDRA-8346, 8640)
 * Throw correct exception when trying to bind a keyspace or table
   name (CASSANDRA-6952)
 * Make HHOM.compact synchronized (CASSANDRA-8416)
 * cancel latency-sampling task when CF is dropped (CASSANDRA-8401)
 * don't block SocketThread for MessagingService (CASSANDRA-8188)
 * Increase quarantine delay on replacement (CASSANDRA-8260)
 * Expose off-heap memory usage stats (CASSANDRA-7897)
 * Ignore Paxos commits for truncated tables (CASSANDRA-7538)
 * Validate size of indexed column values (CASSANDRA-8280)
 * Make LCS split compaction results over all data directories (CASSANDRA-8329)
 * Fix some failing queries that use multi-column relations
   on COMPACT STORAGE tables (CASSANDRA-8264)
 * Fix InvalidRequestException with ORDER BY (CASSANDRA-8286)
 * Disable SSLv3 for POODLE (CASSANDRA-8265)
 * Fix millisecond timestamps in Tracing (CASSANDRA-8297)
 * Include keyspace name in error message when there are insufficient
   live nodes to stream from (CASSANDRA-8221)
 * Avoid overlap in L1 when L0 contains many nonoverlapping
   sstables (CASSANDRA-8211)
 * Improve PropertyFileSnitch logging (CASSANDRA-8183)
 * Add DC-aware sequential repair (CASSANDRA-8193)
 * Use live sstables in snapshot repair if possible (CASSANDRA-8312)
 * Fix hints serialized size calculation (CASSANDRA-8587)

2.1.2
 * (cqlsh) parse_for_table_meta errors out on queries with undefined
   grammars (CASSANDRA-8262)
 * (cqlsh) Fix SELECT ... TOKEN() function broken in C* 2.1.1 (CASSANDRA-8258)
 * Fix Cassandra crash when running on JDK8 update 40 (CASSANDRA-8209)
 * Optimize partitioner tokens (CASSANDRA-8230)
 * Improve compaction of repaired/unrepaired sstables (CASSANDRA-8004)
 * Make cache serializers pluggable (CASSANDRA-8096)
 * Fix issues with CONTAINS (KEY) queries on secondary indexes
   (CASSANDRA-8147)
 * Fix read-rate tracking of sstables for some queries (CASSANDRA-8239)
 * Fix default timestamp in QueryOptions (CASSANDRA-8246)
 * Set socket timeout when reading remote version (CASSANDRA-8188)
 * Refactor how we track live size (CASSANDRA-7852)
 * Make sure unfinished compaction files are removed (CASSANDRA-8124)
 * Fix shutdown when run as Windows service (CASSANDRA-8136)
 * Fix DESCRIBE TABLE with custom indexes (CASSANDRA-8031)
 * Fix race in RecoveryManagerTest (CASSANDRA-8176)
 * Avoid IllegalArgumentException while sorting sstables in
   IndexSummaryManager (CASSANDRA-8182)
 * Shutdown JVM on file descriptor exhaustion (CASSANDRA-7579)
 * Add 'die' policy for commit log and disk failure (CASSANDRA-7927)
 * Fix installing as service on Windows (CASSANDRA-8115)
 * Fix CREATE TABLE for CQL2 (CASSANDRA-8144)
 * Avoid boxing in ColumnStats min/max trackers (CASSANDRA-8109)
Merged from 2.0:
 * Correctly handle non-text column names in cql3 (CASSANDRA-8178)
 * Fix deletion for indexes on primary key columns (CASSANDRA-8206)
 * Add 'nodetool statusgossip' (CASSANDRA-8125)
 * Improve client notification that nodes are ready for requests (CASSANDRA-7510)
 * Handle negative timestamp in writetime method (CASSANDRA-8139)
 * Pig: Remove errant LIMIT clause in CqlNativeStorage (CASSANDRA-8166)
 * Throw ConfigurationException when hsha is used with the default
   rpc_max_threads setting of 'unlimited' (CASSANDRA-8116)
 * Allow concurrent writing of the same table in the same JVM using
   CQLSSTableWriter (CASSANDRA-7463)
 * Fix totalDiskSpaceUsed calculation (CASSANDRA-8205)


2.1.1
 * Fix spin loop in AtomicSortedColumns (CASSANDRA-7546)
 * Dont notify when replacing tmplink files (CASSANDRA-8157)
 * Fix validation with multiple CONTAINS clause (CASSANDRA-8131)
 * Fix validation of collections in TriggerExecutor (CASSANDRA-8146)
 * Fix IllegalArgumentException when a list of IN values containing tuples
   is passed as a single arg to a prepared statement with the v1 or v2
   protocol (CASSANDRA-8062)
 * Fix ClassCastException in DISTINCT query on static columns with
   query paging (CASSANDRA-8108)
 * Fix NPE on null nested UDT inside a set (CASSANDRA-8105)
 * Fix exception when querying secondary index on set items or map keys
   when some clustering columns are specified (CASSANDRA-8073)
 * Send proper error response when there is an error during native
   protocol message decode (CASSANDRA-8118)
 * Gossip should ignore generation numbers too far in the future (CASSANDRA-8113)
 * Fix NPE when creating a table with frozen sets, lists (CASSANDRA-8104)
 * Fix high memory use due to tracking reads on incrementally opened sstable
   readers (CASSANDRA-8066)
 * Fix EXECUTE request with skipMetadata=false returning no metadata
   (CASSANDRA-8054)
 * Allow concurrent use of CQLBulkOutputFormat (CASSANDRA-7776)
 * Shutdown JVM on OOM (CASSANDRA-7507)
 * Upgrade netty version and enable epoll event loop (CASSANDRA-7761)
 * Don't duplicate sstables smaller than split size when using
   the sstablesplitter tool (CASSANDRA-7616)
 * Avoid re-parsing already prepared statements (CASSANDRA-7923)
 * Fix some Thrift slice deletions and updates of COMPACT STORAGE
   tables with some clustering columns omitted (CASSANDRA-7990)
 * Fix filtering for CONTAINS on sets (CASSANDRA-8033)
 * Properly track added size (CASSANDRA-7239)
 * Allow compilation in java 8 (CASSANDRA-7208)
 * Fix Assertion error on RangeTombstoneList diff (CASSANDRA-8013)
 * Release references to overlapping sstables during compaction (CASSANDRA-7819)
 * Send notification when opening compaction results early (CASSANDRA-8034)
 * Make native server start block until properly bound (CASSANDRA-7885)
 * (cqlsh) Fix IPv6 support (CASSANDRA-7988)
 * Ignore fat clients when checking for endpoint collision (CASSANDRA-7939)
 * Make sstablerepairedset take a list of files (CASSANDRA-7995)
 * (cqlsh) Tab completeion for indexes on map keys (CASSANDRA-7972)
 * (cqlsh) Fix UDT field selection in select clause (CASSANDRA-7891)
 * Fix resource leak in event of corrupt sstable
 * (cqlsh) Add command line option for cqlshrc file path (CASSANDRA-7131)
 * Provide visibility into prepared statements churn (CASSANDRA-7921, CASSANDRA-7930)
 * Invalidate prepared statements when their keyspace or table is
   dropped (CASSANDRA-7566)
 * cassandra-stress: fix support for NetworkTopologyStrategy (CASSANDRA-7945)
 * Fix saving caches when a table is dropped (CASSANDRA-7784)
 * Add better error checking of new stress profile (CASSANDRA-7716)
 * Use ThreadLocalRandom and remove FBUtilities.threadLocalRandom (CASSANDRA-7934)
 * Prevent operator mistakes due to simultaneous bootstrap (CASSANDRA-7069)
 * cassandra-stress supports whitelist mode for node config (CASSANDRA-7658)
 * GCInspector more closely tracks GC; cassandra-stress and nodetool report it (CASSANDRA-7916)
 * nodetool won't output bogus ownership info without a keyspace (CASSANDRA-7173)
 * Add human readable option to nodetool commands (CASSANDRA-5433)
 * Don't try to set repairedAt on old sstables (CASSANDRA-7913)
 * Add metrics for tracking PreparedStatement use (CASSANDRA-7719)
 * (cqlsh) tab-completion for triggers (CASSANDRA-7824)
 * (cqlsh) Support for query paging (CASSANDRA-7514)
 * (cqlsh) Show progress of COPY operations (CASSANDRA-7789)
 * Add syntax to remove multiple elements from a map (CASSANDRA-6599)
 * Support non-equals conditions in lightweight transactions (CASSANDRA-6839)
 * Add IF [NOT] EXISTS to create/drop triggers (CASSANDRA-7606)
 * (cqlsh) Display the current logged-in user (CASSANDRA-7785)
 * (cqlsh) Don't ignore CTRL-C during COPY FROM execution (CASSANDRA-7815)
 * (cqlsh) Order UDTs according to cross-type dependencies in DESCRIBE
   output (CASSANDRA-7659)
 * (cqlsh) Fix handling of CAS statement results (CASSANDRA-7671)
 * (cqlsh) COPY TO/FROM improvements (CASSANDRA-7405)
 * Support list index operations with conditions (CASSANDRA-7499)
 * Add max live/tombstoned cells to nodetool cfstats output (CASSANDRA-7731)
 * Validate IPv6 wildcard addresses properly (CASSANDRA-7680)
 * (cqlsh) Error when tracing query (CASSANDRA-7613)
 * Avoid IOOBE when building SyntaxError message snippet (CASSANDRA-7569)
 * SSTableExport uses correct validator to create string representation of partition
   keys (CASSANDRA-7498)
 * Avoid NPEs when receiving type changes for an unknown keyspace (CASSANDRA-7689)
 * Add support for custom 2i validation (CASSANDRA-7575)
 * Pig support for hadoop CqlInputFormat (CASSANDRA-6454)
 * Add duration mode to cassandra-stress (CASSANDRA-7468)
 * Add listen_interface and rpc_interface options (CASSANDRA-7417)
 * Improve schema merge performance (CASSANDRA-7444)
 * Adjust MT depth based on # of partition validating (CASSANDRA-5263)
 * Optimise NativeCell comparisons (CASSANDRA-6755)
 * Configurable client timeout for cqlsh (CASSANDRA-7516)
 * Include snippet of CQL query near syntax error in messages (CASSANDRA-7111)
 * Make repair -pr work with -local (CASSANDRA-7450)
 * Fix error in sstableloader with -cph > 1 (CASSANDRA-8007)
 * Fix snapshot repair error on indexed tables (CASSANDRA-8020)
 * Do not exit nodetool repair when receiving JMX NOTIF_LOST (CASSANDRA-7909)
 * Stream to private IP when available (CASSANDRA-8084)
Merged from 2.0:
 * Reject conditions on DELETE unless full PK is given (CASSANDRA-6430)
 * Properly reject the token function DELETE (CASSANDRA-7747)
 * Force batchlog replay before decommissioning a node (CASSANDRA-7446)
 * Fix hint replay with many accumulated expired hints (CASSANDRA-6998)
 * Fix duplicate results in DISTINCT queries on static columns with query
   paging (CASSANDRA-8108)
 * Add DateTieredCompactionStrategy (CASSANDRA-6602)
 * Properly validate ascii and utf8 string literals in CQL queries (CASSANDRA-8101)
 * (cqlsh) Fix autocompletion for alter keyspace (CASSANDRA-8021)
 * Create backup directories for commitlog archiving during startup (CASSANDRA-8111)
 * Reduce totalBlockFor() for LOCAL_* consistency levels (CASSANDRA-8058)
 * Fix merging schemas with re-dropped keyspaces (CASSANDRA-7256)
 * Fix counters in supercolumns during live upgrades from 1.2 (CASSANDRA-7188)
 * Notify DT subscribers when a column family is truncated (CASSANDRA-8088)
 * Add sanity check of $JAVA on startup (CASSANDRA-7676)
 * Schedule fat client schema pull on join (CASSANDRA-7993)
 * Don't reset nodes' versions when closing IncomingTcpConnections
   (CASSANDRA-7734)
 * Record the real messaging version in all cases in OutboundTcpConnection
   (CASSANDRA-8057)
 * SSL does not work in cassandra-cli (CASSANDRA-7899)
 * Fix potential exception when using ReversedType in DynamicCompositeType
   (CASSANDRA-7898)
 * Better validation of collection values (CASSANDRA-7833)
 * Track min/max timestamps correctly (CASSANDRA-7969)
 * Fix possible overflow while sorting CL segments for replay (CASSANDRA-7992)
 * Increase nodetool Xmx (CASSANDRA-7956)
 * Archive any commitlog segments present at startup (CASSANDRA-6904)
 * CrcCheckChance should adjust based on live CFMetadata not 
   sstable metadata (CASSANDRA-7978)
 * token() should only accept columns in the partitioning
   key order (CASSANDRA-6075)
 * Add method to invalidate permission cache via JMX (CASSANDRA-7977)
 * Allow propagating multiple gossip states atomically (CASSANDRA-6125)
 * Log exceptions related to unclean native protocol client disconnects
   at DEBUG or INFO (CASSANDRA-7849)
 * Allow permissions cache to be set via JMX (CASSANDRA-7698)
 * Include schema_triggers CF in readable system resources (CASSANDRA-7967)
 * Fix RowIndexEntry to report correct serializedSize (CASSANDRA-7948)
 * Make CQLSSTableWriter sync within partitions (CASSANDRA-7360)
 * Potentially use non-local replicas in CqlConfigHelper (CASSANDRA-7906)
 * Explicitly disallow mixing multi-column and single-column
   relations on clustering columns (CASSANDRA-7711)
 * Better error message when condition is set on PK column (CASSANDRA-7804)
 * Don't send schema change responses and events for no-op DDL
   statements (CASSANDRA-7600)
 * (Hadoop) fix cluster initialisation for a split fetching (CASSANDRA-7774)
 * Throw InvalidRequestException when queries contain relations on entire
   collection columns (CASSANDRA-7506)
 * (cqlsh) enable CTRL-R history search with libedit (CASSANDRA-7577)
 * (Hadoop) allow ACFRW to limit nodes to local DC (CASSANDRA-7252)
 * (cqlsh) cqlsh should automatically disable tracing when selecting
   from system_traces (CASSANDRA-7641)
 * (Hadoop) Add CqlOutputFormat (CASSANDRA-6927)
 * Don't depend on cassandra config for nodetool ring (CASSANDRA-7508)
 * (cqlsh) Fix failing cqlsh formatting tests (CASSANDRA-7703)
 * Fix IncompatibleClassChangeError from hadoop2 (CASSANDRA-7229)
 * Add 'nodetool sethintedhandoffthrottlekb' (CASSANDRA-7635)
 * (cqlsh) Add tab-completion for CREATE/DROP USER IF [NOT] EXISTS (CASSANDRA-7611)
 * Catch errors when the JVM pulls the rug out from GCInspector (CASSANDRA-5345)
 * cqlsh fails when version number parts are not int (CASSANDRA-7524)
 * Fix NPE when table dropped during streaming (CASSANDRA-7946)
 * Fix wrong progress when streaming uncompressed (CASSANDRA-7878)
 * Fix possible infinite loop in creating repair range (CASSANDRA-7983)
 * Fix unit in nodetool for streaming throughput (CASSANDRA-7375)
Merged from 1.2:
 * Don't index tombstones (CASSANDRA-7828)
 * Improve PasswordAuthenticator default super user setup (CASSANDRA-7788)


2.1.0
 * (cqlsh) Removed "ALTER TYPE <name> RENAME TO <name>" from tab-completion
   (CASSANDRA-7895)
 * Fixed IllegalStateException in anticompaction (CASSANDRA-7892)
 * cqlsh: DESCRIBE support for frozen UDTs, tuples (CASSANDRA-7863)
 * Avoid exposing internal classes over JMX (CASSANDRA-7879)
 * Add null check for keys when freezing collection (CASSANDRA-7869)
 * Improve stress workload realism (CASSANDRA-7519)


2.1.0-rc7
 * Add frozen keyword and require UDT to be frozen (CASSANDRA-7857)
 * Track added sstable size correctly (CASSANDRA-7239)
 * (cqlsh) Fix case insensitivity (CASSANDRA-7834)
 * Fix failure to stream ranges when moving (CASSANDRA-7836)
 * Correctly remove tmplink files (CASSANDRA-7803)
 * (cqlsh) Fix column name formatting for functions, CAS operations,
   and UDT field selections (CASSANDRA-7806)
 * (cqlsh) Fix COPY FROM handling of null/empty primary key
   values (CASSANDRA-7792)
 * Fix ordering of static cells (CASSANDRA-7763)
Merged from 2.0:
 * Forbid re-adding dropped counter columns (CASSANDRA-7831)
 * Fix CFMetaData#isThriftCompatible() for PK-only tables (CASSANDRA-7832)
 * Always reject inequality on the partition key without token()
   (CASSANDRA-7722)
 * Always send Paxos commit to all replicas (CASSANDRA-7479)
 * Make disruptor_thrift_server invocation pool configurable (CASSANDRA-7594)
 * Make repair no-op when RF=1 (CASSANDRA-7864)


2.0.10
 * Don't send schema change responses and events for no-op DDL
   statements (CASSANDRA-7600)
 * (Hadoop) fix cluster initialisation for a split fetching (CASSANDRA-7774)
 * Configure system.paxos with LeveledCompactionStrategy (CASSANDRA-7753)
 * Fix ALTER clustering column type from DateType to TimestampType when
   using DESC clustering order (CASSANRDA-7797)
 * Throw EOFException if we run out of chunks in compressed datafile
   (CASSANDRA-7664)
 * Fix PRSI handling of CQL3 row markers for row cleanup (CASSANDRA-7787)
 * Fix dropping collection when it's the last regular column (CASSANDRA-7744)
 * Properly reject operations on list index with conditions (CASSANDRA-7499)
 * Make StreamReceiveTask thread safe and gc friendly (CASSANDRA-7795)
 * Validate empty cell names from counter updates (CASSANDRA-7798)
Merged from 1.2:
 * Don't allow compacted sstables to be marked as compacting (CASSANDRA-7145)
 * Track expired tombstones (CASSANDRA-7810)


2.1.0-rc6
 * Fix OOM issue from netty caching over time (CASSANDRA-7743)
 * json2sstable couldn't import JSON for CQL table (CASSANDRA-7477)
 * Invalidate all caches on table drop (CASSANDRA-7561)
 * Skip strict endpoint selection for ranges if RF == nodes (CASSANRA-7765)
 * Fix Thrift range filtering without 2ary index lookups (CASSANDRA-7741)
 * Add tracing entries about concurrent range requests (CASSANDRA-7599)
 * (cqlsh) Fix DESCRIBE for NTS keyspaces (CASSANDRA-7729)
 * Remove netty buffer ref-counting (CASSANDRA-7735)
 * Pass mutated cf to index updater for use by PRSI (CASSANDRA-7742)
 * Include stress yaml example in release and deb (CASSANDRA-7717)
 * workaround for netty issue causing corrupted data off the wire (CASSANDRA-7695)
 * cqlsh DESC CLUSTER fails retrieving ring information (CASSANDRA-7687)
 * Fix binding null values inside UDT (CASSANDRA-7685)
 * Fix UDT field selection with empty fields (CASSANDRA-7670)
 * Bogus deserialization of static cells from sstable (CASSANDRA-7684)
 * Fix NPE on compaction leftover cleanup for dropped table (CASSANDRA-7770)
Merged from 2.0:
 * Fix race condition in StreamTransferTask that could lead to
   infinite loops and premature sstable deletion (CASSANDRA-7704)
 * (cqlsh) Wait up to 10 sec for a tracing session (CASSANDRA-7222)
 * Fix NPE in FileCacheService.sizeInBytes (CASSANDRA-7756)
 * Remove duplicates from StorageService.getJoiningNodes (CASSANDRA-7478)
 * Clone token map outside of hot gossip loops (CASSANDRA-7758)
 * Fix MS expiring map timeout for Paxos messages (CASSANDRA-7752)
 * Do not flush on truncate if durable_writes is false (CASSANDRA-7750)
 * Give CRR a default input_cql Statement (CASSANDRA-7226)
 * Better error message when adding a collection with the same name
   than a previously dropped one (CASSANDRA-6276)
 * Fix validation when adding static columns (CASSANDRA-7730)
 * (Thrift) fix range deletion of supercolumns (CASSANDRA-7733)
 * Fix potential AssertionError in RangeTombstoneList (CASSANDRA-7700)
 * Validate arguments of blobAs* functions (CASSANDRA-7707)
 * Fix potential AssertionError with 2ndary indexes (CASSANDRA-6612)
 * Avoid logging CompactionInterrupted at ERROR (CASSANDRA-7694)
 * Minor leak in sstable2jon (CASSANDRA-7709)
 * Add cassandra.auto_bootstrap system property (CASSANDRA-7650)
 * Update java driver (for hadoop) (CASSANDRA-7618)
 * Remove CqlPagingRecordReader/CqlPagingInputFormat (CASSANDRA-7570)
 * Support connecting to ipv6 jmx with nodetool (CASSANDRA-7669)


2.1.0-rc5
 * Reject counters inside user types (CASSANDRA-7672)
 * Switch to notification-based GCInspector (CASSANDRA-7638)
 * (cqlsh) Handle nulls in UDTs and tuples correctly (CASSANDRA-7656)
 * Don't use strict consistency when replacing (CASSANDRA-7568)
 * Fix min/max cell name collection on 2.0 SSTables with range
   tombstones (CASSANDRA-7593)
 * Tolerate min/max cell names of different lengths (CASSANDRA-7651)
 * Filter cached results correctly (CASSANDRA-7636)
 * Fix tracing on the new SEPExecutor (CASSANDRA-7644)
 * Remove shuffle and taketoken (CASSANDRA-7601)
 * Clean up Windows batch scripts (CASSANDRA-7619)
 * Fix native protocol drop user type notification (CASSANDRA-7571)
 * Give read access to system.schema_usertypes to all authenticated users
   (CASSANDRA-7578)
 * (cqlsh) Fix cqlsh display when zero rows are returned (CASSANDRA-7580)
 * Get java version correctly when JAVA_TOOL_OPTIONS is set (CASSANDRA-7572)
 * Fix NPE when dropping index from non-existent keyspace, AssertionError when
   dropping non-existent index with IF EXISTS (CASSANDRA-7590)
 * Fix sstablelevelresetter hang (CASSANDRA-7614)
 * (cqlsh) Fix deserialization of blobs (CASSANDRA-7603)
 * Use "keyspace updated" schema change message for UDT changes in v1 and
   v2 protocols (CASSANDRA-7617)
 * Fix tracing of range slices and secondary index lookups that are local
   to the coordinator (CASSANDRA-7599)
 * Set -Dcassandra.storagedir for all tool shell scripts (CASSANDRA-7587)
 * Don't swap max/min col names when mutating sstable metadata (CASSANDRA-7596)
 * (cqlsh) Correctly handle paged result sets (CASSANDRA-7625)
 * (cqlsh) Improve waiting for a trace to complete (CASSANDRA-7626)
 * Fix tracing of concurrent range slices and 2ary index queries (CASSANDRA-7626)
 * Fix scrub against collection type (CASSANDRA-7665)
Merged from 2.0:
 * Set gc_grace_seconds to seven days for system schema tables (CASSANDRA-7668)
 * SimpleSeedProvider no longer caches seeds forever (CASSANDRA-7663)
 * Always flush on truncate (CASSANDRA-7511)
 * Fix ReversedType(DateType) mapping to native protocol (CASSANDRA-7576)
 * Always merge ranges owned by a single node (CASSANDRA-6930)
 * Track max/min timestamps for range tombstones (CASSANDRA-7647)
 * Fix NPE when listing saved caches dir (CASSANDRA-7632)


2.1.0-rc4
 * Fix word count hadoop example (CASSANDRA-7200)
 * Updated memtable_cleanup_threshold and memtable_flush_writers defaults 
   (CASSANDRA-7551)
 * (Windows) fix startup when WMI memory query fails (CASSANDRA-7505)
 * Anti-compaction proceeds if any part of the repair failed (CASSANDRA-7521)
 * Add missing table name to DROP INDEX responses and notifications (CASSANDRA-7539)
 * Bump CQL version to 3.2.0 and update CQL documentation (CASSANDRA-7527)
 * Fix configuration error message when running nodetool ring (CASSANDRA-7508)
 * Support conditional updates, tuple type, and the v3 protocol in cqlsh (CASSANDRA-7509)
 * Handle queries on multiple secondary index types (CASSANDRA-7525)
 * Fix cqlsh authentication with v3 native protocol (CASSANDRA-7564)
 * Fix NPE when unknown prepared statement ID is used (CASSANDRA-7454)
Merged from 2.0:
 * (Windows) force range-based repair to non-sequential mode (CASSANDRA-7541)
 * Fix range merging when DES scores are zero (CASSANDRA-7535)
 * Warn when SSL certificates have expired (CASSANDRA-7528)
 * Fix error when doing reversed queries with static columns (CASSANDRA-7490)
Merged from 1.2:
 * Set correct stream ID on responses when non-Exception Throwables
   are thrown while handling native protocol messages (CASSANDRA-7470)


2.1.0-rc3
 * Consider expiry when reconciling otherwise equal cells (CASSANDRA-7403)
 * Introduce CQL support for stress tool (CASSANDRA-6146)
 * Fix ClassCastException processing expired messages (CASSANDRA-7496)
 * Fix prepared marker for collections inside UDT (CASSANDRA-7472)
 * Remove left-over populate_io_cache_on_flush and replicate_on_write
   uses (CASSANDRA-7493)
 * (Windows) handle spaces in path names (CASSANDRA-7451)
 * Ensure writes have completed after dropping a table, before recycling
   commit log segments (CASSANDRA-7437)
 * Remove left-over rows_per_partition_to_cache (CASSANDRA-7493)
 * Fix error when CONTAINS is used with a bind marker (CASSANDRA-7502)
 * Properly reject unknown UDT field (CASSANDRA-7484)
Merged from 2.0:
 * Fix CC#collectTimeOrderedData() tombstone optimisations (CASSANDRA-7394)
 * Support DISTINCT for static columns and fix behaviour when DISTINC is
   not use (CASSANDRA-7305).
 * Workaround JVM NPE on JMX bind failure (CASSANDRA-7254)
 * Fix race in FileCacheService RemovalListener (CASSANDRA-7278)
 * Fix inconsistent use of consistencyForCommit that allowed LOCAL_QUORUM
   operations to incorrect become full QUORUM (CASSANDRA-7345)
 * Properly handle unrecognized opcodes and flags (CASSANDRA-7440)
 * (Hadoop) close CqlRecordWriter clients when finished (CASSANDRA-7459)
 * Commit disk failure policy (CASSANDRA-7429)
 * Make sure high level sstables get compacted (CASSANDRA-7414)
 * Fix AssertionError when using empty clustering columns and static columns
   (CASSANDRA-7455)
 * Add option to disable STCS in L0 (CASSANDRA-6621)
 * Upgrade to snappy-java 1.0.5.2 (CASSANDRA-7476)


2.1.0-rc2
 * Fix heap size calculation for CompoundSparseCellName and 
   CompoundSparseCellName.WithCollection (CASSANDRA-7421)
 * Allow counter mutations in UNLOGGED batches (CASSANDRA-7351)
 * Modify reconcile logic to always pick a tombstone over a counter cell
   (CASSANDRA-7346)
 * Avoid incremental compaction on Windows (CASSANDRA-7365)
 * Fix exception when querying a composite-keyed table with a collection index
   (CASSANDRA-7372)
 * Use node's host id in place of counter ids (CASSANDRA-7366)
 * Fix error when doing reversed queries with static columns (CASSANDRA-7490)
 * Backport CASSANDRA-6747 (CASSANDRA-7560)
 * Track max/min timestamps for range tombstones (CASSANDRA-7647)
 * Fix NPE when listing saved caches dir (CASSANDRA-7632)
 * Fix sstableloader unable to connect encrypted node (CASSANDRA-7585)
Merged from 1.2:
 * Clone token map outside of hot gossip loops (CASSANDRA-7758)
 * Add stop method to EmbeddedCassandraService (CASSANDRA-7595)
 * Support connecting to ipv6 jmx with nodetool (CASSANDRA-7669)
 * Set gc_grace_seconds to seven days for system schema tables (CASSANDRA-7668)
 * SimpleSeedProvider no longer caches seeds forever (CASSANDRA-7663)
 * Set correct stream ID on responses when non-Exception Throwables
   are thrown while handling native protocol messages (CASSANDRA-7470)
 * Fix row size miscalculation in LazilyCompactedRow (CASSANDRA-7543)
 * Fix race in background compaction check (CASSANDRA-7745)
 * Don't clear out range tombstones during compaction (CASSANDRA-7808)


2.1.0-rc1
 * Revert flush directory (CASSANDRA-6357)
 * More efficient executor service for fast operations (CASSANDRA-4718)
 * Move less common tools into a new cassandra-tools package (CASSANDRA-7160)
 * Support more concurrent requests in native protocol (CASSANDRA-7231)
 * Add tab-completion to debian nodetool packaging (CASSANDRA-6421)
 * Change concurrent_compactors defaults (CASSANDRA-7139)
 * Add PowerShell Windows launch scripts (CASSANDRA-7001)
 * Make commitlog archive+restore more robust (CASSANDRA-6974)
 * Fix marking commitlogsegments clean (CASSANDRA-6959)
 * Add snapshot "manifest" describing files included (CASSANDRA-6326)
 * Parallel streaming for sstableloader (CASSANDRA-3668)
 * Fix bugs in supercolumns handling (CASSANDRA-7138)
 * Fix ClassClassException on composite dense tables (CASSANDRA-7112)
 * Cleanup and optimize collation and slice iterators (CASSANDRA-7107)
 * Upgrade NBHM lib (CASSANDRA-7128)
 * Optimize netty server (CASSANDRA-6861)
 * Fix repair hang when given CF does not exist (CASSANDRA-7189)
 * Allow c* to be shutdown in an embedded mode (CASSANDRA-5635)
 * Add server side batching to native transport (CASSANDRA-5663)
 * Make batchlog replay asynchronous (CASSANDRA-6134)
 * remove unused classes (CASSANDRA-7197)
 * Limit user types to the keyspace they are defined in (CASSANDRA-6643)
 * Add validate method to CollectionType (CASSANDRA-7208)
 * New serialization format for UDT values (CASSANDRA-7209, CASSANDRA-7261)
 * Fix nodetool netstats (CASSANDRA-7270)
 * Fix potential ClassCastException in HintedHandoffManager (CASSANDRA-7284)
 * Use prepared statements internally (CASSANDRA-6975)
 * Fix broken paging state with prepared statement (CASSANDRA-7120)
 * Fix IllegalArgumentException in CqlStorage (CASSANDRA-7287)
 * Allow nulls/non-existant fields in UDT (CASSANDRA-7206)
 * Backport Thrift MultiSliceRequest (CASSANDRA-7027)
 * Handle overlapping MultiSlices (CASSANDRA-7279)
 * Fix DataOutputTest on Windows (CASSANDRA-7265)
 * Embedded sets in user defined data-types are not updating (CASSANDRA-7267)
 * Add tuple type to CQL/native protocol (CASSANDRA-7248)
 * Fix CqlPagingRecordReader on tables with few rows (CASSANDRA-7322)
Merged from 2.0:
 * Copy compaction options to make sure they are reloaded (CASSANDRA-7290)
 * Add option to do more aggressive tombstone compactions (CASSANDRA-6563)
 * Don't try to compact already-compacting files in HHOM (CASSANDRA-7288)
 * Always reallocate buffers in HSHA (CASSANDRA-6285)
 * (Hadoop) support authentication in CqlRecordReader (CASSANDRA-7221)
 * (Hadoop) Close java driver Cluster in CQLRR.close (CASSANDRA-7228)
 * Warn when 'USING TIMESTAMP' is used on a CAS BATCH (CASSANDRA-7067)
 * return all cpu values from BackgroundActivityMonitor.readAndCompute (CASSANDRA-7183)
 * Correctly delete scheduled range xfers (CASSANDRA-7143)
 * return all cpu values from BackgroundActivityMonitor.readAndCompute (CASSANDRA-7183)  
 * reduce garbage creation in calculatePendingRanges (CASSANDRA-7191)
 * fix c* launch issues on Russian os's due to output of linux 'free' cmd (CASSANDRA-6162)
 * Fix disabling autocompaction (CASSANDRA-7187)
 * Fix potential NumberFormatException when deserializing IntegerType (CASSANDRA-7088)
 * cqlsh can't tab-complete disabling compaction (CASSANDRA-7185)
 * cqlsh: Accept and execute CQL statement(s) from command-line parameter (CASSANDRA-7172)
 * Fix IllegalStateException in CqlPagingRecordReader (CASSANDRA-7198)
 * Fix the InvertedIndex trigger example (CASSANDRA-7211)
 * Add --resolve-ip option to 'nodetool ring' (CASSANDRA-7210)
 * reduce garbage on codec flag deserialization (CASSANDRA-7244) 
 * Fix duplicated error messages on directory creation error at startup (CASSANDRA-5818)
 * Proper null handle for IF with map element access (CASSANDRA-7155)
 * Improve compaction visibility (CASSANDRA-7242)
 * Correctly delete scheduled range xfers (CASSANDRA-7143)
 * Make batchlog replica selection rack-aware (CASSANDRA-6551)
 * Fix CFMetaData#getColumnDefinitionFromColumnName() (CASSANDRA-7074)
 * Fix writetime/ttl functions for static columns (CASSANDRA-7081)
 * Suggest CTRL-C or semicolon after three blank lines in cqlsh (CASSANDRA-7142)
 * Fix 2ndary index queries with DESC clustering order (CASSANDRA-6950)
 * Invalid key cache entries on DROP (CASSANDRA-6525)
 * Fix flapping RecoveryManagerTest (CASSANDRA-7084)
 * Add missing iso8601 patterns for date strings (CASSANDRA-6973)
 * Support selecting multiple rows in a partition using IN (CASSANDRA-6875)
 * Add authentication support to shuffle (CASSANDRA-6484)
 * Swap local and global default read repair chances (CASSANDRA-7320)
 * Add conditional CREATE/DROP USER support (CASSANDRA-7264)
 * Cqlsh counts non-empty lines for "Blank lines" warning (CASSANDRA-7325)
Merged from 1.2:
 * Add Cloudstack snitch (CASSANDRA-7147)
 * Update system.peers correctly when relocating tokens (CASSANDRA-7126)
 * Add Google Compute Engine snitch (CASSANDRA-7132)
 * remove duplicate query for local tokens (CASSANDRA-7182)
 * exit CQLSH with error status code if script fails (CASSANDRA-6344)
 * Fix bug with some IN queries missig results (CASSANDRA-7105)
 * Fix availability validation for LOCAL_ONE CL (CASSANDRA-7319)
 * Hint streaming can cause decommission to fail (CASSANDRA-7219)


2.1.0-beta2
 * Increase default CL space to 8GB (CASSANDRA-7031)
 * Add range tombstones to read repair digests (CASSANDRA-6863)
 * Fix BTree.clear for large updates (CASSANDRA-6943)
 * Fail write instead of logging a warning when unable to append to CL
   (CASSANDRA-6764)
 * Eliminate possibility of CL segment appearing twice in active list 
   (CASSANDRA-6557)
 * Apply DONTNEED fadvise to commitlog segments (CASSANDRA-6759)
 * Switch CRC component to Adler and include it for compressed sstables 
   (CASSANDRA-4165)
 * Allow cassandra-stress to set compaction strategy options (CASSANDRA-6451)
 * Add broadcast_rpc_address option to cassandra.yaml (CASSANDRA-5899)
 * Auto reload GossipingPropertyFileSnitch config (CASSANDRA-5897)
 * Fix overflow of memtable_total_space_in_mb (CASSANDRA-6573)
 * Fix ABTC NPE and apply update function correctly (CASSANDRA-6692)
 * Allow nodetool to use a file or prompt for password (CASSANDRA-6660)
 * Fix AIOOBE when concurrently accessing ABSC (CASSANDRA-6742)
 * Fix assertion error in ALTER TYPE RENAME (CASSANDRA-6705)
 * Scrub should not always clear out repaired status (CASSANDRA-5351)
 * Improve handling of range tombstone for wide partitions (CASSANDRA-6446)
 * Fix ClassCastException for compact table with composites (CASSANDRA-6738)
 * Fix potentially repairing with wrong nodes (CASSANDRA-6808)
 * Change caching option syntax (CASSANDRA-6745)
 * Fix stress to do proper counter reads (CASSANDRA-6835)
 * Fix help message for stress counter_write (CASSANDRA-6824)
 * Fix stress smart Thrift client to pick servers correctly (CASSANDRA-6848)
 * Add logging levels (minimal, normal or verbose) to stress tool (CASSANDRA-6849)
 * Fix race condition in Batch CLE (CASSANDRA-6860)
 * Improve cleanup/scrub/upgradesstables failure handling (CASSANDRA-6774)
 * ByteBuffer write() methods for serializing sstables (CASSANDRA-6781)
 * Proper compare function for CollectionType (CASSANDRA-6783)
 * Update native server to Netty 4 (CASSANDRA-6236)
 * Fix off-by-one error in stress (CASSANDRA-6883)
 * Make OpOrder AutoCloseable (CASSANDRA-6901)
 * Remove sync repair JMX interface (CASSANDRA-6900)
 * Add multiple memory allocation options for memtables (CASSANDRA-6689, 6694)
 * Remove adjusted op rate from stress output (CASSANDRA-6921)
 * Add optimized CF.hasColumns() implementations (CASSANDRA-6941)
 * Serialize batchlog mutations with the version of the target node
   (CASSANDRA-6931)
 * Optimize CounterColumn#reconcile() (CASSANDRA-6953)
 * Properly remove 1.2 sstable support in 2.1 (CASSANDRA-6869)
 * Lock counter cells, not partitions (CASSANDRA-6880)
 * Track presence of legacy counter shards in sstables (CASSANDRA-6888)
 * Ensure safe resource cleanup when replacing sstables (CASSANDRA-6912)
 * Add failure handler to async callback (CASSANDRA-6747)
 * Fix AE when closing SSTable without releasing reference (CASSANDRA-7000)
 * Clean up IndexInfo on keyspace/table drops (CASSANDRA-6924)
 * Only snapshot relative SSTables when sequential repair (CASSANDRA-7024)
 * Require nodetool rebuild_index to specify index names (CASSANDRA-7038)
 * fix cassandra stress errors on reads with native protocol (CASSANDRA-7033)
 * Use OpOrder to guard sstable references for reads (CASSANDRA-6919)
 * Preemptive opening of compaction result (CASSANDRA-6916)
 * Multi-threaded scrub/cleanup/upgradesstables (CASSANDRA-5547)
 * Optimize cellname comparison (CASSANDRA-6934)
 * Native protocol v3 (CASSANDRA-6855)
 * Optimize Cell liveness checks and clean up Cell (CASSANDRA-7119)
 * Support consistent range movements (CASSANDRA-2434)
Merged from 2.0:
 * Avoid race-prone second "scrub" of system keyspace (CASSANDRA-6797)
 * Pool CqlRecordWriter clients by inetaddress rather than Range
   (CASSANDRA-6665)
 * Fix compaction_history timestamps (CASSANDRA-6784)
 * Compare scores of full replica ordering in DES (CASSANDRA-6683)
 * fix CME in SessionInfo updateProgress affecting netstats (CASSANDRA-6577)
 * Allow repairing between specific replicas (CASSANDRA-6440)
 * Allow per-dc enabling of hints (CASSANDRA-6157)
 * Add compatibility for Hadoop 0.2.x (CASSANDRA-5201)
 * Fix EstimatedHistogram races (CASSANDRA-6682)
 * Failure detector correctly converts initial value to nanos (CASSANDRA-6658)
 * Add nodetool taketoken to relocate vnodes (CASSANDRA-4445)
 * Expose bulk loading progress over JMX (CASSANDRA-4757)
 * Correctly handle null with IF conditions and TTL (CASSANDRA-6623)
 * Account for range/row tombstones in tombstone drop
   time histogram (CASSANDRA-6522)
 * Stop CommitLogSegment.close() from calling sync() (CASSANDRA-6652)
 * Make commitlog failure handling configurable (CASSANDRA-6364)
 * Avoid overlaps in LCS (CASSANDRA-6688)
 * Improve support for paginating over composites (CASSANDRA-4851)
 * Fix count(*) queries in a mixed cluster (CASSANDRA-6707)
 * Improve repair tasks(snapshot, differencing) concurrency (CASSANDRA-6566)
 * Fix replaying pre-2.0 commit logs (CASSANDRA-6714)
 * Add static columns to CQL3 (CASSANDRA-6561)
 * Optimize single partition batch statements (CASSANDRA-6737)
 * Disallow post-query re-ordering when paging (CASSANDRA-6722)
 * Fix potential paging bug with deleted columns (CASSANDRA-6748)
 * Fix NPE on BulkLoader caused by losing StreamEvent (CASSANDRA-6636)
 * Fix truncating compression metadata (CASSANDRA-6791)
 * Add CMSClassUnloadingEnabled JVM option (CASSANDRA-6541)
 * Catch memtable flush exceptions during shutdown (CASSANDRA-6735)
 * Fix upgradesstables NPE for non-CF-based indexes (CASSANDRA-6645)
 * Fix UPDATE updating PRIMARY KEY columns implicitly (CASSANDRA-6782)
 * Fix IllegalArgumentException when updating from 1.2 with SuperColumns
   (CASSANDRA-6733)
 * FBUtilities.singleton() should use the CF comparator (CASSANDRA-6778)
 * Fix CQLSStableWriter.addRow(Map<String, Object>) (CASSANDRA-6526)
 * Fix HSHA server introducing corrupt data (CASSANDRA-6285)
 * Fix CAS conditions for COMPACT STORAGE tables (CASSANDRA-6813)
 * Starting threads in OutboundTcpConnectionPool constructor causes race conditions (CASSANDRA-7177)
 * Allow overriding cassandra-rackdc.properties file (CASSANDRA-7072)
 * Set JMX RMI port to 7199 (CASSANDRA-7087)
 * Use LOCAL_QUORUM for data reads at LOCAL_SERIAL (CASSANDRA-6939)
 * Log a warning for large batches (CASSANDRA-6487)
 * Put nodes in hibernate when join_ring is false (CASSANDRA-6961)
 * Avoid early loading of non-system keyspaces before compaction-leftovers 
   cleanup at startup (CASSANDRA-6913)
 * Restrict Windows to parallel repairs (CASSANDRA-6907)
 * (Hadoop) Allow manually specifying start/end tokens in CFIF (CASSANDRA-6436)
 * Fix NPE in MeteredFlusher (CASSANDRA-6820)
 * Fix race processing range scan responses (CASSANDRA-6820)
 * Allow deleting snapshots from dropped keyspaces (CASSANDRA-6821)
 * Add uuid() function (CASSANDRA-6473)
 * Omit tombstones from schema digests (CASSANDRA-6862)
 * Include correct consistencyLevel in LWT timeout (CASSANDRA-6884)
 * Lower chances for losing new SSTables during nodetool refresh and
   ColumnFamilyStore.loadNewSSTables (CASSANDRA-6514)
 * Add support for DELETE ... IF EXISTS to CQL3 (CASSANDRA-5708)
 * Update hadoop_cql3_word_count example (CASSANDRA-6793)
 * Fix handling of RejectedExecution in sync Thrift server (CASSANDRA-6788)
 * Log more information when exceeding tombstone_warn_threshold (CASSANDRA-6865)
 * Fix truncate to not abort due to unreachable fat clients (CASSANDRA-6864)
 * Fix schema concurrency exceptions (CASSANDRA-6841)
 * Fix leaking validator FH in StreamWriter (CASSANDRA-6832)
 * Fix saving triggers to schema (CASSANDRA-6789)
 * Fix trigger mutations when base mutation list is immutable (CASSANDRA-6790)
 * Fix accounting in FileCacheService to allow re-using RAR (CASSANDRA-6838)
 * Fix static counter columns (CASSANDRA-6827)
 * Restore expiring->deleted (cell) compaction optimization (CASSANDRA-6844)
 * Fix CompactionManager.needsCleanup (CASSANDRA-6845)
 * Correctly compare BooleanType values other than 0 and 1 (CASSANDRA-6779)
 * Read message id as string from earlier versions (CASSANDRA-6840)
 * Properly use the Paxos consistency for (non-protocol) batch (CASSANDRA-6837)
 * Add paranoid disk failure option (CASSANDRA-6646)
 * Improve PerRowSecondaryIndex performance (CASSANDRA-6876)
 * Extend triggers to support CAS updates (CASSANDRA-6882)
 * Static columns with IF NOT EXISTS don't always work as expected (CASSANDRA-6873)
 * Fix paging with SELECT DISTINCT (CASSANDRA-6857)
 * Fix UnsupportedOperationException on CAS timeout (CASSANDRA-6923)
 * Improve MeteredFlusher handling of MF-unaffected column families
   (CASSANDRA-6867)
 * Add CqlRecordReader using native pagination (CASSANDRA-6311)
 * Add QueryHandler interface (CASSANDRA-6659)
 * Track liveRatio per-memtable, not per-CF (CASSANDRA-6945)
 * Make sure upgradesstables keeps sstable level (CASSANDRA-6958)
 * Fix LIMIT with static columns (CASSANDRA-6956)
 * Fix clash with CQL column name in thrift validation (CASSANDRA-6892)
 * Fix error with super columns in mixed 1.2-2.0 clusters (CASSANDRA-6966)
 * Fix bad skip of sstables on slice query with composite start/finish (CASSANDRA-6825)
 * Fix unintended update with conditional statement (CASSANDRA-6893)
 * Fix map element access in IF (CASSANDRA-6914)
 * Avoid costly range calculations for range queries on system keyspaces
   (CASSANDRA-6906)
 * Fix SSTable not released if stream session fails (CASSANDRA-6818)
 * Avoid build failure due to ANTLR timeout (CASSANDRA-6991)
 * Queries on compact tables can return more rows that requested (CASSANDRA-7052)
 * USING TIMESTAMP for batches does not work (CASSANDRA-7053)
 * Fix performance regression from CASSANDRA-5614 (CASSANDRA-6949)
 * Ensure that batchlog and hint timeouts do not produce hints (CASSANDRA-7058)
 * Merge groupable mutations in TriggerExecutor#execute() (CASSANDRA-7047)
 * Plug holes in resource release when wiring up StreamSession (CASSANDRA-7073)
 * Re-add parameter columns to tracing session (CASSANDRA-6942)
 * Preserves CQL metadata when updating table from thrift (CASSANDRA-6831)
Merged from 1.2:
 * Fix nodetool display with vnodes (CASSANDRA-7082)
 * Add UNLOGGED, COUNTER options to BATCH documentation (CASSANDRA-6816)
 * add extra SSL cipher suites (CASSANDRA-6613)
 * fix nodetool getsstables for blob PK (CASSANDRA-6803)
 * Fix BatchlogManager#deleteBatch() use of millisecond timestamps
   (CASSANDRA-6822)
 * Continue assassinating even if the endpoint vanishes (CASSANDRA-6787)
 * Schedule schema pulls on change (CASSANDRA-6971)
 * Non-droppable verbs shouldn't be dropped from OTC (CASSANDRA-6980)
 * Shutdown batchlog executor in SS#drain() (CASSANDRA-7025)
 * Fix batchlog to account for CF truncation records (CASSANDRA-6999)
 * Fix CQLSH parsing of functions and BLOB literals (CASSANDRA-7018)
 * Properly load trustore in the native protocol (CASSANDRA-6847)
 * Always clean up references in SerializingCache (CASSANDRA-6994)
 * Don't shut MessagingService down when replacing a node (CASSANDRA-6476)
 * fix npe when doing -Dcassandra.fd_initial_value_ms (CASSANDRA-6751)


2.1.0-beta1
 * Add flush directory distinct from compaction directories (CASSANDRA-6357)
 * Require JNA by default (CASSANDRA-6575)
 * add listsnapshots command to nodetool (CASSANDRA-5742)
 * Introduce AtomicBTreeColumns (CASSANDRA-6271, 6692)
 * Multithreaded commitlog (CASSANDRA-3578)
 * allocate fixed index summary memory pool and resample cold index summaries 
   to use less memory (CASSANDRA-5519)
 * Removed multithreaded compaction (CASSANDRA-6142)
 * Parallelize fetching rows for low-cardinality indexes (CASSANDRA-1337)
 * change logging from log4j to logback (CASSANDRA-5883)
 * switch to LZ4 compression for internode communication (CASSANDRA-5887)
 * Stop using Thrift-generated Index* classes internally (CASSANDRA-5971)
 * Remove 1.2 network compatibility code (CASSANDRA-5960)
 * Remove leveled json manifest migration code (CASSANDRA-5996)
 * Remove CFDefinition (CASSANDRA-6253)
 * Use AtomicIntegerFieldUpdater in RefCountedMemory (CASSANDRA-6278)
 * User-defined types for CQL3 (CASSANDRA-5590)
 * Use of o.a.c.metrics in nodetool (CASSANDRA-5871, 6406)
 * Batch read from OTC's queue and cleanup (CASSANDRA-1632)
 * Secondary index support for collections (CASSANDRA-4511, 6383)
 * SSTable metadata(Stats.db) format change (CASSANDRA-6356)
 * Push composites support in the storage engine
   (CASSANDRA-5417, CASSANDRA-6520)
 * Add snapshot space used to cfstats (CASSANDRA-6231)
 * Add cardinality estimator for key count estimation (CASSANDRA-5906)
 * CF id is changed to be non-deterministic. Data dir/key cache are created
   uniquely for CF id (CASSANDRA-5202)
 * New counters implementation (CASSANDRA-6504)
 * Replace UnsortedColumns, EmptyColumns, TreeMapBackedSortedColumns with new
   ArrayBackedSortedColumns (CASSANDRA-6630, CASSANDRA-6662, CASSANDRA-6690)
 * Add option to use row cache with a given amount of rows (CASSANDRA-5357)
 * Avoid repairing already repaired data (CASSANDRA-5351)
 * Reject counter updates with USING TTL/TIMESTAMP (CASSANDRA-6649)
 * Replace index_interval with min/max_index_interval (CASSANDRA-6379)
 * Lift limitation that order by columns must be selected for IN queries (CASSANDRA-4911)


2.0.5
 * Reduce garbage generated by bloom filter lookups (CASSANDRA-6609)
 * Add ks.cf names to tombstone logging (CASSANDRA-6597)
 * Use LOCAL_QUORUM for LWT operations at LOCAL_SERIAL (CASSANDRA-6495)
 * Wait for gossip to settle before accepting client connections (CASSANDRA-4288)
 * Delete unfinished compaction incrementally (CASSANDRA-6086)
 * Allow specifying custom secondary index options in CQL3 (CASSANDRA-6480)
 * Improve replica pinning for cache efficiency in DES (CASSANDRA-6485)
 * Fix LOCAL_SERIAL from thrift (CASSANDRA-6584)
 * Don't special case received counts in CAS timeout exceptions (CASSANDRA-6595)
 * Add support for 2.1 global counter shards (CASSANDRA-6505)
 * Fix NPE when streaming connection is not yet established (CASSANDRA-6210)
 * Avoid rare duplicate read repair triggering (CASSANDRA-6606)
 * Fix paging discardFirst (CASSANDRA-6555)
 * Fix ArrayIndexOutOfBoundsException in 2ndary index query (CASSANDRA-6470)
 * Release sstables upon rebuilding 2i (CASSANDRA-6635)
 * Add AbstractCompactionStrategy.startup() method (CASSANDRA-6637)
 * SSTableScanner may skip rows during cleanup (CASSANDRA-6638)
 * sstables from stalled repair sessions can resurrect deleted data (CASSANDRA-6503)
 * Switch stress to use ITransportFactory (CASSANDRA-6641)
 * Fix IllegalArgumentException during prepare (CASSANDRA-6592)
 * Fix possible loss of 2ndary index entries during compaction (CASSANDRA-6517)
 * Fix direct Memory on architectures that do not support unaligned long access
   (CASSANDRA-6628)
 * Let scrub optionally skip broken counter partitions (CASSANDRA-5930)
Merged from 1.2:
 * fsync compression metadata (CASSANDRA-6531)
 * Validate CF existence on execution for prepared statement (CASSANDRA-6535)
 * Add ability to throttle batchlog replay (CASSANDRA-6550)
 * Fix executing LOCAL_QUORUM with SimpleStrategy (CASSANDRA-6545)
 * Avoid StackOverflow when using large IN queries (CASSANDRA-6567)
 * Nodetool upgradesstables includes secondary indexes (CASSANDRA-6598)
 * Paginate batchlog replay (CASSANDRA-6569)
 * skip blocking on streaming during drain (CASSANDRA-6603)
 * Improve error message when schema doesn't match loaded sstable (CASSANDRA-6262)
 * Add properties to adjust FD initial value and max interval (CASSANDRA-4375)
 * Fix preparing with batch and delete from collection (CASSANDRA-6607)
 * Fix ABSC reverse iterator's remove() method (CASSANDRA-6629)
 * Handle host ID conflicts properly (CASSANDRA-6615)
 * Move handling of migration event source to solve bootstrap race. (CASSANDRA-6648)
 * Make sure compaction throughput value doesn't overflow with int math (CASSANDRA-6647)


2.0.4
 * Allow removing snapshots of no-longer-existing CFs (CASSANDRA-6418)
 * add StorageService.stopDaemon() (CASSANDRA-4268)
 * add IRE for invalid CF supplied to get_count (CASSANDRA-5701)
 * add client encryption support to sstableloader (CASSANDRA-6378)
 * Fix accept() loop for SSL sockets post-shutdown (CASSANDRA-6468)
 * Fix size-tiered compaction in LCS L0 (CASSANDRA-6496)
 * Fix assertion failure in filterColdSSTables (CASSANDRA-6483)
 * Fix row tombstones in larger-than-memory compactions (CASSANDRA-6008)
 * Fix cleanup ClassCastException (CASSANDRA-6462)
 * Reduce gossip memory use by interning VersionedValue strings (CASSANDRA-6410)
 * Allow specifying datacenters to participate in a repair (CASSANDRA-6218)
 * Fix divide-by-zero in PCI (CASSANDRA-6403)
 * Fix setting last compacted key in the wrong level for LCS (CASSANDRA-6284)
 * Add millisecond precision formats to the timestamp parser (CASSANDRA-6395)
 * Expose a total memtable size metric for a CF (CASSANDRA-6391)
 * cqlsh: handle symlinks properly (CASSANDRA-6425)
 * Fix potential infinite loop when paging query with IN (CASSANDRA-6464)
 * Fix assertion error in AbstractQueryPager.discardFirst (CASSANDRA-6447)
 * Fix streaming older SSTable yields unnecessary tombstones (CASSANDRA-6527)
Merged from 1.2:
 * Improved error message on bad properties in DDL queries (CASSANDRA-6453)
 * Randomize batchlog candidates selection (CASSANDRA-6481)
 * Fix thundering herd on endpoint cache invalidation (CASSANDRA-6345, 6485)
 * Improve batchlog write performance with vnodes (CASSANDRA-6488)
 * cqlsh: quote single quotes in strings inside collections (CASSANDRA-6172)
 * Improve gossip performance for typical messages (CASSANDRA-6409)
 * Throw IRE if a prepared statement has more markers than supported 
   (CASSANDRA-5598)
 * Expose Thread metrics for the native protocol server (CASSANDRA-6234)
 * Change snapshot response message verb to INTERNAL to avoid dropping it 
   (CASSANDRA-6415)
 * Warn when collection read has > 65K elements (CASSANDRA-5428)
 * Fix cache persistence when both row and key cache are enabled 
   (CASSANDRA-6413)
 * (Hadoop) add describe_local_ring (CASSANDRA-6268)
 * Fix handling of concurrent directory creation failure (CASSANDRA-6459)
 * Allow executing CREATE statements multiple times (CASSANDRA-6471)
 * Don't send confusing info with timeouts (CASSANDRA-6491)
 * Don't resubmit counter mutation runnables internally (CASSANDRA-6427)
 * Don't drop local mutations without a hint (CASSANDRA-6510)
 * Don't allow null max_hint_window_in_ms (CASSANDRA-6419)
 * Validate SliceRange start and finish lengths (CASSANDRA-6521)


2.0.3
 * Fix FD leak on slice read path (CASSANDRA-6275)
 * Cancel read meter task when closing SSTR (CASSANDRA-6358)
 * free off-heap IndexSummary during bulk (CASSANDRA-6359)
 * Recover from IOException in accept() thread (CASSANDRA-6349)
 * Improve Gossip tolerance of abnormally slow tasks (CASSANDRA-6338)
 * Fix trying to hint timed out counter writes (CASSANDRA-6322)
 * Allow restoring specific columnfamilies from archived CL (CASSANDRA-4809)
 * Avoid flushing compaction_history after each operation (CASSANDRA-6287)
 * Fix repair assertion error when tombstones expire (CASSANDRA-6277)
 * Skip loading corrupt key cache (CASSANDRA-6260)
 * Fixes for compacting larger-than-memory rows (CASSANDRA-6274)
 * Compact hottest sstables first and optionally omit coldest from
   compaction entirely (CASSANDRA-6109)
 * Fix modifying column_metadata from thrift (CASSANDRA-6182)
 * cqlsh: fix LIST USERS output (CASSANDRA-6242)
 * Add IRequestSink interface (CASSANDRA-6248)
 * Update memtable size while flushing (CASSANDRA-6249)
 * Provide hooks around CQL2/CQL3 statement execution (CASSANDRA-6252)
 * Require Permission.SELECT for CAS updates (CASSANDRA-6247)
 * New CQL-aware SSTableWriter (CASSANDRA-5894)
 * Reject CAS operation when the protocol v1 is used (CASSANDRA-6270)
 * Correctly throw error when frame too large (CASSANDRA-5981)
 * Fix serialization bug in PagedRange with 2ndary indexes (CASSANDRA-6299)
 * Fix CQL3 table validation in Thrift (CASSANDRA-6140)
 * Fix bug missing results with IN clauses (CASSANDRA-6327)
 * Fix paging with reversed slices (CASSANDRA-6343)
 * Set minTimestamp correctly to be able to drop expired sstables (CASSANDRA-6337)
 * Support NaN and Infinity as float literals (CASSANDRA-6003)
 * Remove RF from nodetool ring output (CASSANDRA-6289)
 * Fix attempting to flush empty rows (CASSANDRA-6374)
 * Fix potential out of bounds exception when paging (CASSANDRA-6333)
Merged from 1.2:
 * Optimize FD phi calculation (CASSANDRA-6386)
 * Improve initial FD phi estimate when starting up (CASSANDRA-6385)
 * Don't list CQL3 table in CLI describe even if named explicitely 
   (CASSANDRA-5750)
 * Invalidate row cache when dropping CF (CASSANDRA-6351)
 * add non-jamm path for cached statements (CASSANDRA-6293)
 * add windows bat files for shell commands (CASSANDRA-6145)
 * Require logging in for Thrift CQL2/3 statement preparation (CASSANDRA-6254)
 * restrict max_num_tokens to 1536 (CASSANDRA-6267)
 * Nodetool gets default JMX port from cassandra-env.sh (CASSANDRA-6273)
 * make calculatePendingRanges asynchronous (CASSANDRA-6244)
 * Remove blocking flushes in gossip thread (CASSANDRA-6297)
 * Fix potential socket leak in connectionpool creation (CASSANDRA-6308)
 * Allow LOCAL_ONE/LOCAL_QUORUM to work with SimpleStrategy (CASSANDRA-6238)
 * cqlsh: handle 'null' as session duration (CASSANDRA-6317)
 * Fix json2sstable handling of range tombstones (CASSANDRA-6316)
 * Fix missing one row in reverse query (CASSANDRA-6330)
 * Fix reading expired row value from row cache (CASSANDRA-6325)
 * Fix AssertionError when doing set element deletion (CASSANDRA-6341)
 * Make CL code for the native protocol match the one in C* 2.0
   (CASSANDRA-6347)
 * Disallow altering CQL3 table from thrift (CASSANDRA-6370)
 * Fix size computation of prepared statement (CASSANDRA-6369)


2.0.2
 * Update FailureDetector to use nanontime (CASSANDRA-4925)
 * Fix FileCacheService regressions (CASSANDRA-6149)
 * Never return WriteTimeout for CL.ANY (CASSANDRA-6132)
 * Fix race conditions in bulk loader (CASSANDRA-6129)
 * Add configurable metrics reporting (CASSANDRA-4430)
 * drop queries exceeding a configurable number of tombstones (CASSANDRA-6117)
 * Track and persist sstable read activity (CASSANDRA-5515)
 * Fixes for speculative retry (CASSANDRA-5932, CASSANDRA-6194)
 * Improve memory usage of metadata min/max column names (CASSANDRA-6077)
 * Fix thrift validation refusing row markers on CQL3 tables (CASSANDRA-6081)
 * Fix insertion of collections with CAS (CASSANDRA-6069)
 * Correctly send metadata on SELECT COUNT (CASSANDRA-6080)
 * Track clients' remote addresses in ClientState (CASSANDRA-6070)
 * Create snapshot dir if it does not exist when migrating
   leveled manifest (CASSANDRA-6093)
 * make sequential nodetool repair the default (CASSANDRA-5950)
 * Add more hooks for compaction strategy implementations (CASSANDRA-6111)
 * Fix potential NPE on composite 2ndary indexes (CASSANDRA-6098)
 * Delete can potentially be skipped in batch (CASSANDRA-6115)
 * Allow alter keyspace on system_traces (CASSANDRA-6016)
 * Disallow empty column names in cql (CASSANDRA-6136)
 * Use Java7 file-handling APIs and fix file moving on Windows (CASSANDRA-5383)
 * Save compaction history to system keyspace (CASSANDRA-5078)
 * Fix NPE if StorageService.getOperationMode() is executed before full startup (CASSANDRA-6166)
 * CQL3: support pre-epoch longs for TimestampType (CASSANDRA-6212)
 * Add reloadtriggers command to nodetool (CASSANDRA-4949)
 * cqlsh: ignore empty 'value alias' in DESCRIBE (CASSANDRA-6139)
 * Fix sstable loader (CASSANDRA-6205)
 * Reject bootstrapping if the node already exists in gossip (CASSANDRA-5571)
 * Fix NPE while loading paxos state (CASSANDRA-6211)
 * cqlsh: add SHOW SESSION <tracing-session> command (CASSANDRA-6228)
Merged from 1.2:
 * (Hadoop) Require CFRR batchSize to be at least 2 (CASSANDRA-6114)
 * Add a warning for small LCS sstable size (CASSANDRA-6191)
 * Add ability to list specific KS/CF combinations in nodetool cfstats (CASSANDRA-4191)
 * Mark CF clean if a mutation raced the drop and got it marked dirty (CASSANDRA-5946)
 * Add a LOCAL_ONE consistency level (CASSANDRA-6202)
 * Limit CQL prepared statement cache by size instead of count (CASSANDRA-6107)
 * Tracing should log write failure rather than raw exceptions (CASSANDRA-6133)
 * lock access to TM.endpointToHostIdMap (CASSANDRA-6103)
 * Allow estimated memtable size to exceed slab allocator size (CASSANDRA-6078)
 * Start MeteredFlusher earlier to prevent OOM during CL replay (CASSANDRA-6087)
 * Avoid sending Truncate command to fat clients (CASSANDRA-6088)
 * Allow where clause conditions to be in parenthesis (CASSANDRA-6037)
 * Do not open non-ssl storage port if encryption option is all (CASSANDRA-3916)
 * Move batchlog replay to its own executor (CASSANDRA-6079)
 * Add tombstone debug threshold and histogram (CASSANDRA-6042, 6057)
 * Enable tcp keepalive on incoming connections (CASSANDRA-4053)
 * Fix fat client schema pull NPE (CASSANDRA-6089)
 * Fix memtable flushing for indexed tables (CASSANDRA-6112)
 * Fix skipping columns with multiple slices (CASSANDRA-6119)
 * Expose connected thrift + native client counts (CASSANDRA-5084)
 * Optimize auth setup (CASSANDRA-6122)
 * Trace index selection (CASSANDRA-6001)
 * Update sstablesPerReadHistogram to use biased sampling (CASSANDRA-6164)
 * Log UnknownColumnfamilyException when closing socket (CASSANDRA-5725)
 * Properly error out on CREATE INDEX for counters table (CASSANDRA-6160)
 * Handle JMX notification failure for repair (CASSANDRA-6097)
 * (Hadoop) Fetch no more than 128 splits in parallel (CASSANDRA-6169)
 * stress: add username/password authentication support (CASSANDRA-6068)
 * Fix indexed queries with row cache enabled on parent table (CASSANDRA-5732)
 * Fix compaction race during columnfamily drop (CASSANDRA-5957)
 * Fix validation of empty column names for compact tables (CASSANDRA-6152)
 * Skip replaying mutations that pass CRC but fail to deserialize (CASSANDRA-6183)
 * Rework token replacement to use replace_address (CASSANDRA-5916)
 * Fix altering column types (CASSANDRA-6185)
 * cqlsh: fix CREATE/ALTER WITH completion (CASSANDRA-6196)
 * add windows bat files for shell commands (CASSANDRA-6145)
 * Fix potential stack overflow during range tombstones insertion (CASSANDRA-6181)
 * (Hadoop) Make LOCAL_ONE the default consistency level (CASSANDRA-6214)


2.0.1
 * Fix bug that could allow reading deleted data temporarily (CASSANDRA-6025)
 * Improve memory use defaults (CASSANDRA-6059)
 * Make ThriftServer more easlly extensible (CASSANDRA-6058)
 * Remove Hadoop dependency from ITransportFactory (CASSANDRA-6062)
 * add file_cache_size_in_mb setting (CASSANDRA-5661)
 * Improve error message when yaml contains invalid properties (CASSANDRA-5958)
 * Improve leveled compaction's ability to find non-overlapping L0 compactions
   to work on concurrently (CASSANDRA-5921)
 * Notify indexer of columns shadowed by range tombstones (CASSANDRA-5614)
 * Log Merkle tree stats (CASSANDRA-2698)
 * Switch from crc32 to adler32 for compressed sstable checksums (CASSANDRA-5862)
 * Improve offheap memcpy performance (CASSANDRA-5884)
 * Use a range aware scanner for cleanup (CASSANDRA-2524)
 * Cleanup doesn't need to inspect sstables that contain only local data
   (CASSANDRA-5722)
 * Add ability for CQL3 to list partition keys (CASSANDRA-4536)
 * Improve native protocol serialization (CASSANDRA-5664)
 * Upgrade Thrift to 0.9.1 (CASSANDRA-5923)
 * Require superuser status for adding triggers (CASSANDRA-5963)
 * Make standalone scrubber handle old and new style leveled manifest
   (CASSANDRA-6005)
 * Fix paxos bugs (CASSANDRA-6012, 6013, 6023)
 * Fix paged ranges with multiple replicas (CASSANDRA-6004)
 * Fix potential AssertionError during tracing (CASSANDRA-6041)
 * Fix NPE in sstablesplit (CASSANDRA-6027)
 * Migrate pre-2.0 key/value/column aliases to system.schema_columns
   (CASSANDRA-6009)
 * Paging filter empty rows too agressively (CASSANDRA-6040)
 * Support variadic parameters for IN clauses (CASSANDRA-4210)
 * cqlsh: return the result of CAS writes (CASSANDRA-5796)
 * Fix validation of IN clauses with 2ndary indexes (CASSANDRA-6050)
 * Support named bind variables in CQL (CASSANDRA-6033)
Merged from 1.2:
 * Allow cache-keys-to-save to be set at runtime (CASSANDRA-5980)
 * Avoid second-guessing out-of-space state (CASSANDRA-5605)
 * Tuning knobs for dealing with large blobs and many CFs (CASSANDRA-5982)
 * (Hadoop) Fix CQLRW for thrift tables (CASSANDRA-6002)
 * Fix possible divide-by-zero in HHOM (CASSANDRA-5990)
 * Allow local batchlog writes for CL.ANY (CASSANDRA-5967)
 * Upgrade metrics-core to version 2.2.0 (CASSANDRA-5947)
 * Fix CqlRecordWriter with composite keys (CASSANDRA-5949)
 * Add snitch, schema version, cluster, partitioner to JMX (CASSANDRA-5881)
 * Allow disabling SlabAllocator (CASSANDRA-5935)
 * Make user-defined compaction JMX blocking (CASSANDRA-4952)
 * Fix streaming does not transfer wrapped range (CASSANDRA-5948)
 * Fix loading index summary containing empty key (CASSANDRA-5965)
 * Correctly handle limits in CompositesSearcher (CASSANDRA-5975)
 * Pig: handle CQL collections (CASSANDRA-5867)
 * Pass the updated cf to the PRSI index() method (CASSANDRA-5999)
 * Allow empty CQL3 batches (as no-op) (CASSANDRA-5994)
 * Support null in CQL3 functions (CASSANDRA-5910)
 * Replace the deprecated MapMaker with CacheLoader (CASSANDRA-6007)
 * Add SSTableDeletingNotification to DataTracker (CASSANDRA-6010)
 * Fix snapshots in use get deleted during snapshot repair (CASSANDRA-6011)
 * Move hints and exception count to o.a.c.metrics (CASSANDRA-6017)
 * Fix memory leak in snapshot repair (CASSANDRA-6047)
 * Fix sstable2sjon for CQL3 tables (CASSANDRA-5852)


2.0.0
 * Fix thrift validation when inserting into CQL3 tables (CASSANDRA-5138)
 * Fix periodic memtable flushing behavior with clean memtables (CASSANDRA-5931)
 * Fix dateOf() function for pre-2.0 timestamp columns (CASSANDRA-5928)
 * Fix SSTable unintentionally loads BF when opened for batch (CASSANDRA-5938)
 * Add stream session progress to JMX (CASSANDRA-4757)
 * Fix NPE during CAS operation (CASSANDRA-5925)
Merged from 1.2:
 * Fix getBloomFilterDiskSpaceUsed for AlwaysPresentFilter (CASSANDRA-5900)
 * Don't announce schema version until we've loaded the changes locally
   (CASSANDRA-5904)
 * Fix to support off heap bloom filters size greater than 2 GB (CASSANDRA-5903)
 * Properly handle parsing huge map and set literals (CASSANDRA-5893)


2.0.0-rc2
 * enable vnodes by default (CASSANDRA-5869)
 * fix CAS contention timeout (CASSANDRA-5830)
 * fix HsHa to respect max frame size (CASSANDRA-4573)
 * Fix (some) 2i on composite components omissions (CASSANDRA-5851)
 * cqlsh: add DESCRIBE FULL SCHEMA variant (CASSANDRA-5880)
Merged from 1.2:
 * Correctly validate sparse composite cells in scrub (CASSANDRA-5855)
 * Add KeyCacheHitRate metric to CF metrics (CASSANDRA-5868)
 * cqlsh: add support for multiline comments (CASSANDRA-5798)
 * Handle CQL3 SELECT duplicate IN restrictions on clustering columns
   (CASSANDRA-5856)


2.0.0-rc1
 * improve DecimalSerializer performance (CASSANDRA-5837)
 * fix potential spurious wakeup in AsyncOneResponse (CASSANDRA-5690)
 * fix schema-related trigger issues (CASSANDRA-5774)
 * Better validation when accessing CQL3 table from thrift (CASSANDRA-5138)
 * Fix assertion error during repair (CASSANDRA-5801)
 * Fix range tombstone bug (CASSANDRA-5805)
 * DC-local CAS (CASSANDRA-5797)
 * Add a native_protocol_version column to the system.local table (CASSANRDA-5819)
 * Use index_interval from cassandra.yaml when upgraded (CASSANDRA-5822)
 * Fix buffer underflow on socket close (CASSANDRA-5792)
Merged from 1.2:
 * Fix reading DeletionTime from 1.1-format sstables (CASSANDRA-5814)
 * cqlsh: add collections support to COPY (CASSANDRA-5698)
 * retry important messages for any IOException (CASSANDRA-5804)
 * Allow empty IN relations in SELECT/UPDATE/DELETE statements (CASSANDRA-5626)
 * cqlsh: fix crashing on Windows due to libedit detection (CASSANDRA-5812)
 * fix bulk-loading compressed sstables (CASSANDRA-5820)
 * (Hadoop) fix quoting in CqlPagingRecordReader and CqlRecordWriter 
   (CASSANDRA-5824)
 * update default LCS sstable size to 160MB (CASSANDRA-5727)
 * Allow compacting 2Is via nodetool (CASSANDRA-5670)
 * Hex-encode non-String keys in OPP (CASSANDRA-5793)
 * nodetool history logging (CASSANDRA-5823)
 * (Hadoop) fix support for Thrift tables in CqlPagingRecordReader 
   (CASSANDRA-5752)
 * add "all time blocked" to StatusLogger output (CASSANDRA-5825)
 * Future-proof inter-major-version schema migrations (CASSANDRA-5845)
 * (Hadoop) add CqlPagingRecordReader support for ReversedType in Thrift table
   (CASSANDRA-5718)
 * Add -no-snapshot option to scrub (CASSANDRA-5891)
 * Fix to support off heap bloom filters size greater than 2 GB (CASSANDRA-5903)
 * Properly handle parsing huge map and set literals (CASSANDRA-5893)
 * Fix LCS L0 compaction may overlap in L1 (CASSANDRA-5907)
 * New sstablesplit tool to split large sstables offline (CASSANDRA-4766)
 * Fix potential deadlock in native protocol server (CASSANDRA-5926)
 * Disallow incompatible type change in CQL3 (CASSANDRA-5882)
Merged from 1.1:
 * Correctly validate sparse composite cells in scrub (CASSANDRA-5855)


2.0.0-beta2
 * Replace countPendingHints with Hints Created metric (CASSANDRA-5746)
 * Allow nodetool with no args, and with help to run without a server (CASSANDRA-5734)
 * Cleanup AbstractType/TypeSerializer classes (CASSANDRA-5744)
 * Remove unimplemented cli option schema-mwt (CASSANDRA-5754)
 * Support range tombstones in thrift (CASSANDRA-5435)
 * Normalize table-manipulating CQL3 statements' class names (CASSANDRA-5759)
 * cqlsh: add missing table options to DESCRIBE output (CASSANDRA-5749)
 * Fix assertion error during repair (CASSANDRA-5757)
 * Fix bulkloader (CASSANDRA-5542)
 * Add LZ4 compression to the native protocol (CASSANDRA-5765)
 * Fix bugs in the native protocol v2 (CASSANDRA-5770)
 * CAS on 'primary key only' table (CASSANDRA-5715)
 * Support streaming SSTables of old versions (CASSANDRA-5772)
 * Always respect protocol version in native protocol (CASSANDRA-5778)
 * Fix ConcurrentModificationException during streaming (CASSANDRA-5782)
 * Update deletion timestamp in Commit#updatesWithPaxosTime (CASSANDRA-5787)
 * Thrift cas() method crashes if input columns are not sorted (CASSANDRA-5786)
 * Order columns names correctly when querying for CAS (CASSANDRA-5788)
 * Fix streaming retry (CASSANDRA-5775)
Merged from 1.2:
 * if no seeds can be a reached a node won't start in a ring by itself (CASSANDRA-5768)
 * add cassandra.unsafesystem property (CASSANDRA-5704)
 * (Hadoop) quote identifiers in CqlPagingRecordReader (CASSANDRA-5763)
 * Add replace_node functionality for vnodes (CASSANDRA-5337)
 * Add timeout events to query traces (CASSANDRA-5520)
 * Fix serialization of the LEFT gossip value (CASSANDRA-5696)
 * Pig: support for cql3 tables (CASSANDRA-5234)
 * Fix skipping range tombstones with reverse queries (CASSANDRA-5712)
 * Expire entries out of ThriftSessionManager (CASSANDRA-5719)
 * Don't keep ancestor information in memory (CASSANDRA-5342)
 * Expose native protocol server status in nodetool info (CASSANDRA-5735)
 * Fix pathetic performance of range tombstones (CASSANDRA-5677)
 * Fix querying with an empty (impossible) range (CASSANDRA-5573)
 * cqlsh: handle CUSTOM 2i in DESCRIBE output (CASSANDRA-5760)
 * Fix minor bug in Range.intersects(Bound) (CASSANDRA-5771)
 * cqlsh: handle disabled compression in DESCRIBE output (CASSANDRA-5766)
 * Ensure all UP events are notified on the native protocol (CASSANDRA-5769)
 * Fix formatting of sstable2json with multiple -k arguments (CASSANDRA-5781)
 * Don't rely on row marker for queries in general to hide lost markers
   after TTL expires (CASSANDRA-5762)
 * Sort nodetool help output (CASSANDRA-5776)
 * Fix column expiring during 2 phases compaction (CASSANDRA-5799)
 * now() is being rejected in INSERTs when inside collections (CASSANDRA-5795)


2.0.0-beta1
 * Add support for indexing clustered columns (CASSANDRA-5125)
 * Removed on-heap row cache (CASSANDRA-5348)
 * use nanotime consistently for node-local timeouts (CASSANDRA-5581)
 * Avoid unnecessary second pass on name-based queries (CASSANDRA-5577)
 * Experimental triggers (CASSANDRA-1311)
 * JEMalloc support for off-heap allocation (CASSANDRA-3997)
 * Single-pass compaction (CASSANDRA-4180)
 * Removed token range bisection (CASSANDRA-5518)
 * Removed compatibility with pre-1.2.5 sstables and network messages
   (CASSANDRA-5511)
 * removed PBSPredictor (CASSANDRA-5455)
 * CAS support (CASSANDRA-5062, 5441, 5442, 5443, 5619, 5667)
 * Leveled compaction performs size-tiered compactions in L0 
   (CASSANDRA-5371, 5439)
 * Add yaml network topology snitch for mixed ec2/other envs (CASSANDRA-5339)
 * Log when a node is down longer than the hint window (CASSANDRA-4554)
 * Optimize tombstone creation for ExpiringColumns (CASSANDRA-4917)
 * Improve LeveledScanner work estimation (CASSANDRA-5250, 5407)
 * Replace compaction lock with runWithCompactionsDisabled (CASSANDRA-3430)
 * Change Message IDs to ints (CASSANDRA-5307)
 * Move sstable level information into the Stats component, removing the
   need for a separate Manifest file (CASSANDRA-4872)
 * avoid serializing to byte[] on commitlog append (CASSANDRA-5199)
 * make index_interval configurable per columnfamily (CASSANDRA-3961, CASSANDRA-5650)
 * add default_time_to_live (CASSANDRA-3974)
 * add memtable_flush_period_in_ms (CASSANDRA-4237)
 * replace supercolumns internally by composites (CASSANDRA-3237, 5123)
 * upgrade thrift to 0.9.0 (CASSANDRA-3719)
 * drop unnecessary keyspace parameter from user-defined compaction API 
   (CASSANDRA-5139)
 * more robust solution to incomplete compactions + counters (CASSANDRA-5151)
 * Change order of directory searching for c*.in.sh (CASSANDRA-3983)
 * Add tool to reset SSTable compaction level for LCS (CASSANDRA-5271)
 * Allow custom configuration loader (CASSANDRA-5045)
 * Remove memory emergency pressure valve logic (CASSANDRA-3534)
 * Reduce request latency with eager retry (CASSANDRA-4705)
 * cqlsh: Remove ASSUME command (CASSANDRA-5331)
 * Rebuild BF when loading sstables if bloom_filter_fp_chance
   has changed since compaction (CASSANDRA-5015)
 * remove row-level bloom filters (CASSANDRA-4885)
 * Change Kernel Page Cache skipping into row preheating (disabled by default)
   (CASSANDRA-4937)
 * Improve repair by deciding on a gcBefore before sending
   out TreeRequests (CASSANDRA-4932)
 * Add an official way to disable compactions (CASSANDRA-5074)
 * Reenable ALTER TABLE DROP with new semantics (CASSANDRA-3919)
 * Add binary protocol versioning (CASSANDRA-5436)
 * Swap THshaServer for TThreadedSelectorServer (CASSANDRA-5530)
 * Add alias support to SELECT statement (CASSANDRA-5075)
 * Don't create empty RowMutations in CommitLogReplayer (CASSANDRA-5541)
 * Use range tombstones when dropping cfs/columns from schema (CASSANDRA-5579)
 * cqlsh: drop CQL2/CQL3-beta support (CASSANDRA-5585)
 * Track max/min column names in sstables to be able to optimize slice
   queries (CASSANDRA-5514, CASSANDRA-5595, CASSANDRA-5600)
 * Binary protocol: allow batching already prepared statements (CASSANDRA-4693)
 * Allow preparing timestamp, ttl and limit in CQL3 queries (CASSANDRA-4450)
 * Support native link w/o JNA in Java7 (CASSANDRA-3734)
 * Use SASL authentication in binary protocol v2 (CASSANDRA-5545)
 * Replace Thrift HsHa with LMAX Disruptor based implementation (CASSANDRA-5582)
 * cqlsh: Add row count to SELECT output (CASSANDRA-5636)
 * Include a timestamp with all read commands to determine column expiration
   (CASSANDRA-5149)
 * Streaming 2.0 (CASSANDRA-5286, 5699)
 * Conditional create/drop ks/table/index statements in CQL3 (CASSANDRA-2737)
 * more pre-table creation property validation (CASSANDRA-5693)
 * Redesign repair messages (CASSANDRA-5426)
 * Fix ALTER RENAME post-5125 (CASSANDRA-5702)
 * Disallow renaming a 2ndary indexed column (CASSANDRA-5705)
 * Rename Table to Keyspace (CASSANDRA-5613)
 * Ensure changing column_index_size_in_kb on different nodes don't corrupt the
   sstable (CASSANDRA-5454)
 * Move resultset type information into prepare, not execute (CASSANDRA-5649)
 * Auto paging in binary protocol (CASSANDRA-4415, 5714)
 * Don't tie client side use of AbstractType to JDBC (CASSANDRA-4495)
 * Adds new TimestampType to replace DateType (CASSANDRA-5723, CASSANDRA-5729)
Merged from 1.2:
 * make starting native protocol server idempotent (CASSANDRA-5728)
 * Fix loading key cache when a saved entry is no longer valid (CASSANDRA-5706)
 * Fix serialization of the LEFT gossip value (CASSANDRA-5696)
 * cqlsh: Don't show 'null' in place of empty values (CASSANDRA-5675)
 * Race condition in detecting version on a mixed 1.1/1.2 cluster
   (CASSANDRA-5692)
 * Fix skipping range tombstones with reverse queries (CASSANDRA-5712)
 * Expire entries out of ThriftSessionManager (CASSANRDA-5719)
 * Don't keep ancestor information in memory (CASSANDRA-5342)
 * cqlsh: fix handling of semicolons inside BATCH queries (CASSANDRA-5697)


1.2.6
 * Fix tracing when operation completes before all responses arrive 
   (CASSANDRA-5668)
 * Fix cross-DC mutation forwarding (CASSANDRA-5632)
 * Reduce SSTableLoader memory usage (CASSANDRA-5555)
 * Scale hinted_handoff_throttle_in_kb to cluster size (CASSANDRA-5272)
 * (Hadoop) Add CQL3 input/output formats (CASSANDRA-4421, 5622)
 * (Hadoop) Fix InputKeyRange in CFIF (CASSANDRA-5536)
 * Fix dealing with ridiculously large max sstable sizes in LCS (CASSANDRA-5589)
 * Ignore pre-truncate hints (CASSANDRA-4655)
 * Move System.exit on OOM into a separate thread (CASSANDRA-5273)
 * Write row markers when serializing schema (CASSANDRA-5572)
 * Check only SSTables for the requested range when streaming (CASSANDRA-5569)
 * Improve batchlog replay behavior and hint ttl handling (CASSANDRA-5314)
 * Exclude localTimestamp from validation for tombstones (CASSANDRA-5398)
 * cqlsh: add custom prompt support (CASSANDRA-5539)
 * Reuse prepared statements in hot auth queries (CASSANDRA-5594)
 * cqlsh: add vertical output option (see EXPAND) (CASSANDRA-5597)
 * Add a rate limit option to stress (CASSANDRA-5004)
 * have BulkLoader ignore snapshots directories (CASSANDRA-5587) 
 * fix SnitchProperties logging context (CASSANDRA-5602)
 * Expose whether jna is enabled and memory is locked via JMX (CASSANDRA-5508)
 * cqlsh: fix COPY FROM with ReversedType (CASSANDRA-5610)
 * Allow creating CUSTOM indexes on collections (CASSANDRA-5615)
 * Evaluate now() function at execution time (CASSANDRA-5616)
 * Expose detailed read repair metrics (CASSANDRA-5618)
 * Correct blob literal + ReversedType parsing (CASSANDRA-5629)
 * Allow GPFS to prefer the internal IP like EC2MRS (CASSANDRA-5630)
 * fix help text for -tspw cassandra-cli (CASSANDRA-5643)
 * don't throw away initial causes exceptions for internode encryption issues 
   (CASSANDRA-5644)
 * Fix message spelling errors for cql select statements (CASSANDRA-5647)
 * Suppress custom exceptions thru jmx (CASSANDRA-5652)
 * Update CREATE CUSTOM INDEX syntax (CASSANDRA-5639)
 * Fix PermissionDetails.equals() method (CASSANDRA-5655)
 * Never allow partition key ranges in CQL3 without token() (CASSANDRA-5666)
 * Gossiper incorrectly drops AppState for an upgrading node (CASSANDRA-5660)
 * Connection thrashing during multi-region ec2 during upgrade, due to 
   messaging version (CASSANDRA-5669)
 * Avoid over reconnecting in EC2MRS (CASSANDRA-5678)
 * Fix ReadResponseSerializer.serializedSize() for digest reads (CASSANDRA-5476)
 * allow sstable2json on 2i CFs (CASSANDRA-5694)
Merged from 1.1:
 * Remove buggy thrift max message length option (CASSANDRA-5529)
 * Fix NPE in Pig's widerow mode (CASSANDRA-5488)
 * Add split size parameter to Pig and disable split combination (CASSANDRA-5544)


1.2.5
 * make BytesToken.toString only return hex bytes (CASSANDRA-5566)
 * Ensure that submitBackground enqueues at least one task (CASSANDRA-5554)
 * fix 2i updates with identical values and timestamps (CASSANDRA-5540)
 * fix compaction throttling bursty-ness (CASSANDRA-4316)
 * reduce memory consumption of IndexSummary (CASSANDRA-5506)
 * remove per-row column name bloom filters (CASSANDRA-5492)
 * Include fatal errors in trace events (CASSANDRA-5447)
 * Ensure that PerRowSecondaryIndex is notified of row-level deletes
   (CASSANDRA-5445)
 * Allow empty blob literals in CQL3 (CASSANDRA-5452)
 * Fix streaming RangeTombstones at column index boundary (CASSANDRA-5418)
 * Fix preparing statements when current keyspace is not set (CASSANDRA-5468)
 * Fix SemanticVersion.isSupportedBy minor/patch handling (CASSANDRA-5496)
 * Don't provide oldCfId for post-1.1 system cfs (CASSANDRA-5490)
 * Fix primary range ignores replication strategy (CASSANDRA-5424)
 * Fix shutdown of binary protocol server (CASSANDRA-5507)
 * Fix repair -snapshot not working (CASSANDRA-5512)
 * Set isRunning flag later in binary protocol server (CASSANDRA-5467)
 * Fix use of CQL3 functions with descending clustering order (CASSANDRA-5472)
 * Disallow renaming columns one at a time for thrift table in CQL3
   (CASSANDRA-5531)
 * cqlsh: add CLUSTERING ORDER BY support to DESCRIBE (CASSANDRA-5528)
 * Add custom secondary index support to CQL3 (CASSANDRA-5484)
 * Fix repair hanging silently on unexpected error (CASSANDRA-5229)
 * Fix Ec2Snitch regression introduced by CASSANDRA-5171 (CASSANDRA-5432)
 * Add nodetool enablebackup/disablebackup (CASSANDRA-5556)
 * cqlsh: fix DESCRIBE after case insensitive USE (CASSANDRA-5567)
Merged from 1.1
 * Add retry mechanism to OTC for non-droppable_verbs (CASSANDRA-5393)
 * Use allocator information to improve memtable memory usage estimate
   (CASSANDRA-5497)
 * Fix trying to load deleted row into row cache on startup (CASSANDRA-4463)
 * fsync leveled manifest to avoid corruption (CASSANDRA-5535)
 * Fix Bound intersection computation (CASSANDRA-5551)
 * sstablescrub now respects max memory size in cassandra.in.sh (CASSANDRA-5562)


1.2.4
 * Ensure that PerRowSecondaryIndex updates see the most recent values
   (CASSANDRA-5397)
 * avoid duplicate index entries ind PrecompactedRow and 
   ParallelCompactionIterable (CASSANDRA-5395)
 * remove the index entry on oldColumn when new column is a tombstone 
   (CASSANDRA-5395)
 * Change default stream throughput from 400 to 200 mbps (CASSANDRA-5036)
 * Gossiper logs DOWN for symmetry with UP (CASSANDRA-5187)
 * Fix mixing prepared statements between keyspaces (CASSANDRA-5352)
 * Fix consistency level during bootstrap - strike 3 (CASSANDRA-5354)
 * Fix transposed arguments in AlreadyExistsException (CASSANDRA-5362)
 * Improve asynchronous hint delivery (CASSANDRA-5179)
 * Fix Guava dependency version (12.0 -> 13.0.1) for Maven (CASSANDRA-5364)
 * Validate that provided CQL3 collection value are < 64K (CASSANDRA-5355)
 * Make upgradeSSTable skip current version sstables by default (CASSANDRA-5366)
 * Optimize min/max timestamp collection (CASSANDRA-5373)
 * Invalid streamId in cql binary protocol when using invalid CL 
   (CASSANDRA-5164)
 * Fix validation for IN where clauses with collections (CASSANDRA-5376)
 * Copy resultSet on count query to avoid ConcurrentModificationException 
   (CASSANDRA-5382)
 * Correctly typecheck in CQL3 even with ReversedType (CASSANDRA-5386)
 * Fix streaming compressed files when using encryption (CASSANDRA-5391)
 * cassandra-all 1.2.0 pom missing netty dependency (CASSANDRA-5392)
 * Fix writetime/ttl functions on null values (CASSANDRA-5341)
 * Fix NPE during cql3 select with token() (CASSANDRA-5404)
 * IndexHelper.skipBloomFilters won't skip non-SHA filters (CASSANDRA-5385)
 * cqlsh: Print maps ordered by key, sort sets (CASSANDRA-5413)
 * Add null syntax support in CQL3 for inserts (CASSANDRA-3783)
 * Allow unauthenticated set_keyspace() calls (CASSANDRA-5423)
 * Fix potential incremental backups race (CASSANDRA-5410)
 * Fix prepared BATCH statements with batch-level timestamps (CASSANDRA-5415)
 * Allow overriding superuser setup delay (CASSANDRA-5430)
 * cassandra-shuffle with JMX usernames and passwords (CASSANDRA-5431)
Merged from 1.1:
 * cli: Quote ks and cf names in schema output when needed (CASSANDRA-5052)
 * Fix bad default for min/max timestamp in SSTableMetadata (CASSANDRA-5372)
 * Fix cf name extraction from manifest in Directories.migrateFile() 
   (CASSANDRA-5242)
 * Support pluggable internode authentication (CASSANDRA-5401)


1.2.3
 * add check for sstable overlap within a level on startup (CASSANDRA-5327)
 * replace ipv6 colons in jmx object names (CASSANDRA-5298, 5328)
 * Avoid allocating SSTableBoundedScanner during repair when the range does 
   not intersect the sstable (CASSANDRA-5249)
 * Don't lowercase property map keys (this breaks NTS) (CASSANDRA-5292)
 * Fix composite comparator with super columns (CASSANDRA-5287)
 * Fix insufficient validation of UPDATE queries against counter cfs
   (CASSANDRA-5300)
 * Fix PropertyFileSnitch default DC/Rack behavior (CASSANDRA-5285)
 * Handle null values when executing prepared statement (CASSANDRA-5081)
 * Add netty to pom dependencies (CASSANDRA-5181)
 * Include type arguments in Thrift CQLPreparedResult (CASSANDRA-5311)
 * Fix compaction not removing columns when bf_fp_ratio is 1 (CASSANDRA-5182)
 * cli: Warn about missing CQL3 tables in schema descriptions (CASSANDRA-5309)
 * Re-enable unknown option in replication/compaction strategies option for
   backward compatibility (CASSANDRA-4795)
 * Add binary protocol support to stress (CASSANDRA-4993)
 * cqlsh: Fix COPY FROM value quoting and null handling (CASSANDRA-5305)
 * Fix repair -pr for vnodes (CASSANDRA-5329)
 * Relax CL for auth queries for non-default users (CASSANDRA-5310)
 * Fix AssertionError during repair (CASSANDRA-5245)
 * Don't announce migrations to pre-1.2 nodes (CASSANDRA-5334)
Merged from 1.1:
 * Update offline scrub for 1.0 -> 1.1 directory structure (CASSANDRA-5195)
 * add tmp flag to Descriptor hashcode (CASSANDRA-4021)
 * fix logging of "Found table data in data directories" when only system tables
   are present (CASSANDRA-5289)
 * cli: Add JMX authentication support (CASSANDRA-5080)
 * nodetool: ability to repair specific range (CASSANDRA-5280)
 * Fix possible assertion triggered in SliceFromReadCommand (CASSANDRA-5284)
 * cqlsh: Add inet type support on Windows (ipv4-only) (CASSANDRA-4801)
 * Fix race when initializing ColumnFamilyStore (CASSANDRA-5350)
 * Add UseTLAB JVM flag (CASSANDRA-5361)


1.2.2
 * fix potential for multiple concurrent compactions of the same sstables
   (CASSANDRA-5256)
 * avoid no-op caching of byte[] on commitlog append (CASSANDRA-5199)
 * fix symlinks under data dir not working (CASSANDRA-5185)
 * fix bug in compact storage metadata handling (CASSANDRA-5189)
 * Validate login for USE queries (CASSANDRA-5207)
 * cli: remove default username and password (CASSANDRA-5208)
 * configure populate_io_cache_on_flush per-CF (CASSANDRA-4694)
 * allow configuration of internode socket buffer (CASSANDRA-3378)
 * Make sstable directory picking blacklist-aware again (CASSANDRA-5193)
 * Correctly expire gossip states for edge cases (CASSANDRA-5216)
 * Improve handling of directory creation failures (CASSANDRA-5196)
 * Expose secondary indicies to the rest of nodetool (CASSANDRA-4464)
 * Binary protocol: avoid sending notification for 0.0.0.0 (CASSANDRA-5227)
 * add UseCondCardMark XX jvm settings on jdk 1.7 (CASSANDRA-4366)
 * CQL3 refactor to allow conversion function (CASSANDRA-5226)
 * Fix drop of sstables in some circumstance (CASSANDRA-5232)
 * Implement caching of authorization results (CASSANDRA-4295)
 * Add support for LZ4 compression (CASSANDRA-5038)
 * Fix missing columns in wide rows queries (CASSANDRA-5225)
 * Simplify auth setup and make system_auth ks alterable (CASSANDRA-5112)
 * Stop compactions from hanging during bootstrap (CASSANDRA-5244)
 * fix compressed streaming sending extra chunk (CASSANDRA-5105)
 * Add CQL3-based implementations of IAuthenticator and IAuthorizer
   (CASSANDRA-4898)
 * Fix timestamp-based tomstone removal logic (CASSANDRA-5248)
 * cli: Add JMX authentication support (CASSANDRA-5080)
 * Fix forceFlush behavior (CASSANDRA-5241)
 * cqlsh: Add username autocompletion (CASSANDRA-5231)
 * Fix CQL3 composite partition key error (CASSANDRA-5240)
 * Allow IN clause on last clustering key (CASSANDRA-5230)
Merged from 1.1:
 * fix start key/end token validation for wide row iteration (CASSANDRA-5168)
 * add ConfigHelper support for Thrift frame and max message sizes (CASSANDRA-5188)
 * fix nodetool repair not fail on node down (CASSANDRA-5203)
 * always collect tombstone hints (CASSANDRA-5068)
 * Fix error when sourcing file in cqlsh (CASSANDRA-5235)


1.2.1
 * stream undelivered hints on decommission (CASSANDRA-5128)
 * GossipingPropertyFileSnitch loads saved dc/rack info if needed (CASSANDRA-5133)
 * drain should flush system CFs too (CASSANDRA-4446)
 * add inter_dc_tcp_nodelay setting (CASSANDRA-5148)
 * re-allow wrapping ranges for start_token/end_token range pairitspwng (CASSANDRA-5106)
 * fix validation compaction of empty rows (CASSANDRA-5136)
 * nodetool methods to enable/disable hint storage/delivery (CASSANDRA-4750)
 * disallow bloom filter false positive chance of 0 (CASSANDRA-5013)
 * add threadpool size adjustment methods to JMXEnabledThreadPoolExecutor and 
   CompactionManagerMBean (CASSANDRA-5044)
 * fix hinting for dropped local writes (CASSANDRA-4753)
 * off-heap cache doesn't need mutable column container (CASSANDRA-5057)
 * apply disk_failure_policy to bad disks on initial directory creation 
   (CASSANDRA-4847)
 * Optimize name-based queries to use ArrayBackedSortedColumns (CASSANDRA-5043)
 * Fall back to old manifest if most recent is unparseable (CASSANDRA-5041)
 * pool [Compressed]RandomAccessReader objects on the partitioned read path
   (CASSANDRA-4942)
 * Add debug logging to list filenames processed by Directories.migrateFile 
   method (CASSANDRA-4939)
 * Expose black-listed directories via JMX (CASSANDRA-4848)
 * Log compaction merge counts (CASSANDRA-4894)
 * Minimize byte array allocation by AbstractData{Input,Output} (CASSANDRA-5090)
 * Add SSL support for the binary protocol (CASSANDRA-5031)
 * Allow non-schema system ks modification for shuffle to work (CASSANDRA-5097)
 * cqlsh: Add default limit to SELECT statements (CASSANDRA-4972)
 * cqlsh: fix DESCRIBE for 1.1 cfs in CQL3 (CASSANDRA-5101)
 * Correctly gossip with nodes >= 1.1.7 (CASSANDRA-5102)
 * Ensure CL guarantees on digest mismatch (CASSANDRA-5113)
 * Validate correctly selects on composite partition key (CASSANDRA-5122)
 * Fix exception when adding collection (CASSANDRA-5117)
 * Handle states for non-vnode clusters correctly (CASSANDRA-5127)
 * Refuse unrecognized replication and compaction strategy options (CASSANDRA-4795)
 * Pick the correct value validator in sstable2json for cql3 tables (CASSANDRA-5134)
 * Validate login for describe_keyspace, describe_keyspaces and set_keyspace
   (CASSANDRA-5144)
 * Fix inserting empty maps (CASSANDRA-5141)
 * Don't remove tokens from System table for node we know (CASSANDRA-5121)
 * fix streaming progress report for compresed files (CASSANDRA-5130)
 * Coverage analysis for low-CL queries (CASSANDRA-4858)
 * Stop interpreting dates as valid timeUUID value (CASSANDRA-4936)
 * Adds E notation for floating point numbers (CASSANDRA-4927)
 * Detect (and warn) unintentional use of the cql2 thrift methods when cql3 was
   intended (CASSANDRA-5172)
 * cli: Quote ks and cf names in schema output when needed (CASSANDRA-5052)
 * Fix cf name extraction from manifest in Directories.migrateFile() (CASSANDRA-5242)
 * Replace mistaken usage of commons-logging with slf4j (CASSANDRA-5464)
 * Ensure Jackson dependency matches lib (CASSANDRA-5126)
 * Expose droppable tombstone ratio stats over JMX (CASSANDRA-5159)
Merged from 1.1:
 * Simplify CompressedRandomAccessReader to work around JDK FD bug (CASSANDRA-5088)
 * Improve handling a changing target throttle rate mid-compaction (CASSANDRA-5087)
 * Pig: correctly decode row keys in widerow mode (CASSANDRA-5098)
 * nodetool repair command now prints progress (CASSANDRA-4767)
 * fix user defined compaction to run against 1.1 data directory (CASSANDRA-5118)
 * Fix CQL3 BATCH authorization caching (CASSANDRA-5145)
 * fix get_count returns incorrect value with TTL (CASSANDRA-5099)
 * better handling for mid-compaction failure (CASSANDRA-5137)
 * convert default marshallers list to map for better readability (CASSANDRA-5109)
 * fix ConcurrentModificationException in getBootstrapSource (CASSANDRA-5170)
 * fix sstable maxtimestamp for row deletes and pre-1.1.1 sstables (CASSANDRA-5153)
 * Fix thread growth on node removal (CASSANDRA-5175)
 * Make Ec2Region's datacenter name configurable (CASSANDRA-5155)


1.2.0
 * Disallow counters in collections (CASSANDRA-5082)
 * cqlsh: add unit tests (CASSANDRA-3920)
 * fix default bloom_filter_fp_chance for LeveledCompactionStrategy (CASSANDRA-5093)
Merged from 1.1:
 * add validation for get_range_slices with start_key and end_token (CASSANDRA-5089)


1.2.0-rc2
 * fix nodetool ownership display with vnodes (CASSANDRA-5065)
 * cqlsh: add DESCRIBE KEYSPACES command (CASSANDRA-5060)
 * Fix potential infinite loop when reloading CFS (CASSANDRA-5064)
 * Fix SimpleAuthorizer example (CASSANDRA-5072)
 * cqlsh: force CL.ONE for tracing and system.schema* queries (CASSANDRA-5070)
 * Includes cassandra-shuffle in the debian package (CASSANDRA-5058)
Merged from 1.1:
 * fix multithreaded compaction deadlock (CASSANDRA-4492)
 * fix temporarily missing schema after upgrade from pre-1.1.5 (CASSANDRA-5061)
 * Fix ALTER TABLE overriding compression options with defaults
   (CASSANDRA-4996, 5066)
 * fix specifying and altering crc_check_chance (CASSANDRA-5053)
 * fix Murmur3Partitioner ownership% calculation (CASSANDRA-5076)
 * Don't expire columns sooner than they should in 2ndary indexes (CASSANDRA-5079)


1.2-rc1
 * rename rpc_timeout settings to request_timeout (CASSANDRA-5027)
 * add BF with 0.1 FP to LCS by default (CASSANDRA-5029)
 * Fix preparing insert queries (CASSANDRA-5016)
 * Fix preparing queries with counter increment (CASSANDRA-5022)
 * Fix preparing updates with collections (CASSANDRA-5017)
 * Don't generate UUID based on other node address (CASSANDRA-5002)
 * Fix message when trying to alter a clustering key type (CASSANDRA-5012)
 * Update IAuthenticator to match the new IAuthorizer (CASSANDRA-5003)
 * Fix inserting only a key in CQL3 (CASSANDRA-5040)
 * Fix CQL3 token() function when used with strings (CASSANDRA-5050)
Merged from 1.1:
 * reduce log spam from invalid counter shards (CASSANDRA-5026)
 * Improve schema propagation performance (CASSANDRA-5025)
 * Fix for IndexHelper.IndexFor throws OOB Exception (CASSANDRA-5030)
 * cqlsh: make it possible to describe thrift CFs (CASSANDRA-4827)
 * cqlsh: fix timestamp formatting on some platforms (CASSANDRA-5046)


1.2-beta3
 * make consistency level configurable in cqlsh (CASSANDRA-4829)
 * fix cqlsh rendering of blob fields (CASSANDRA-4970)
 * fix cqlsh DESCRIBE command (CASSANDRA-4913)
 * save truncation position in system table (CASSANDRA-4906)
 * Move CompressionMetadata off-heap (CASSANDRA-4937)
 * allow CLI to GET cql3 columnfamily data (CASSANDRA-4924)
 * Fix rare race condition in getExpireTimeForEndpoint (CASSANDRA-4402)
 * acquire references to overlapping sstables during compaction so bloom filter
   doesn't get free'd prematurely (CASSANDRA-4934)
 * Don't share slice query filter in CQL3 SelectStatement (CASSANDRA-4928)
 * Separate tracing from Log4J (CASSANDRA-4861)
 * Exclude gcable tombstones from merkle-tree computation (CASSANDRA-4905)
 * Better printing of AbstractBounds for tracing (CASSANDRA-4931)
 * Optimize mostRecentTombstone check in CC.collectAllData (CASSANDRA-4883)
 * Change stream session ID to UUID to avoid collision from same node (CASSANDRA-4813)
 * Use Stats.db when bulk loading if present (CASSANDRA-4957)
 * Skip repair on system_trace and keyspaces with RF=1 (CASSANDRA-4956)
 * (cql3) Remove arbitrary SELECT limit (CASSANDRA-4918)
 * Correctly handle prepared operation on collections (CASSANDRA-4945)
 * Fix CQL3 LIMIT (CASSANDRA-4877)
 * Fix Stress for CQL3 (CASSANDRA-4979)
 * Remove cassandra specific exceptions from JMX interface (CASSANDRA-4893)
 * (CQL3) Force using ALLOW FILTERING on potentially inefficient queries (CASSANDRA-4915)
 * (cql3) Fix adding column when the table has collections (CASSANDRA-4982)
 * (cql3) Fix allowing collections with compact storage (CASSANDRA-4990)
 * (cql3) Refuse ttl/writetime function on collections (CASSANDRA-4992)
 * Replace IAuthority with new IAuthorizer (CASSANDRA-4874)
 * clqsh: fix KEY pseudocolumn escaping when describing Thrift tables
   in CQL3 mode (CASSANDRA-4955)
 * add basic authentication support for Pig CassandraStorage (CASSANDRA-3042)
 * fix CQL2 ALTER TABLE compaction_strategy_class altering (CASSANDRA-4965)
Merged from 1.1:
 * Fall back to old describe_splits if d_s_ex is not available (CASSANDRA-4803)
 * Improve error reporting when streaming ranges fail (CASSANDRA-5009)
 * Fix cqlsh timestamp formatting of timezone info (CASSANDRA-4746)
 * Fix assertion failure with leveled compaction (CASSANDRA-4799)
 * Check for null end_token in get_range_slice (CASSANDRA-4804)
 * Remove all remnants of removed nodes (CASSANDRA-4840)
 * Add aut-reloading of the log4j file in debian package (CASSANDRA-4855)
 * Fix estimated row cache entry size (CASSANDRA-4860)
 * reset getRangeSlice filter after finishing a row for get_paged_slice
   (CASSANDRA-4919)
 * expunge row cache post-truncate (CASSANDRA-4940)
 * Allow static CF definition with compact storage (CASSANDRA-4910)
 * Fix endless loop/compaction of schema_* CFs due to broken timestamps (CASSANDRA-4880)
 * Fix 'wrong class type' assertion in CounterColumn (CASSANDRA-4976)


1.2-beta2
 * fp rate of 1.0 disables BF entirely; LCS defaults to 1.0 (CASSANDRA-4876)
 * off-heap bloom filters for row keys (CASSANDRA_4865)
 * add extension point for sstable components (CASSANDRA-4049)
 * improve tracing output (CASSANDRA-4852, 4862)
 * make TRACE verb droppable (CASSANDRA-4672)
 * fix BulkLoader recognition of CQL3 columnfamilies (CASSANDRA-4755)
 * Sort commitlog segments for replay by id instead of mtime (CASSANDRA-4793)
 * Make hint delivery asynchronous (CASSANDRA-4761)
 * Pluggable Thrift transport factories for CLI and cqlsh (CASSANDRA-4609, 4610)
 * cassandra-cli: allow Double value type to be inserted to a column (CASSANDRA-4661)
 * Add ability to use custom TServerFactory implementations (CASSANDRA-4608)
 * optimize batchlog flushing to skip successful batches (CASSANDRA-4667)
 * include metadata for system keyspace itself in schema tables (CASSANDRA-4416)
 * add check to PropertyFileSnitch to verify presence of location for
   local node (CASSANDRA-4728)
 * add PBSPredictor consistency modeler (CASSANDRA-4261)
 * remove vestiges of Thrift unframed mode (CASSANDRA-4729)
 * optimize single-row PK lookups (CASSANDRA-4710)
 * adjust blockFor calculation to account for pending ranges due to node 
   movement (CASSANDRA-833)
 * Change CQL version to 3.0.0 and stop accepting 3.0.0-beta1 (CASSANDRA-4649)
 * (CQL3) Make prepared statement global instead of per connection 
   (CASSANDRA-4449)
 * Fix scrubbing of CQL3 created tables (CASSANDRA-4685)
 * (CQL3) Fix validation when using counter and regular columns in the same 
   table (CASSANDRA-4706)
 * Fix bug starting Cassandra with simple authentication (CASSANDRA-4648)
 * Add support for batchlog in CQL3 (CASSANDRA-4545, 4738)
 * Add support for multiple column family outputs in CFOF (CASSANDRA-4208)
 * Support repairing only the local DC nodes (CASSANDRA-4747)
 * Use rpc_address for binary protocol and change default port (CASSANDRA-4751)
 * Fix use of collections in prepared statements (CASSANDRA-4739)
 * Store more information into peers table (CASSANDRA-4351, 4814)
 * Configurable bucket size for size tiered compaction (CASSANDRA-4704)
 * Run leveled compaction in parallel (CASSANDRA-4310)
 * Fix potential NPE during CFS reload (CASSANDRA-4786)
 * Composite indexes may miss results (CASSANDRA-4796)
 * Move consistency level to the protocol level (CASSANDRA-4734, 4824)
 * Fix Subcolumn slice ends not respected (CASSANDRA-4826)
 * Fix Assertion error in cql3 select (CASSANDRA-4783)
 * Fix list prepend logic (CQL3) (CASSANDRA-4835)
 * Add booleans as literals in CQL3 (CASSANDRA-4776)
 * Allow renaming PK columns in CQL3 (CASSANDRA-4822)
 * Fix binary protocol NEW_NODE event (CASSANDRA-4679)
 * Fix potential infinite loop in tombstone compaction (CASSANDRA-4781)
 * Remove system tables accounting from schema (CASSANDRA-4850)
 * (cql3) Force provided columns in clustering key order in 
   'CLUSTERING ORDER BY' (CASSANDRA-4881)
 * Fix composite index bug (CASSANDRA-4884)
 * Fix short read protection for CQL3 (CASSANDRA-4882)
 * Add tracing support to the binary protocol (CASSANDRA-4699)
 * (cql3) Don't allow prepared marker inside collections (CASSANDRA-4890)
 * Re-allow order by on non-selected columns (CASSANDRA-4645)
 * Bug when composite index is created in a table having collections (CASSANDRA-4909)
 * log index scan subject in CompositesSearcher (CASSANDRA-4904)
Merged from 1.1:
 * add get[Row|Key]CacheEntries to CacheServiceMBean (CASSANDRA-4859)
 * fix get_paged_slice to wrap to next row correctly (CASSANDRA-4816)
 * fix indexing empty column values (CASSANDRA-4832)
 * allow JdbcDate to compose null Date objects (CASSANDRA-4830)
 * fix possible stackoverflow when compacting 1000s of sstables
   (CASSANDRA-4765)
 * fix wrong leveled compaction progress calculation (CASSANDRA-4807)
 * add a close() method to CRAR to prevent leaking file descriptors (CASSANDRA-4820)
 * fix potential infinite loop in get_count (CASSANDRA-4833)
 * fix compositeType.{get/from}String methods (CASSANDRA-4842)
 * (CQL) fix CREATE COLUMNFAMILY permissions check (CASSANDRA-4864)
 * Fix DynamicCompositeType same type comparison (CASSANDRA-4711)
 * Fix duplicate SSTable reference when stream session failed (CASSANDRA-3306)
 * Allow static CF definition with compact storage (CASSANDRA-4910)
 * Fix endless loop/compaction of schema_* CFs due to broken timestamps (CASSANDRA-4880)
 * Fix 'wrong class type' assertion in CounterColumn (CASSANDRA-4976)


1.2-beta1
 * add atomic_batch_mutate (CASSANDRA-4542, -4635)
 * increase default max_hint_window_in_ms to 3h (CASSANDRA-4632)
 * include message initiation time to replicas so they can more
   accurately drop timed-out requests (CASSANDRA-2858)
 * fix clientutil.jar dependencies (CASSANDRA-4566)
 * optimize WriteResponse (CASSANDRA-4548)
 * new metrics (CASSANDRA-4009)
 * redesign KEYS indexes to avoid read-before-write (CASSANDRA-2897)
 * debug tracing (CASSANDRA-1123)
 * parallelize row cache loading (CASSANDRA-4282)
 * Make compaction, flush JBOD-aware (CASSANDRA-4292)
 * run local range scans on the read stage (CASSANDRA-3687)
 * clean up ioexceptions (CASSANDRA-2116)
 * add disk_failure_policy (CASSANDRA-2118)
 * Introduce new json format with row level deletion (CASSANDRA-4054)
 * remove redundant "name" column from schema_keyspaces (CASSANDRA-4433)
 * improve "nodetool ring" handling of multi-dc clusters (CASSANDRA-3047)
 * update NTS calculateNaturalEndpoints to be O(N log N) (CASSANDRA-3881)
 * split up rpc timeout by operation type (CASSANDRA-2819)
 * rewrite key cache save/load to use only sequential i/o (CASSANDRA-3762)
 * update MS protocol with a version handshake + broadcast address id
   (CASSANDRA-4311)
 * multithreaded hint replay (CASSANDRA-4189)
 * add inter-node message compression (CASSANDRA-3127)
 * remove COPP (CASSANDRA-2479)
 * Track tombstone expiration and compact when tombstone content is
   higher than a configurable threshold, default 20% (CASSANDRA-3442, 4234)
 * update MurmurHash to version 3 (CASSANDRA-2975)
 * (CLI) track elapsed time for `delete' operation (CASSANDRA-4060)
 * (CLI) jline version is bumped to 1.0 to properly  support
   'delete' key function (CASSANDRA-4132)
 * Save IndexSummary into new SSTable 'Summary' component (CASSANDRA-2392, 4289)
 * Add support for range tombstones (CASSANDRA-3708)
 * Improve MessagingService efficiency (CASSANDRA-3617)
 * Avoid ID conflicts from concurrent schema changes (CASSANDRA-3794)
 * Set thrift HSHA server thread limit to unlimited by default (CASSANDRA-4277)
 * Avoids double serialization of CF id in RowMutation messages
   (CASSANDRA-4293)
 * stream compressed sstables directly with java nio (CASSANDRA-4297)
 * Support multiple ranges in SliceQueryFilter (CASSANDRA-3885)
 * Add column metadata to system column families (CASSANDRA-4018)
 * (cql3) Always use composite types by default (CASSANDRA-4329)
 * (cql3) Add support for set, map and list (CASSANDRA-3647)
 * Validate date type correctly (CASSANDRA-4441)
 * (cql3) Allow definitions with only a PK (CASSANDRA-4361)
 * (cql3) Add support for row key composites (CASSANDRA-4179)
 * improve DynamicEndpointSnitch by using reservoir sampling (CASSANDRA-4038)
 * (cql3) Add support for 2ndary indexes (CASSANDRA-3680)
 * (cql3) fix defining more than one PK to be invalid (CASSANDRA-4477)
 * remove schema agreement checking from all external APIs (Thrift, CQL and CQL3) (CASSANDRA-4487)
 * add Murmur3Partitioner and make it default for new installations (CASSANDRA-3772, 4621)
 * (cql3) update pseudo-map syntax to use map syntax (CASSANDRA-4497)
 * Finer grained exceptions hierarchy and provides error code with exceptions (CASSANDRA-3979)
 * Adds events push to binary protocol (CASSANDRA-4480)
 * Rewrite nodetool help (CASSANDRA-2293)
 * Make CQL3 the default for CQL (CASSANDRA-4640)
 * update stress tool to be able to use CQL3 (CASSANDRA-4406)
 * Accept all thrift update on CQL3 cf but don't expose their metadata (CASSANDRA-4377)
 * Replace Throttle with Guava's RateLimiter for HintedHandOff (CASSANDRA-4541)
 * fix counter add/get using CQL2 and CQL3 in stress tool (CASSANDRA-4633)
 * Add sstable count per level to cfstats (CASSANDRA-4537)
 * (cql3) Add ALTER KEYSPACE statement (CASSANDRA-4611)
 * (cql3) Allow defining default consistency levels (CASSANDRA-4448)
 * (cql3) Fix queries using LIMIT missing results (CASSANDRA-4579)
 * fix cross-version gossip messaging (CASSANDRA-4576)
 * added inet data type (CASSANDRA-4627)


1.1.6
 * Wait for writes on synchronous read digest mismatch (CASSANDRA-4792)
 * fix commitlog replay for nanotime-infected sstables (CASSANDRA-4782)
 * preflight check ttl for maximum of 20 years (CASSANDRA-4771)
 * (Pig) fix widerow input with single column rows (CASSANDRA-4789)
 * Fix HH to compact with correct gcBefore, which avoids wiping out
   undelivered hints (CASSANDRA-4772)
 * LCS will merge up to 32 L0 sstables as intended (CASSANDRA-4778)
 * NTS will default unconfigured DC replicas to zero (CASSANDRA-4675)
 * use default consistency level in counter validation if none is
   explicitly provide (CASSANDRA-4700)
 * Improve IAuthority interface by introducing fine-grained
   access permissions and grant/revoke commands (CASSANDRA-4490, 4644)
 * fix assumption error in CLI when updating/describing keyspace 
   (CASSANDRA-4322)
 * Adds offline sstablescrub to debian packaging (CASSANDRA-4642)
 * Automatic fixing of overlapping leveled sstables (CASSANDRA-4644)
 * fix error when using ORDER BY with extended selections (CASSANDRA-4689)
 * (CQL3) Fix validation for IN queries for non-PK cols (CASSANDRA-4709)
 * fix re-created keyspace disappering after 1.1.5 upgrade 
   (CASSANDRA-4698, 4752)
 * (CLI) display elapsed time in 2 fraction digits (CASSANDRA-3460)
 * add authentication support to sstableloader (CASSANDRA-4712)
 * Fix CQL3 'is reversed' logic (CASSANDRA-4716, 4759)
 * (CQL3) Don't return ReversedType in result set metadata (CASSANDRA-4717)
 * Backport adding AlterKeyspace statement (CASSANDRA-4611)
 * (CQL3) Correcty accept upper-case data types (CASSANDRA-4770)
 * Add binary protocol events for schema changes (CASSANDRA-4684)
Merged from 1.0:
 * Switch from NBHM to CHM in MessagingService's callback map, which
   prevents OOM in long-running instances (CASSANDRA-4708)


1.1.5
 * add SecondaryIndex.reload API (CASSANDRA-4581)
 * use millis + atomicint for commitlog segment creation instead of
   nanotime, which has issues under some hypervisors (CASSANDRA-4601)
 * fix FD leak in slice queries (CASSANDRA-4571)
 * avoid recursion in leveled compaction (CASSANDRA-4587)
 * increase stack size under Java7 to 180K
 * Log(info) schema changes (CASSANDRA-4547)
 * Change nodetool setcachecapcity to manipulate global caches (CASSANDRA-4563)
 * (cql3) fix setting compaction strategy (CASSANDRA-4597)
 * fix broken system.schema_* timestamps on system startup (CASSANDRA-4561)
 * fix wrong skip of cache saving (CASSANDRA-4533)
 * Avoid NPE when lost+found is in data dir (CASSANDRA-4572)
 * Respect five-minute flush moratorium after initial CL replay (CASSANDRA-4474)
 * Adds ntp as recommended in debian packaging (CASSANDRA-4606)
 * Configurable transport in CF Record{Reader|Writer} (CASSANDRA-4558)
 * (cql3) fix potential NPE with both equal and unequal restriction (CASSANDRA-4532)
 * (cql3) improves ORDER BY validation (CASSANDRA-4624)
 * Fix potential deadlock during counter writes (CASSANDRA-4578)
 * Fix cql error with ORDER BY when using IN (CASSANDRA-4612)
Merged from 1.0:
 * increase Xss to 160k to accomodate latest 1.6 JVMs (CASSANDRA-4602)
 * fix toString of hint destination tokens (CASSANDRA-4568)
 * Fix multiple values for CurrentLocal NodeID (CASSANDRA-4626)


1.1.4
 * fix offline scrub to catch >= out of order rows (CASSANDRA-4411)
 * fix cassandra-env.sh on RHEL and other non-dash-based systems 
   (CASSANDRA-4494)
Merged from 1.0:
 * (Hadoop) fix setting key length for old-style mapred api (CASSANDRA-4534)
 * (Hadoop) fix iterating through a resultset consisting entirely
   of tombstoned rows (CASSANDRA-4466)


1.1.3
 * (cqlsh) add COPY TO (CASSANDRA-4434)
 * munmap commitlog segments before rename (CASSANDRA-4337)
 * (JMX) rename getRangeKeySample to sampleKeyRange to avoid returning
   multi-MB results as an attribute (CASSANDRA-4452)
 * flush based on data size, not throughput; overwritten columns no 
   longer artificially inflate liveRatio (CASSANDRA-4399)
 * update default commitlog segment size to 32MB and total commitlog
   size to 32/1024 MB for 32/64 bit JVMs, respectively (CASSANDRA-4422)
 * avoid using global partitioner to estimate ranges in index sstables
   (CASSANDRA-4403)
 * restore pre-CASSANDRA-3862 approach to removing expired tombstones
   from row cache during compaction (CASSANDRA-4364)
 * (stress) support for CQL prepared statements (CASSANDRA-3633)
 * Correctly catch exception when Snappy cannot be loaded (CASSANDRA-4400)
 * (cql3) Support ORDER BY when IN condition is given in WHERE clause (CASSANDRA-4327)
 * (cql3) delete "component_index" column on DROP TABLE call (CASSANDRA-4420)
 * change nanoTime() to currentTimeInMillis() in schema related code (CASSANDRA-4432)
 * add a token generation tool (CASSANDRA-3709)
 * Fix LCS bug with sstable containing only 1 row (CASSANDRA-4411)
 * fix "Can't Modify Index Name" problem on CF update (CASSANDRA-4439)
 * Fix assertion error in getOverlappingSSTables during repair (CASSANDRA-4456)
 * fix nodetool's setcompactionthreshold command (CASSANDRA-4455)
 * Ensure compacted files are never used, to avoid counter overcount (CASSANDRA-4436)
Merged from 1.0:
 * Push the validation of secondary index values to the SecondaryIndexManager (CASSANDRA-4240)
 * allow dropping columns shadowed by not-yet-expired supercolumn or row
   tombstones in PrecompactedRow (CASSANDRA-4396)


1.1.2
 * Fix cleanup not deleting index entries (CASSANDRA-4379)
 * Use correct partitioner when saving + loading caches (CASSANDRA-4331)
 * Check schema before trying to export sstable (CASSANDRA-2760)
 * Raise a meaningful exception instead of NPE when PFS encounters
   an unconfigured node + no default (CASSANDRA-4349)
 * fix bug in sstable blacklisting with LCS (CASSANDRA-4343)
 * LCS no longer promotes tiny sstables out of L0 (CASSANDRA-4341)
 * skip tombstones during hint replay (CASSANDRA-4320)
 * fix NPE in compactionstats (CASSANDRA-4318)
 * enforce 1m min keycache for auto (CASSANDRA-4306)
 * Have DeletedColumn.isMFD always return true (CASSANDRA-4307)
 * (cql3) exeption message for ORDER BY constraints said primary filter can be
    an IN clause, which is misleading (CASSANDRA-4319)
 * (cql3) Reject (not yet supported) creation of 2ndardy indexes on tables with
   composite primary keys (CASSANDRA-4328)
 * Set JVM stack size to 160k for java 7 (CASSANDRA-4275)
 * cqlsh: add COPY command to load data from CSV flat files (CASSANDRA-4012)
 * CFMetaData.fromThrift to throw ConfigurationException upon error (CASSANDRA-4353)
 * Use CF comparator to sort indexed columns in SecondaryIndexManager
   (CASSANDRA-4365)
 * add strategy_options to the KSMetaData.toString() output (CASSANDRA-4248)
 * (cql3) fix range queries containing unqueried results (CASSANDRA-4372)
 * (cql3) allow updating column_alias types (CASSANDRA-4041)
 * (cql3) Fix deletion bug (CASSANDRA-4193)
 * Fix computation of overlapping sstable for leveled compaction (CASSANDRA-4321)
 * Improve scrub and allow to run it offline (CASSANDRA-4321)
 * Fix assertionError in StorageService.bulkLoad (CASSANDRA-4368)
 * (cqlsh) add option to authenticate to a keyspace at startup (CASSANDRA-4108)
 * (cqlsh) fix ASSUME functionality (CASSANDRA-4352)
 * Fix ColumnFamilyRecordReader to not return progress > 100% (CASSANDRA-3942)
Merged from 1.0:
 * Set gc_grace on index CF to 0 (CASSANDRA-4314)


1.1.1
 * add populate_io_cache_on_flush option (CASSANDRA-2635)
 * allow larger cache capacities than 2GB (CASSANDRA-4150)
 * add getsstables command to nodetool (CASSANDRA-4199)
 * apply parent CF compaction settings to secondary index CFs (CASSANDRA-4280)
 * preserve commitlog size cap when recycling segments at startup
   (CASSANDRA-4201)
 * (Hadoop) fix split generation regression (CASSANDRA-4259)
 * ignore min/max compactions settings in LCS, while preserving
   behavior that min=max=0 disables autocompaction (CASSANDRA-4233)
 * log number of rows read from saved cache (CASSANDRA-4249)
 * calculate exact size required for cleanup operations (CASSANDRA-1404)
 * avoid blocking additional writes during flush when the commitlog
   gets behind temporarily (CASSANDRA-1991)
 * enable caching on index CFs based on data CF cache setting (CASSANDRA-4197)
 * warn on invalid replication strategy creation options (CASSANDRA-4046)
 * remove [Freeable]Memory finalizers (CASSANDRA-4222)
 * include tombstone size in ColumnFamily.size, which can prevent OOM
   during sudden mass delete operations by yielding a nonzero liveRatio
   (CASSANDRA-3741)
 * Open 1 sstableScanner per level for leveled compaction (CASSANDRA-4142)
 * Optimize reads when row deletion timestamps allow us to restrict
   the set of sstables we check (CASSANDRA-4116)
 * add support for commitlog archiving and point-in-time recovery
   (CASSANDRA-3690)
 * avoid generating redundant compaction tasks during streaming
   (CASSANDRA-4174)
 * add -cf option to nodetool snapshot, and takeColumnFamilySnapshot to
   StorageService mbean (CASSANDRA-556)
 * optimize cleanup to drop entire sstables where possible (CASSANDRA-4079)
 * optimize truncate when autosnapshot is disabled (CASSANDRA-4153)
 * update caches to use byte[] keys to reduce memory overhead (CASSANDRA-3966)
 * add column limit to cli (CASSANDRA-3012, 4098)
 * clean up and optimize DataOutputBuffer, used by CQL compression and
   CompositeType (CASSANDRA-4072)
 * optimize commitlog checksumming (CASSANDRA-3610)
 * identify and blacklist corrupted SSTables from future compactions 
   (CASSANDRA-2261)
 * Move CfDef and KsDef validation out of thrift (CASSANDRA-4037)
 * Expose API to repair a user provided range (CASSANDRA-3912)
 * Add way to force the cassandra-cli to refresh its schema (CASSANDRA-4052)
 * Avoid having replicate on write tasks stacking up at CL.ONE (CASSANDRA-2889)
 * (cql3) Backwards compatibility for composite comparators in non-cql3-aware
   clients (CASSANDRA-4093)
 * (cql3) Fix order by for reversed queries (CASSANDRA-4160)
 * (cql3) Add ReversedType support (CASSANDRA-4004)
 * (cql3) Add timeuuid type (CASSANDRA-4194)
 * (cql3) Minor fixes (CASSANDRA-4185)
 * (cql3) Fix prepared statement in BATCH (CASSANDRA-4202)
 * (cql3) Reduce the list of reserved keywords (CASSANDRA-4186)
 * (cql3) Move max/min compaction thresholds to compaction strategy options
   (CASSANDRA-4187)
 * Fix exception during move when localhost is the only source (CASSANDRA-4200)
 * (cql3) Allow paging through non-ordered partitioner results (CASSANDRA-3771)
 * (cql3) Fix drop index (CASSANDRA-4192)
 * (cql3) Don't return range ghosts anymore (CASSANDRA-3982)
 * fix re-creating Keyspaces/ColumnFamilies with the same name as dropped
   ones (CASSANDRA-4219)
 * fix SecondaryIndex LeveledManifest save upon snapshot (CASSANDRA-4230)
 * fix missing arrayOffset in FBUtilities.hash (CASSANDRA-4250)
 * (cql3) Add name of parameters in CqlResultSet (CASSANDRA-4242)
 * (cql3) Correctly validate order by queries (CASSANDRA-4246)
 * rename stress to cassandra-stress for saner packaging (CASSANDRA-4256)
 * Fix exception on colum metadata with non-string comparator (CASSANDRA-4269)
 * Check for unknown/invalid compression options (CASSANDRA-4266)
 * (cql3) Adds simple access to column timestamp and ttl (CASSANDRA-4217)
 * (cql3) Fix range queries with secondary indexes (CASSANDRA-4257)
 * Better error messages from improper input in cli (CASSANDRA-3865)
 * Try to stop all compaction upon Keyspace or ColumnFamily drop (CASSANDRA-4221)
 * (cql3) Allow keyspace properties to contain hyphens (CASSANDRA-4278)
 * (cql3) Correctly validate keyspace access in create table (CASSANDRA-4296)
 * Avoid deadlock in migration stage (CASSANDRA-3882)
 * Take supercolumn names and deletion info into account in memtable throughput
   (CASSANDRA-4264)
 * Add back backward compatibility for old style replication factor (CASSANDRA-4294)
 * Preserve compatibility with pre-1.1 index queries (CASSANDRA-4262)
Merged from 1.0:
 * Fix super columns bug where cache is not updated (CASSANDRA-4190)
 * fix maxTimestamp to include row tombstones (CASSANDRA-4116)
 * (CLI) properly handle quotes in create/update keyspace commands (CASSANDRA-4129)
 * Avoids possible deadlock during bootstrap (CASSANDRA-4159)
 * fix stress tool that hangs forever on timeout or error (CASSANDRA-4128)
 * stress tool to return appropriate exit code on failure (CASSANDRA-4188)
 * fix compaction NPE when out of disk space and assertions disabled
   (CASSANDRA-3985)
 * synchronize LCS getEstimatedTasks to avoid CME (CASSANDRA-4255)
 * ensure unique streaming session id's (CASSANDRA-4223)
 * kick off background compaction when min/max thresholds change 
   (CASSANDRA-4279)
 * improve ability of STCS.getBuckets to deal with 100s of 1000s of
   sstables, such as when convertinb back from LCS (CASSANDRA-4287)
 * Oversize integer in CQL throws NumberFormatException (CASSANDRA-4291)
 * fix 1.0.x node join to mixed version cluster, other nodes >= 1.1 (CASSANDRA-4195)
 * Fix LCS splitting sstable base on uncompressed size (CASSANDRA-4419)
 * Push the validation of secondary index values to the SecondaryIndexManager (CASSANDRA-4240)
 * Don't purge columns during upgradesstables (CASSANDRA-4462)
 * Make cqlsh work with piping (CASSANDRA-4113)
 * Validate arguments for nodetool decommission (CASSANDRA-4061)
 * Report thrift status in nodetool info (CASSANDRA-4010)


1.1.0-final
 * average a reduced liveRatio estimate with the previous one (CASSANDRA-4065)
 * Allow KS and CF names up to 48 characters (CASSANDRA-4157)
 * fix stress build (CASSANDRA-4140)
 * add time remaining estimate to nodetool compactionstats (CASSANDRA-4167)
 * (cql) fix NPE in cql3 ALTER TABLE (CASSANDRA-4163)
 * (cql) Add support for CL.TWO and CL.THREE in CQL (CASSANDRA-4156)
 * (cql) Fix type in CQL3 ALTER TABLE preventing update (CASSANDRA-4170)
 * (cql) Throw invalid exception from CQL3 on obsolete options (CASSANDRA-4171)
 * (cqlsh) fix recognizing uppercase SELECT keyword (CASSANDRA-4161)
 * Pig: wide row support (CASSANDRA-3909)
Merged from 1.0:
 * avoid streaming empty files with bulk loader if sstablewriter errors out
   (CASSANDRA-3946)


1.1-rc1
 * Include stress tool in binary builds (CASSANDRA-4103)
 * (Hadoop) fix wide row iteration when last row read was deleted
   (CASSANDRA-4154)
 * fix read_repair_chance to really default to 0.1 in the cli (CASSANDRA-4114)
 * Adds caching and bloomFilterFpChange to CQL options (CASSANDRA-4042)
 * Adds posibility to autoconfigure size of the KeyCache (CASSANDRA-4087)
 * fix KEYS index from skipping results (CASSANDRA-3996)
 * Remove sliced_buffer_size_in_kb dead option (CASSANDRA-4076)
 * make loadNewSStable preserve sstable version (CASSANDRA-4077)
 * Respect 1.0 cache settings as much as possible when upgrading 
   (CASSANDRA-4088)
 * relax path length requirement for sstable files when upgrading on 
   non-Windows platforms (CASSANDRA-4110)
 * fix terminination of the stress.java when errors were encountered
   (CASSANDRA-4128)
 * Move CfDef and KsDef validation out of thrift (CASSANDRA-4037)
 * Fix get_paged_slice (CASSANDRA-4136)
 * CQL3: Support slice with exclusive start and stop (CASSANDRA-3785)
Merged from 1.0:
 * support PropertyFileSnitch in bulk loader (CASSANDRA-4145)
 * add auto_snapshot option allowing disabling snapshot before drop/truncate
   (CASSANDRA-3710)
 * allow short snitch names (CASSANDRA-4130)


1.1-beta2
 * rename loaded sstables to avoid conflicts with local snapshots
   (CASSANDRA-3967)
 * start hint replay as soon as FD notifies that the target is back up
   (CASSANDRA-3958)
 * avoid unproductive deserializing of cached rows during compaction
   (CASSANDRA-3921)
 * fix concurrency issues with CQL keyspace creation (CASSANDRA-3903)
 * Show Effective Owership via Nodetool ring <keyspace> (CASSANDRA-3412)
 * Update ORDER BY syntax for CQL3 (CASSANDRA-3925)
 * Fix BulkRecordWriter to not throw NPE if reducer gets no map data from Hadoop (CASSANDRA-3944)
 * Fix bug with counters in super columns (CASSANDRA-3821)
 * Remove deprecated merge_shard_chance (CASSANDRA-3940)
 * add a convenient way to reset a node's schema (CASSANDRA-2963)
 * fix for intermittent SchemaDisagreementException (CASSANDRA-3884)
 * CLI `list <CF>` to limit number of columns and their order (CASSANDRA-3012)
 * ignore deprecated KsDef/CfDef/ColumnDef fields in native schema (CASSANDRA-3963)
 * CLI to report when unsupported column_metadata pair was given (CASSANDRA-3959)
 * reincarnate removed and deprecated KsDef/CfDef attributes (CASSANDRA-3953)
 * Fix race between writes and read for cache (CASSANDRA-3862)
 * perform static initialization of StorageProxy on start-up (CASSANDRA-3797)
 * support trickling fsync() on writes (CASSANDRA-3950)
 * expose counters for unavailable/timeout exceptions given to thrift clients (CASSANDRA-3671)
 * avoid quadratic startup time in LeveledManifest (CASSANDRA-3952)
 * Add type information to new schema_ columnfamilies and remove thrift
   serialization for schema (CASSANDRA-3792)
 * add missing column validator options to the CLI help (CASSANDRA-3926)
 * skip reading saved key cache if CF's caching strategy is NONE or ROWS_ONLY (CASSANDRA-3954)
 * Unify migration code (CASSANDRA-4017)
Merged from 1.0:
 * cqlsh: guess correct version of Python for Arch Linux (CASSANDRA-4090)
 * (CLI) properly handle quotes in create/update keyspace commands (CASSANDRA-4129)
 * Avoids possible deadlock during bootstrap (CASSANDRA-4159)
 * fix stress tool that hangs forever on timeout or error (CASSANDRA-4128)
 * Fix super columns bug where cache is not updated (CASSANDRA-4190)
 * stress tool to return appropriate exit code on failure (CASSANDRA-4188)


1.0.9
 * improve index sampling performance (CASSANDRA-4023)
 * always compact away deleted hints immediately after handoff (CASSANDRA-3955)
 * delete hints from dropped ColumnFamilies on handoff instead of
   erroring out (CASSANDRA-3975)
 * add CompositeType ref to the CLI doc for create/update column family (CASSANDRA-3980)
 * Pig: support Counter ColumnFamilies (CASSANDRA-3973)
 * Pig: Composite column support (CASSANDRA-3684)
 * Avoid NPE during repair when a keyspace has no CFs (CASSANDRA-3988)
 * Fix division-by-zero error on get_slice (CASSANDRA-4000)
 * don't change manifest level for cleanup, scrub, and upgradesstables
   operations under LeveledCompactionStrategy (CASSANDRA-3989, 4112)
 * fix race leading to super columns assertion failure (CASSANDRA-3957)
 * fix NPE on invalid CQL delete command (CASSANDRA-3755)
 * allow custom types in CLI's assume command (CASSANDRA-4081)
 * fix totalBytes count for parallel compactions (CASSANDRA-3758)
 * fix intermittent NPE in get_slice (CASSANDRA-4095)
 * remove unnecessary asserts in native code interfaces (CASSANDRA-4096)
 * Validate blank keys in CQL to avoid assertion errors (CASSANDRA-3612)
 * cqlsh: fix bad decoding of some column names (CASSANDRA-4003)
 * cqlsh: fix incorrect padding with unicode chars (CASSANDRA-4033)
 * Fix EC2 snitch incorrectly reporting region (CASSANDRA-4026)
 * Shut down thrift during decommission (CASSANDRA-4086)
 * Expose nodetool cfhistograms for 2ndary indexes (CASSANDRA-4063)
Merged from 0.8:
 * Fix ConcurrentModificationException in gossiper (CASSANDRA-4019)


1.1-beta1
 * (cqlsh)
   + add SOURCE and CAPTURE commands, and --file option (CASSANDRA-3479)
   + add ALTER COLUMNFAMILY WITH (CASSANDRA-3523)
   + bundle Python dependencies with Cassandra (CASSANDRA-3507)
   + added to Debian package (CASSANDRA-3458)
   + display byte data instead of erroring out on decode failure 
     (CASSANDRA-3874)
 * add nodetool rebuild_index (CASSANDRA-3583)
 * add nodetool rangekeysample (CASSANDRA-2917)
 * Fix streaming too much data during move operations (CASSANDRA-3639)
 * Nodetool and CLI connect to localhost by default (CASSANDRA-3568)
 * Reduce memory used by primary index sample (CASSANDRA-3743)
 * (Hadoop) separate input/output configurations (CASSANDRA-3197, 3765)
 * avoid returning internal Cassandra classes over JMX (CASSANDRA-2805)
 * add row-level isolation via SnapTree (CASSANDRA-2893)
 * Optimize key count estimation when opening sstable on startup
   (CASSANDRA-2988)
 * multi-dc replication optimization supporting CL > ONE (CASSANDRA-3577)
 * add command to stop compactions (CASSANDRA-1740, 3566, 3582)
 * multithreaded streaming (CASSANDRA-3494)
 * removed in-tree redhat spec (CASSANDRA-3567)
 * "defragment" rows for name-based queries under STCS, again (CASSANDRA-2503)
 * Recycle commitlog segments for improved performance 
   (CASSANDRA-3411, 3543, 3557, 3615)
 * update size-tiered compaction to prioritize small tiers (CASSANDRA-2407)
 * add message expiration logic to OutboundTcpConnection (CASSANDRA-3005)
 * off-heap cache to use sun.misc.Unsafe instead of JNA (CASSANDRA-3271)
 * EACH_QUORUM is only supported for writes (CASSANDRA-3272)
 * replace compactionlock use in schema migration by checking CFS.isValid
   (CASSANDRA-3116)
 * recognize that "SELECT first ... *" isn't really "SELECT *" (CASSANDRA-3445)
 * Use faster bytes comparison (CASSANDRA-3434)
 * Bulk loader is no longer a fat client, (HADOOP) bulk load output format
   (CASSANDRA-3045)
 * (Hadoop) add support for KeyRange.filter
 * remove assumption that keys and token are in bijection
   (CASSANDRA-1034, 3574, 3604)
 * always remove endpoints from delevery queue in HH (CASSANDRA-3546)
 * fix race between cf flush and its 2ndary indexes flush (CASSANDRA-3547)
 * fix potential race in AES when a repair fails (CASSANDRA-3548)
 * Remove columns shadowed by a deleted container even when we cannot purge
   (CASSANDRA-3538)
 * Improve memtable slice iteration performance (CASSANDRA-3545)
 * more efficient allocation of small bloom filters (CASSANDRA-3618)
 * Use separate writer thread in SSTableSimpleUnsortedWriter (CASSANDRA-3619)
 * fsync the directory after new sstable or commitlog segment are created (CASSANDRA-3250)
 * fix minor issues reported by FindBugs (CASSANDRA-3658)
 * global key/row caches (CASSANDRA-3143, 3849)
 * optimize memtable iteration during range scan (CASSANDRA-3638)
 * introduce 'crc_check_chance' in CompressionParameters to support
   a checksum percentage checking chance similarly to read-repair (CASSANDRA-3611)
 * a way to deactivate global key/row cache on per-CF basis (CASSANDRA-3667)
 * fix LeveledCompactionStrategy broken because of generation pre-allocation
   in LeveledManifest (CASSANDRA-3691)
 * finer-grained control over data directories (CASSANDRA-2749)
 * Fix ClassCastException during hinted handoff (CASSANDRA-3694)
 * Upgrade Thrift to 0.7 (CASSANDRA-3213)
 * Make stress.java insert operation to use microseconds (CASSANDRA-3725)
 * Allows (internally) doing a range query with a limit of columns instead of
   rows (CASSANDRA-3742)
 * Allow rangeSlice queries to be start/end inclusive/exclusive (CASSANDRA-3749)
 * Fix BulkLoader to support new SSTable layout and add stream
   throttling to prevent an NPE when there is no yaml config (CASSANDRA-3752)
 * Allow concurrent schema migrations (CASSANDRA-1391, 3832)
 * Add SnapshotCommand to trigger snapshot on remote node (CASSANDRA-3721)
 * Make CFMetaData conversions to/from thrift/native schema inverses
   (CASSANDRA_3559)
 * Add initial code for CQL 3.0-beta (CASSANDRA-2474, 3781, 3753)
 * Add wide row support for ColumnFamilyInputFormat (CASSANDRA-3264)
 * Allow extending CompositeType comparator (CASSANDRA-3657)
 * Avoids over-paging during get_count (CASSANDRA-3798)
 * Add new command to rebuild a node without (repair) merkle tree calculations
   (CASSANDRA-3483, 3922)
 * respect not only row cache capacity but caching mode when
   trying to read data (CASSANDRA-3812)
 * fix system tests (CASSANDRA-3827)
 * CQL support for altering row key type in ALTER TABLE (CASSANDRA-3781)
 * turn compression on by default (CASSANDRA-3871)
 * make hexToBytes refuse invalid input (CASSANDRA-2851)
 * Make secondary indexes CF inherit compression and compaction from their
   parent CF (CASSANDRA-3877)
 * Finish cleanup up tombstone purge code (CASSANDRA-3872)
 * Avoid NPE on aboarted stream-out sessions (CASSANDRA-3904)
 * BulkRecordWriter throws NPE for counter columns (CASSANDRA-3906)
 * Support compression using BulkWriter (CASSANDRA-3907)


1.0.8
 * fix race between cleanup and flush on secondary index CFSes (CASSANDRA-3712)
 * avoid including non-queried nodes in rangeslice read repair
   (CASSANDRA-3843)
 * Only snapshot CF being compacted for snapshot_before_compaction 
   (CASSANDRA-3803)
 * Log active compactions in StatusLogger (CASSANDRA-3703)
 * Compute more accurate compaction score per level (CASSANDRA-3790)
 * Return InvalidRequest when using a keyspace that doesn't exist
   (CASSANDRA-3764)
 * disallow user modification of System keyspace (CASSANDRA-3738)
 * allow using sstable2json on secondary index data (CASSANDRA-3738)
 * (cqlsh) add DESCRIBE COLUMNFAMILIES (CASSANDRA-3586)
 * (cqlsh) format blobs correctly and use colors to improve output
   readability (CASSANDRA-3726)
 * synchronize BiMap of bootstrapping tokens (CASSANDRA-3417)
 * show index options in CLI (CASSANDRA-3809)
 * add optional socket timeout for streaming (CASSANDRA-3838)
 * fix truncate not to leave behind non-CFS backed secondary indexes
   (CASSANDRA-3844)
 * make CLI `show schema` to use output stream directly instead
   of StringBuilder (CASSANDRA-3842)
 * remove the wait on hint future during write (CASSANDRA-3870)
 * (cqlsh) ignore missing CfDef opts (CASSANDRA-3933)
 * (cqlsh) look for cqlshlib relative to realpath (CASSANDRA-3767)
 * Fix short read protection (CASSANDRA-3934)
 * Make sure infered and actual schema match (CASSANDRA-3371)
 * Fix NPE during HH delivery (CASSANDRA-3677)
 * Don't put boostrapping node in 'hibernate' status (CASSANDRA-3737)
 * Fix double quotes in windows bat files (CASSANDRA-3744)
 * Fix bad validator lookup (CASSANDRA-3789)
 * Fix soft reset in EC2MultiRegionSnitch (CASSANDRA-3835)
 * Don't leave zombie connections with THSHA thrift server (CASSANDRA-3867)
 * (cqlsh) fix deserialization of data (CASSANDRA-3874)
 * Fix removetoken force causing an inconsistent state (CASSANDRA-3876)
 * Fix ahndling of some types with Pig (CASSANDRA-3886)
 * Don't allow to drop the system keyspace (CASSANDRA-3759)
 * Make Pig deletes disabled by default and configurable (CASSANDRA-3628)
Merged from 0.8:
 * (Pig) fix CassandraStorage to use correct comparator in Super ColumnFamily
   case (CASSANDRA-3251)
 * fix thread safety issues in commitlog replay, primarily affecting
   systems with many (100s) of CF definitions (CASSANDRA-3751)
 * Fix relevant tombstone ignored with super columns (CASSANDRA-3875)


1.0.7
 * fix regression in HH page size calculation (CASSANDRA-3624)
 * retry failed stream on IOException (CASSANDRA-3686)
 * allow configuring bloom_filter_fp_chance (CASSANDRA-3497)
 * attempt hint delivery every ten minutes, or when failure detector
   notifies us that a node is back up, whichever comes first.  hint
   handoff throttle delay default changed to 1ms, from 50 (CASSANDRA-3554)
 * add nodetool setstreamthroughput (CASSANDRA-3571)
 * fix assertion when dropping a columnfamily with no sstables (CASSANDRA-3614)
 * more efficient allocation of small bloom filters (CASSANDRA-3618)
 * CLibrary.createHardLinkWithExec() to check for errors (CASSANDRA-3101)
 * Avoid creating empty and non cleaned writer during compaction (CASSANDRA-3616)
 * stop thrift service in shutdown hook so we can quiesce MessagingService
   (CASSANDRA-3335)
 * (CQL) compaction_strategy_options and compression_parameters for
   CREATE COLUMNFAMILY statement (CASSANDRA-3374)
 * Reset min/max compaction threshold when creating size tiered compaction
   strategy (CASSANDRA-3666)
 * Don't ignore IOException during compaction (CASSANDRA-3655)
 * Fix assertion error for CF with gc_grace=0 (CASSANDRA-3579)
 * Shutdown ParallelCompaction reducer executor after use (CASSANDRA-3711)
 * Avoid < 0 value for pending tasks in leveled compaction (CASSANDRA-3693)
 * (Hadoop) Support TimeUUID in Pig CassandraStorage (CASSANDRA-3327)
 * Check schema is ready before continuing boostrapping (CASSANDRA-3629)
 * Catch overflows during parsing of chunk_length_kb (CASSANDRA-3644)
 * Improve stream protocol mismatch errors (CASSANDRA-3652)
 * Avoid multiple thread doing HH to the same target (CASSANDRA-3681)
 * Add JMX property for rp_timeout_in_ms (CASSANDRA-2940)
 * Allow DynamicCompositeType to compare component of different types
   (CASSANDRA-3625)
 * Flush non-cfs backed secondary indexes (CASSANDRA-3659)
 * Secondary Indexes should report memory consumption (CASSANDRA-3155)
 * fix for SelectStatement start/end key are not set correctly
   when a key alias is involved (CASSANDRA-3700)
 * fix CLI `show schema` command insert of an extra comma in
   column_metadata (CASSANDRA-3714)
Merged from 0.8:
 * avoid logging (harmless) exception when GC takes < 1ms (CASSANDRA-3656)
 * prevent new nodes from thinking down nodes are up forever (CASSANDRA-3626)
 * use correct list of replicas for LOCAL_QUORUM reads when read repair
   is disabled (CASSANDRA-3696)
 * block on flush before compacting hints (may prevent OOM) (CASSANDRA-3733)


1.0.6
 * (CQL) fix cqlsh support for replicate_on_write (CASSANDRA-3596)
 * fix adding to leveled manifest after streaming (CASSANDRA-3536)
 * filter out unavailable cipher suites when using encryption (CASSANDRA-3178)
 * (HADOOP) add old-style api support for CFIF and CFRR (CASSANDRA-2799)
 * Support TimeUUIDType column names in Stress.java tool (CASSANDRA-3541)
 * (CQL) INSERT/UPDATE/DELETE/TRUNCATE commands should allow CF names to
   be qualified by keyspace (CASSANDRA-3419)
 * always remove endpoints from delevery queue in HH (CASSANDRA-3546)
 * fix race between cf flush and its 2ndary indexes flush (CASSANDRA-3547)
 * fix potential race in AES when a repair fails (CASSANDRA-3548)
 * fix default value validation usage in CLI SET command (CASSANDRA-3553)
 * Optimize componentsFor method for compaction and startup time
   (CASSANDRA-3532)
 * (CQL) Proper ColumnFamily metadata validation on CREATE COLUMNFAMILY 
   (CASSANDRA-3565)
 * fix compression "chunk_length_kb" option to set correct kb value for 
   thrift/avro (CASSANDRA-3558)
 * fix missing response during range slice repair (CASSANDRA-3551)
 * 'describe ring' moved from CLI to nodetool and available through JMX (CASSANDRA-3220)
 * add back partitioner to sstable metadata (CASSANDRA-3540)
 * fix NPE in get_count for counters (CASSANDRA-3601)
Merged from 0.8:
 * remove invalid assertion that table was opened before dropping it
   (CASSANDRA-3580)
 * range and index scans now only send requests to enough replicas to
   satisfy requested CL + RR (CASSANDRA-3598)
 * use cannonical host for local node in nodetool info (CASSANDRA-3556)
 * remove nonlocal DC write optimization since it only worked with
   CL.ONE or CL.LOCAL_QUORUM (CASSANDRA-3577, 3585)
 * detect misuses of CounterColumnType (CASSANDRA-3422)
 * turn off string interning in json2sstable, take 2 (CASSANDRA-2189)
 * validate compression parameters on add/update of the ColumnFamily 
   (CASSANDRA-3573)
 * Check for 0.0.0.0 is incorrect in CFIF (CASSANDRA-3584)
 * Increase vm.max_map_count in debian packaging (CASSANDRA-3563)
 * gossiper will never add itself to saved endpoints (CASSANDRA-3485)


1.0.5
 * revert CASSANDRA-3407 (see CASSANDRA-3540)
 * fix assertion error while forwarding writes to local nodes (CASSANDRA-3539)


1.0.4
 * fix self-hinting of timed out read repair updates and make hinted handoff
   less prone to OOMing a coordinator (CASSANDRA-3440)
 * expose bloom filter sizes via JMX (CASSANDRA-3495)
 * enforce RP tokens 0..2**127 (CASSANDRA-3501)
 * canonicalize paths exposed through JMX (CASSANDRA-3504)
 * fix "liveSize" stat when sstables are removed (CASSANDRA-3496)
 * add bloom filter FP rates to nodetool cfstats (CASSANDRA-3347)
 * record partitioner in sstable metadata component (CASSANDRA-3407)
 * add new upgradesstables nodetool command (CASSANDRA-3406)
 * skip --debug requirement to see common exceptions in CLI (CASSANDRA-3508)
 * fix incorrect query results due to invalid max timestamp (CASSANDRA-3510)
 * make sstableloader recognize compressed sstables (CASSANDRA-3521)
 * avoids race in OutboundTcpConnection in multi-DC setups (CASSANDRA-3530)
 * use SETLOCAL in cassandra.bat (CASSANDRA-3506)
 * fix ConcurrentModificationException in Table.all() (CASSANDRA-3529)
Merged from 0.8:
 * fix concurrence issue in the FailureDetector (CASSANDRA-3519)
 * fix array out of bounds error in counter shard removal (CASSANDRA-3514)
 * avoid dropping tombstones when they might still be needed to shadow
   data in a different sstable (CASSANDRA-2786)


1.0.3
 * revert name-based query defragmentation aka CASSANDRA-2503 (CASSANDRA-3491)
 * fix invalidate-related test failures (CASSANDRA-3437)
 * add next-gen cqlsh to bin/ (CASSANDRA-3188, 3131, 3493)
 * (CQL) fix handling of rows with no columns (CASSANDRA-3424, 3473)
 * fix querying supercolumns by name returning only a subset of
   subcolumns or old subcolumn versions (CASSANDRA-3446)
 * automatically compute sha1 sum for uncompressed data files (CASSANDRA-3456)
 * fix reading metadata/statistics component for version < h (CASSANDRA-3474)
 * add sstable forward-compatibility (CASSANDRA-3478)
 * report compression ratio in CFSMBean (CASSANDRA-3393)
 * fix incorrect size exception during streaming of counters (CASSANDRA-3481)
 * (CQL) fix for counter decrement syntax (CASSANDRA-3418)
 * Fix race introduced by CASSANDRA-2503 (CASSANDRA-3482)
 * Fix incomplete deletion of delivered hints (CASSANDRA-3466)
 * Avoid rescheduling compactions when no compaction was executed 
   (CASSANDRA-3484)
 * fix handling of the chunk_length_kb compression options (CASSANDRA-3492)
Merged from 0.8:
 * fix updating CF row_cache_provider (CASSANDRA-3414)
 * CFMetaData.convertToThrift method to set RowCacheProvider (CASSANDRA-3405)
 * acquire compactionlock during truncate (CASSANDRA-3399)
 * fix displaying cfdef entries for super columnfamilies (CASSANDRA-3415)
 * Make counter shard merging thread safe (CASSANDRA-3178)
 * Revert CASSANDRA-2855
 * Fix bug preventing the use of efficient cross-DC writes (CASSANDRA-3472)
 * `describe ring` command for CLI (CASSANDRA-3220)
 * (Hadoop) skip empty rows when entire row is requested, redux (CASSANDRA-2855)


1.0.2
 * "defragment" rows for name-based queries under STCS (CASSANDRA-2503)
 * Add timing information to cassandra-cli GET/SET/LIST queries (CASSANDRA-3326)
 * Only create one CompressionMetadata object per sstable (CASSANDRA-3427)
 * cleanup usage of StorageService.setMode() (CASSANDRA-3388)
 * Avoid large array allocation for compressed chunk offsets (CASSANDRA-3432)
 * fix DecimalType bytebuffer marshalling (CASSANDRA-3421)
 * fix bug that caused first column in per row indexes to be ignored 
   (CASSANDRA-3441)
 * add JMX call to clean (failed) repair sessions (CASSANDRA-3316)
 * fix sstableloader reference acquisition bug (CASSANDRA-3438)
 * fix estimated row size regression (CASSANDRA-3451)
 * make sure we don't return more columns than asked (CASSANDRA-3303, 3395)
Merged from 0.8:
 * acquire compactionlock during truncate (CASSANDRA-3399)
 * fix displaying cfdef entries for super columnfamilies (CASSANDRA-3415)


1.0.1
 * acquire references during index build to prevent delete problems
   on Windows (CASSANDRA-3314)
 * describe_ring should include datacenter/topology information (CASSANDRA-2882)
 * Thrift sockets are not properly buffered (CASSANDRA-3261)
 * performance improvement for bytebufferutil compare function (CASSANDRA-3286)
 * add system.versions ColumnFamily (CASSANDRA-3140)
 * reduce network copies (CASSANDRA-3333, 3373)
 * limit nodetool to 32MB of heap (CASSANDRA-3124)
 * (CQL) update parser to accept "timestamp" instead of "date" (CASSANDRA-3149)
 * Fix CLI `show schema` to include "compression_options" (CASSANDRA-3368)
 * Snapshot to include manifest under LeveledCompactionStrategy (CASSANDRA-3359)
 * (CQL) SELECT query should allow CF name to be qualified by keyspace (CASSANDRA-3130)
 * (CQL) Fix internal application error specifying 'using consistency ...'
   in lower case (CASSANDRA-3366)
 * fix Deflate compression when compression actually makes the data bigger
   (CASSANDRA-3370)
 * optimize UUIDGen to avoid lock contention on InetAddress.getLocalHost 
   (CASSANDRA-3387)
 * tolerate index being dropped mid-mutation (CASSANDRA-3334, 3313)
 * CompactionManager is now responsible for checking for new candidates
   post-task execution, enabling more consistent leveled compaction 
   (CASSANDRA-3391)
 * Cache HSHA threads (CASSANDRA-3372)
 * use CF/KS names as snapshot prefix for drop + truncate operations
   (CASSANDRA-2997)
 * Break bloom filters up to avoid heap fragmentation (CASSANDRA-2466)
 * fix cassandra hanging on jsvc stop (CASSANDRA-3302)
 * Avoid leveled compaction getting blocked on errors (CASSANDRA-3408)
 * Make reloading the compaction strategy safe (CASSANDRA-3409)
 * ignore 0.8 hints even if compaction begins before we try to purge
   them (CASSANDRA-3385)
 * remove procrun (bin\daemon) from Cassandra source tree and 
   artifacts (CASSANDRA-3331)
 * make cassandra compile under JDK7 (CASSANDRA-3275)
 * remove dependency of clientutil.jar to FBUtilities (CASSANDRA-3299)
 * avoid truncation errors by using long math on long values (CASSANDRA-3364)
 * avoid clock drift on some Windows machine (CASSANDRA-3375)
 * display cache provider in cli 'describe keyspace' command (CASSANDRA-3384)
 * fix incomplete topology information in describe_ring (CASSANDRA-3403)
 * expire dead gossip states based on time (CASSANDRA-2961)
 * improve CompactionTask extensibility (CASSANDRA-3330)
 * Allow one leveled compaction task to kick off another (CASSANDRA-3363)
 * allow encryption only between datacenters (CASSANDRA-2802)
Merged from 0.8:
 * fix truncate allowing data to be replayed post-restart (CASSANDRA-3297)
 * make iwriter final in IndexWriter to avoid NPE (CASSANDRA-2863)
 * (CQL) update grammar to require key clause in DELETE statement
   (CASSANDRA-3349)
 * (CQL) allow numeric keyspace names in USE statement (CASSANDRA-3350)
 * (Hadoop) skip empty rows when slicing the entire row (CASSANDRA-2855)
 * Fix handling of tombstone by SSTableExport/Import (CASSANDRA-3357)
 * fix ColumnIndexer to use long offsets (CASSANDRA-3358)
 * Improved CLI exceptions (CASSANDRA-3312)
 * Fix handling of tombstone by SSTableExport/Import (CASSANDRA-3357)
 * Only count compaction as active (for throttling) when they have
   successfully acquired the compaction lock (CASSANDRA-3344)
 * Display CLI version string on startup (CASSANDRA-3196)
 * (Hadoop) make CFIF try rpc_address or fallback to listen_address
   (CASSANDRA-3214)
 * (Hadoop) accept comma delimited lists of initial thrift connections
   (CASSANDRA-3185)
 * ColumnFamily min_compaction_threshold should be >= 2 (CASSANDRA-3342)
 * (Pig) add 0.8+ types and key validation type in schema (CASSANDRA-3280)
 * Fix completely removing column metadata using CLI (CASSANDRA-3126)
 * CLI `describe cluster;` output should be on separate lines for separate versions
   (CASSANDRA-3170)
 * fix changing durable_writes keyspace option during CF creation
   (CASSANDRA-3292)
 * avoid locking on update when no indexes are involved (CASSANDRA-3386)
 * fix assertionError during repair with ordered partitioners (CASSANDRA-3369)
 * correctly serialize key_validation_class for avro (CASSANDRA-3391)
 * don't expire counter tombstone after streaming (CASSANDRA-3394)
 * prevent nodes that failed to join from hanging around forever 
   (CASSANDRA-3351)
 * remove incorrect optimization from slice read path (CASSANDRA-3390)
 * Fix race in AntiEntropyService (CASSANDRA-3400)


1.0.0-final
 * close scrubbed sstable fd before deleting it (CASSANDRA-3318)
 * fix bug preventing obsolete commitlog segments from being removed
   (CASSANDRA-3269)
 * tolerate whitespace in seed CDL (CASSANDRA-3263)
 * Change default heap thresholds to max(min(1/2 ram, 1G), min(1/4 ram, 8GB))
   (CASSANDRA-3295)
 * Fix broken CompressedRandomAccessReaderTest (CASSANDRA-3298)
 * (CQL) fix type information returned for wildcard queries (CASSANDRA-3311)
 * add estimated tasks to LeveledCompactionStrategy (CASSANDRA-3322)
 * avoid including compaction cache-warming in keycache stats (CASSANDRA-3325)
 * run compaction and hinted handoff threads at MIN_PRIORITY (CASSANDRA-3308)
 * default hsha thrift server to cpu core count in rpc pool (CASSANDRA-3329)
 * add bin\daemon to binary tarball for Windows service (CASSANDRA-3331)
 * Fix places where uncompressed size of sstables was use in place of the
   compressed one (CASSANDRA-3338)
 * Fix hsha thrift server (CASSANDRA-3346)
 * Make sure repair only stream needed sstables (CASSANDRA-3345)


1.0.0-rc2
 * Log a meaningful warning when a node receives a message for a repair session
   that doesn't exist anymore (CASSANDRA-3256)
 * test for NUMA policy support as well as numactl presence (CASSANDRA-3245)
 * Fix FD leak when internode encryption is enabled (CASSANDRA-3257)
 * Remove incorrect assertion in mergeIterator (CASSANDRA-3260)
 * FBUtilities.hexToBytes(String) to throw NumberFormatException when string
   contains non-hex characters (CASSANDRA-3231)
 * Keep SimpleSnitch proximity ordering unchanged from what the Strategy
   generates, as intended (CASSANDRA-3262)
 * remove Scrub from compactionstats when finished (CASSANDRA-3255)
 * fix counter entry in jdbc TypesMap (CASSANDRA-3268)
 * fix full queue scenario for ParallelCompactionIterator (CASSANDRA-3270)
 * fix bootstrap process (CASSANDRA-3285)
 * don't try delivering hints if when there isn't any (CASSANDRA-3176)
 * CLI documentation change for ColumnFamily `compression_options` (CASSANDRA-3282)
 * ignore any CF ids sent by client for adding CF/KS (CASSANDRA-3288)
 * remove obsolete hints on first startup (CASSANDRA-3291)
 * use correct ISortedColumns for time-optimized reads (CASSANDRA-3289)
 * Evict gossip state immediately when a token is taken over by a new IP 
   (CASSANDRA-3259)


1.0.0-rc1
 * Update CQL to generate microsecond timestamps by default (CASSANDRA-3227)
 * Fix counting CFMetadata towards Memtable liveRatio (CASSANDRA-3023)
 * Kill server on wrapped OOME such as from FileChannel.map (CASSANDRA-3201)
 * remove unnecessary copy when adding to row cache (CASSANDRA-3223)
 * Log message when a full repair operation completes (CASSANDRA-3207)
 * Fix streamOutSession keeping sstables references forever if the remote end
   dies (CASSANDRA-3216)
 * Remove dynamic_snitch boolean from example configuration (defaulting to 
   true) and set default badness threshold to 0.1 (CASSANDRA-3229)
 * Base choice of random or "balanced" token on bootstrap on whether
   schema definitions were found (CASSANDRA-3219)
 * Fixes for LeveledCompactionStrategy score computation, prioritization,
   scheduling, and performance (CASSANDRA-3224, 3234)
 * parallelize sstable open at server startup (CASSANDRA-2988)
 * fix handling of exceptions writing to OutboundTcpConnection (CASSANDRA-3235)
 * Allow using quotes in "USE <keyspace>;" CLI command (CASSANDRA-3208)
 * Don't allow any cache loading exceptions to halt startup (CASSANDRA-3218)
 * Fix sstableloader --ignores option (CASSANDRA-3247)
 * File descriptor limit increased in packaging (CASSANDRA-3206)
 * Fix deadlock in commit log during flush (CASSANDRA-3253) 


1.0.0-beta1
 * removed binarymemtable (CASSANDRA-2692)
 * add commitlog_total_space_in_mb to prevent fragmented logs (CASSANDRA-2427)
 * removed commitlog_rotation_threshold_in_mb configuration (CASSANDRA-2771)
 * make AbstractBounds.normalize de-overlapp overlapping ranges (CASSANDRA-2641)
 * replace CollatingIterator, ReducingIterator with MergeIterator 
   (CASSANDRA-2062)
 * Fixed the ability to set compaction strategy in cli using create column 
   family command (CASSANDRA-2778)
 * clean up tmp files after failed compaction (CASSANDRA-2468)
 * restrict repair streaming to specific columnfamilies (CASSANDRA-2280)
 * don't bother persisting columns shadowed by a row tombstone (CASSANDRA-2589)
 * reset CF and SC deletion times after gc_grace (CASSANDRA-2317)
 * optimize away seek when compacting wide rows (CASSANDRA-2879)
 * single-pass streaming (CASSANDRA-2677, 2906, 2916, 3003)
 * use reference counting for deleting sstables instead of relying on GC
   (CASSANDRA-2521, 3179)
 * store hints as serialized mutations instead of pointers to data row
   (CASSANDRA-2045)
 * store hints in the coordinator node instead of in the closest replica 
   (CASSANDRA-2914)
 * add row_cache_keys_to_save CF option (CASSANDRA-1966)
 * check column family validity in nodetool repair (CASSANDRA-2933)
 * use lazy initialization instead of class initialization in NodeId
   (CASSANDRA-2953)
 * add paging to get_count (CASSANDRA-2894)
 * fix "short reads" in [multi]get (CASSANDRA-2643, 3157, 3192)
 * add optional compression for sstables (CASSANDRA-47, 2994, 3001, 3128)
 * add scheduler JMX metrics (CASSANDRA-2962)
 * add block level checksum for compressed data (CASSANDRA-1717)
 * make column family backed column map pluggable and introduce unsynchronized
   ArrayList backed one to speedup reads (CASSANDRA-2843, 3165, 3205)
 * refactoring of the secondary index api (CASSANDRA-2982)
 * make CL > ONE reads wait for digest reconciliation before returning
   (CASSANDRA-2494)
 * fix missing logging for some exceptions (CASSANDRA-2061)
 * refactor and optimize ColumnFamilyStore.files(...) and Descriptor.fromFilename(String)
   and few other places responsible for work with SSTable files (CASSANDRA-3040)
 * Stop reading from sstables once we know we have the most recent columns,
   for query-by-name requests (CASSANDRA-2498)
 * Add query-by-column mode to stress.java (CASSANDRA-3064)
 * Add "install" command to cassandra.bat (CASSANDRA-292)
 * clean up KSMetadata, CFMetadata from unnecessary
   Thrift<->Avro conversion methods (CASSANDRA-3032)
 * Add timeouts to client request schedulers (CASSANDRA-3079, 3096)
 * Cli to use hashes rather than array of hashes for strategy options (CASSANDRA-3081)
 * LeveledCompactionStrategy (CASSANDRA-1608, 3085, 3110, 3087, 3145, 3154, 3182)
 * Improvements of the CLI `describe` command (CASSANDRA-2630)
 * reduce window where dropped CF sstables may not be deleted (CASSANDRA-2942)
 * Expose gossip/FD info to JMX (CASSANDRA-2806)
 * Fix streaming over SSL when compressed SSTable involved (CASSANDRA-3051)
 * Add support for pluggable secondary index implementations (CASSANDRA-3078)
 * remove compaction_thread_priority setting (CASSANDRA-3104)
 * generate hints for replicas that timeout, not just replicas that are known
   to be down before starting (CASSANDRA-2034)
 * Add throttling for internode streaming (CASSANDRA-3080)
 * make the repair of a range repair all replica (CASSANDRA-2610, 3194)
 * expose the ability to repair the first range (as returned by the
   partitioner) of a node (CASSANDRA-2606)
 * Streams Compression (CASSANDRA-3015)
 * add ability to use multiple threads during a single compaction
   (CASSANDRA-2901)
 * make AbstractBounds.normalize support overlapping ranges (CASSANDRA-2641)
 * fix of the CQL count() behavior (CASSANDRA-3068)
 * use TreeMap backed column families for the SSTable simple writers
   (CASSANDRA-3148)
 * fix inconsistency of the CLI syntax when {} should be used instead of [{}]
   (CASSANDRA-3119)
 * rename CQL type names to match expected SQL behavior (CASSANDRA-3149, 3031)
 * Arena-based allocation for memtables (CASSANDRA-2252, 3162, 3163, 3168)
 * Default RR chance to 0.1 (CASSANDRA-3169)
 * Add RowLevel support to secondary index API (CASSANDRA-3147)
 * Make SerializingCacheProvider the default if JNA is available (CASSANDRA-3183)
 * Fix backwards compatibilty for CQL memtable properties (CASSANDRA-3190)
 * Add five-minute delay before starting compactions on a restarted server
   (CASSANDRA-3181)
 * Reduce copies done for intra-host messages (CASSANDRA-1788, 3144)
 * support of compaction strategy option for stress.java (CASSANDRA-3204)
 * make memtable throughput and column count thresholds no-ops (CASSANDRA-2449)
 * Return schema information along with the resultSet in CQL (CASSANDRA-2734)
 * Add new DecimalType (CASSANDRA-2883)
 * Fix assertion error in RowRepairResolver (CASSANDRA-3156)
 * Reduce unnecessary high buffer sizes (CASSANDRA-3171)
 * Pluggable compaction strategy (CASSANDRA-1610)
 * Add new broadcast_address config option (CASSANDRA-2491)


0.8.7
 * Kill server on wrapped OOME such as from FileChannel.map (CASSANDRA-3201)
 * Allow using quotes in "USE <keyspace>;" CLI command (CASSANDRA-3208)
 * Log message when a full repair operation completes (CASSANDRA-3207)
 * Don't allow any cache loading exceptions to halt startup (CASSANDRA-3218)
 * Fix sstableloader --ignores option (CASSANDRA-3247)
 * File descriptor limit increased in packaging (CASSANDRA-3206)
 * Log a meaningfull warning when a node receive a message for a repair session
   that doesn't exist anymore (CASSANDRA-3256)
 * Fix FD leak when internode encryption is enabled (CASSANDRA-3257)
 * FBUtilities.hexToBytes(String) to throw NumberFormatException when string
   contains non-hex characters (CASSANDRA-3231)
 * Keep SimpleSnitch proximity ordering unchanged from what the Strategy
   generates, as intended (CASSANDRA-3262)
 * remove Scrub from compactionstats when finished (CASSANDRA-3255)
 * Fix tool .bat files when CASSANDRA_HOME contains spaces (CASSANDRA-3258)
 * Force flush of status table when removing/updating token (CASSANDRA-3243)
 * Evict gossip state immediately when a token is taken over by a new IP (CASSANDRA-3259)
 * Fix bug where the failure detector can take too long to mark a host
   down (CASSANDRA-3273)
 * (Hadoop) allow wrapping ranges in queries (CASSANDRA-3137)
 * (Hadoop) check all interfaces for a match with split location
   before falling back to random replica (CASSANDRA-3211)
 * (Hadoop) Make Pig storage handle implements LoadMetadata (CASSANDRA-2777)
 * (Hadoop) Fix exception during PIG 'dump' (CASSANDRA-2810)
 * Fix stress COUNTER_GET option (CASSANDRA-3301)
 * Fix missing fields in CLI `show schema` output (CASSANDRA-3304)
 * Nodetool no longer leaks threads and closes JMX connections (CASSANDRA-3309)
 * fix truncate allowing data to be replayed post-restart (CASSANDRA-3297)
 * Move SimpleAuthority and SimpleAuthenticator to examples (CASSANDRA-2922)
 * Fix handling of tombstone by SSTableExport/Import (CASSANDRA-3357)
 * Fix transposition in cfHistograms (CASSANDRA-3222)
 * Allow using number as DC name when creating keyspace in CQL (CASSANDRA-3239)
 * Force flush of system table after updating/removing a token (CASSANDRA-3243)


0.8.6
 * revert CASSANDRA-2388
 * change TokenRange.endpoints back to listen/broadcast address to match
   pre-1777 behavior, and add TokenRange.rpc_endpoints instead (CASSANDRA-3187)
 * avoid trying to watch cassandra-topology.properties when loaded from jar
   (CASSANDRA-3138)
 * prevent users from creating keyspaces with LocalStrategy replication
   (CASSANDRA-3139)
 * fix CLI `show schema;` to output correct keyspace definition statement
   (CASSANDRA-3129)
 * CustomTThreadPoolServer to log TTransportException at DEBUG level
   (CASSANDRA-3142)
 * allow topology sort to work with non-unique rack names between 
   datacenters (CASSANDRA-3152)
 * Improve caching of same-version Messages on digest and repair paths
   (CASSANDRA-3158)
 * Randomize choice of first replica for counter increment (CASSANDRA-2890)
 * Fix using read_repair_chance instead of merge_shard_change (CASSANDRA-3202)
 * Avoid streaming data to nodes that already have it, on move as well as
   decommission (CASSANDRA-3041)
 * Fix divide by zero error in GCInspector (CASSANDRA-3164)
 * allow quoting of the ColumnFamily name in CLI `create column family`
   statement (CASSANDRA-3195)
 * Fix rolling upgrade from 0.7 to 0.8 problem (CASSANDRA-3166)
 * Accomodate missing encryption_options in IncomingTcpConnection.stream
   (CASSANDRA-3212)


0.8.5
 * fix NPE when encryption_options is unspecified (CASSANDRA-3007)
 * include column name in validation failure exceptions (CASSANDRA-2849)
 * make sure truncate clears out the commitlog so replay won't re-
   populate with truncated data (CASSANDRA-2950)
 * fix NPE when debug logging is enabled and dropped CF is present
   in a commitlog segment (CASSANDRA-3021)
 * fix cassandra.bat when CASSANDRA_HOME contains spaces (CASSANDRA-2952)
 * fix to SSTableSimpleUnsortedWriter bufferSize calculation (CASSANDRA-3027)
 * make cleanup and normal compaction able to skip empty rows
   (rows containing nothing but expired tombstones) (CASSANDRA-3039)
 * work around native memory leak in com.sun.management.GarbageCollectorMXBean
   (CASSANDRA-2868)
 * validate that column names in column_metadata are not equal to key_alias
   on create/update of the ColumnFamily and CQL 'ALTER' statement (CASSANDRA-3036)
 * return an InvalidRequestException if an indexed column is assigned
   a value larger than 64KB (CASSANDRA-3057)
 * fix of numeric-only and string column names handling in CLI "drop index" 
   (CASSANDRA-3054)
 * prune index scan resultset back to original request for lazy
   resultset expansion case (CASSANDRA-2964)
 * (Hadoop) fail jobs when Cassandra node has failed but TaskTracker
   has not (CASSANDRA-2388)
 * fix dynamic snitch ignoring nodes when read_repair_chance is zero
   (CASSANDRA-2662)
 * avoid retaining references to dropped CFS objects in 
   CompactionManager.estimatedCompactions (CASSANDRA-2708)
 * expose rpc timeouts per host in MessagingServiceMBean (CASSANDRA-2941)
 * avoid including cwd in classpath for deb and rpm packages (CASSANDRA-2881)
 * remove gossip state when a new IP takes over a token (CASSANDRA-3071)
 * allow sstable2json to work on index sstable files (CASSANDRA-3059)
 * always hint counters (CASSANDRA-3099)
 * fix log4j initialization in EmbeddedCassandraService (CASSANDRA-2857)
 * remove gossip state when a new IP takes over a token (CASSANDRA-3071)
 * work around native memory leak in com.sun.management.GarbageCollectorMXBean
    (CASSANDRA-2868)
 * fix UnavailableException with writes at CL.EACH_QUORM (CASSANDRA-3084)
 * fix parsing of the Keyspace and ColumnFamily names in numeric
   and string representations in CLI (CASSANDRA-3075)
 * fix corner cases in Range.differenceToFetch (CASSANDRA-3084)
 * fix ip address String representation in the ring cache (CASSANDRA-3044)
 * fix ring cache compatibility when mixing pre-0.8.4 nodes with post-
   in the same cluster (CASSANDRA-3023)
 * make repair report failure when a node participating dies (instead of
   hanging forever) (CASSANDRA-2433)
 * fix handling of the empty byte buffer by ReversedType (CASSANDRA-3111)
 * Add validation that Keyspace names are case-insensitively unique (CASSANDRA-3066)
 * catch invalid key_validation_class before instantiating UpdateColumnFamily (CASSANDRA-3102)
 * make Range and Bounds objects client-safe (CASSANDRA-3108)
 * optionally skip log4j configuration (CASSANDRA-3061)
 * bundle sstableloader with the debian package (CASSANDRA-3113)
 * don't try to build secondary indexes when there is none (CASSANDRA-3123)
 * improve SSTableSimpleUnsortedWriter speed for large rows (CASSANDRA-3122)
 * handle keyspace arguments correctly in nodetool snapshot (CASSANDRA-3038)
 * Fix SSTableImportTest on windows (CASSANDRA-3043)
 * expose compactionThroughputMbPerSec through JMX (CASSANDRA-3117)
 * log keyspace and CF of large rows being compacted


0.8.4
 * change TokenRing.endpoints to be a list of rpc addresses instead of 
   listen/broadcast addresses (CASSANDRA-1777)
 * include files-to-be-streamed in StreamInSession.getSources (CASSANDRA-2972)
 * use JAVA env var in cassandra-env.sh (CASSANDRA-2785, 2992)
 * avoid doing read for no-op replicate-on-write at CL=1 (CASSANDRA-2892)
 * refuse counter write for CL.ANY (CASSANDRA-2990)
 * switch back to only logging recent dropped messages (CASSANDRA-3004)
 * always deserialize RowMutation for counters (CASSANDRA-3006)
 * ignore saved replication_factor strategy_option for NTS (CASSANDRA-3011)
 * make sure pre-truncate CL segments are discarded (CASSANDRA-2950)


0.8.3
 * add ability to drop local reads/writes that are going to timeout
   (CASSANDRA-2943)
 * revamp token removal process, keep gossip states for 3 days (CASSANDRA-2496)
 * don't accept extra args for 0-arg nodetool commands (CASSANDRA-2740)
 * log unavailableexception details at debug level (CASSANDRA-2856)
 * expose data_dir though jmx (CASSANDRA-2770)
 * don't include tmp files as sstable when create cfs (CASSANDRA-2929)
 * log Java classpath on startup (CASSANDRA-2895)
 * keep gossipped version in sync with actual on migration coordinator 
   (CASSANDRA-2946)
 * use lazy initialization instead of class initialization in NodeId
   (CASSANDRA-2953)
 * check column family validity in nodetool repair (CASSANDRA-2933)
 * speedup bytes to hex conversions dramatically (CASSANDRA-2850)
 * Flush memtables on shutdown when durable writes are disabled 
   (CASSANDRA-2958)
 * improved POSIX compatibility of start scripts (CASsANDRA-2965)
 * add counter support to Hadoop InputFormat (CASSANDRA-2981)
 * fix bug where dirty commitlog segments were removed (and avoid keeping 
   segments with no post-flush activity permanently dirty) (CASSANDRA-2829)
 * fix throwing exception with batch mutation of counter super columns
   (CASSANDRA-2949)
 * ignore system tables during repair (CASSANDRA-2979)
 * throw exception when NTS is given replication_factor as an option
   (CASSANDRA-2960)
 * fix assertion error during compaction of counter CFs (CASSANDRA-2968)
 * avoid trying to create index names, when no index exists (CASSANDRA-2867)
 * don't sample the system table when choosing a bootstrap token
   (CASSANDRA-2825)
 * gossiper notifies of local state changes (CASSANDRA-2948)
 * add asynchronous and half-sync/half-async (hsha) thrift servers 
   (CASSANDRA-1405)
 * fix potential use of free'd native memory in SerializingCache 
   (CASSANDRA-2951)
 * prune index scan resultset back to original request for lazy
   resultset expansion case (CASSANDRA-2964)
 * (Hadoop) fail jobs when Cassandra node has failed but TaskTracker
    has not (CASSANDRA-2388)


0.8.2
 * CQL: 
   - include only one row per unique key for IN queries (CASSANDRA-2717)
   - respect client timestamp on full row deletions (CASSANDRA-2912)
 * improve thread-safety in StreamOutSession (CASSANDRA-2792)
 * allow deleting a row and updating indexed columns in it in the
   same mutation (CASSANDRA-2773)
 * Expose number of threads blocked on submitting memtable to flush
   in JMX (CASSANDRA-2817)
 * add ability to return "endpoints" to nodetool (CASSANDRA-2776)
 * Add support for multiple (comma-delimited) coordinator addresses
   to ColumnFamilyInputFormat (CASSANDRA-2807)
 * fix potential NPE while scheduling read repair for range slice
   (CASSANDRA-2823)
 * Fix race in SystemTable.getCurrentLocalNodeId (CASSANDRA-2824)
 * Correctly set default for replicate_on_write (CASSANDRA-2835)
 * improve nodetool compactionstats formatting (CASSANDRA-2844)
 * fix index-building status display (CASSANDRA-2853)
 * fix CLI perpetuating obsolete KsDef.replication_factor (CASSANDRA-2846)
 * improve cli treatment of multiline comments (CASSANDRA-2852)
 * handle row tombstones correctly in EchoedRow (CASSANDRA-2786)
 * add MessagingService.get[Recently]DroppedMessages and
   StorageService.getExceptionCount (CASSANDRA-2804)
 * fix possibility of spurious UnavailableException for LOCAL_QUORUM
   reads with dynamic snitch + read repair disabled (CASSANDRA-2870)
 * add ant-optional as dependence for the debian package (CASSANDRA-2164)
 * add option to specify limit for get_slice in the CLI (CASSANDRA-2646)
 * decrease HH page size (CASSANDRA-2832)
 * reset cli keyspace after dropping the current one (CASSANDRA-2763)
 * add KeyRange option to Hadoop inputformat (CASSANDRA-1125)
 * fix protocol versioning (CASSANDRA-2818, 2860)
 * support spaces in path to log4j configuration (CASSANDRA-2383)
 * avoid including inferred types in CF update (CASSANDRA-2809)
 * fix JMX bulkload call (CASSANDRA-2908)
 * fix updating KS with durable_writes=false (CASSANDRA-2907)
 * add simplified facade to SSTableWriter for bulk loading use
   (CASSANDRA-2911)
 * fix re-using index CF sstable names after drop/recreate (CASSANDRA-2872)
 * prepend CF to default index names (CASSANDRA-2903)
 * fix hint replay (CASSANDRA-2928)
 * Properly synchronize repair's merkle tree computation (CASSANDRA-2816)


0.8.1
 * CQL:
   - support for insert, delete in BATCH (CASSANDRA-2537)
   - support for IN to SELECT, UPDATE (CASSANDRA-2553)
   - timestamp support for INSERT, UPDATE, and BATCH (CASSANDRA-2555)
   - TTL support (CASSANDRA-2476)
   - counter support (CASSANDRA-2473)
   - ALTER COLUMNFAMILY (CASSANDRA-1709)
   - DROP INDEX (CASSANDRA-2617)
   - add SCHEMA/TABLE as aliases for KS/CF (CASSANDRA-2743)
   - server handles wait-for-schema-agreement (CASSANDRA-2756)
   - key alias support (CASSANDRA-2480)
 * add support for comparator parameters and a generic ReverseType
   (CASSANDRA-2355)
 * add CompositeType and DynamicCompositeType (CASSANDRA-2231)
 * optimize batches containing multiple updates to the same row
   (CASSANDRA-2583)
 * adjust hinted handoff page size to avoid OOM with large columns 
   (CASSANDRA-2652)
 * mark BRAF buffer invalid post-flush so we don't re-flush partial
   buffers again, especially on CL writes (CASSANDRA-2660)
 * add DROP INDEX support to CLI (CASSANDRA-2616)
 * don't perform HH to client-mode [storageproxy] nodes (CASSANDRA-2668)
 * Improve forceDeserialize/getCompactedRow encapsulation (CASSANDRA-2659)
 * Don't write CounterUpdateColumn to disk in tests (CASSANDRA-2650)
 * Add sstable bulk loading utility (CASSANDRA-1278)
 * avoid replaying hints to dropped columnfamilies (CASSANDRA-2685)
 * add placeholders for missing rows in range query pseudo-RR (CASSANDRA-2680)
 * remove no-op HHOM.renameHints (CASSANDRA-2693)
 * clone super columns to avoid modifying them during flush (CASSANDRA-2675)
 * allow writes to bypass the commitlog for certain keyspaces (CASSANDRA-2683)
 * avoid NPE when bypassing commitlog during memtable flush (CASSANDRA-2781)
 * Added support for making bootstrap retry if nodes flap (CASSANDRA-2644)
 * Added statusthrift to nodetool to report if thrift server is running (CASSANDRA-2722)
 * Fixed rows being cached if they do not exist (CASSANDRA-2723)
 * Support passing tableName and cfName to RowCacheProviders (CASSANDRA-2702)
 * close scrub file handles (CASSANDRA-2669)
 * throttle migration replay (CASSANDRA-2714)
 * optimize column serializer creation (CASSANDRA-2716)
 * Added support for making bootstrap retry if nodes flap (CASSANDRA-2644)
 * Added statusthrift to nodetool to report if thrift server is running
   (CASSANDRA-2722)
 * Fixed rows being cached if they do not exist (CASSANDRA-2723)
 * fix truncate/compaction race (CASSANDRA-2673)
 * workaround large resultsets causing large allocation retention
   by nio sockets (CASSANDRA-2654)
 * fix nodetool ring use with Ec2Snitch (CASSANDRA-2733)
 * fix removing columns and subcolumns that are supressed by a row or
   supercolumn tombstone during replica resolution (CASSANDRA-2590)
 * support sstable2json against snapshot sstables (CASSANDRA-2386)
 * remove active-pull schema requests (CASSANDRA-2715)
 * avoid marking entire list of sstables as actively being compacted
   in multithreaded compaction (CASSANDRA-2765)
 * seek back after deserializing a row to update cache with (CASSANDRA-2752)
 * avoid skipping rows in scrub for counter column family (CASSANDRA-2759)
 * fix ConcurrentModificationException in repair when dealing with 0.7 node
   (CASSANDRA-2767)
 * use threadsafe collections for StreamInSession (CASSANDRA-2766)
 * avoid infinite loop when creating merkle tree (CASSANDRA-2758)
 * avoids unmarking compacting sstable prematurely in cleanup (CASSANDRA-2769)
 * fix NPE when the commit log is bypassed (CASSANDRA-2718)
 * don't throw an exception in SS.isRPCServerRunning (CASSANDRA-2721)
 * make stress.jar executable (CASSANDRA-2744)
 * add daemon mode to java stress (CASSANDRA-2267)
 * expose the DC and rack of a node through JMX and nodetool ring (CASSANDRA-2531)
 * fix cache mbean getSize (CASSANDRA-2781)
 * Add Date, Float, Double, and Boolean types (CASSANDRA-2530)
 * Add startup flag to renew counter node id (CASSANDRA-2788)
 * add jamm agent to cassandra.bat (CASSANDRA-2787)
 * fix repair hanging if a neighbor has nothing to send (CASSANDRA-2797)
 * purge tombstone even if row is in only one sstable (CASSANDRA-2801)
 * Fix wrong purge of deleted cf during compaction (CASSANDRA-2786)
 * fix race that could result in Hadoop writer failing to throw an
   exception encountered after close() (CASSANDRA-2755)
 * fix scan wrongly throwing assertion error (CASSANDRA-2653)
 * Always use even distribution for merkle tree with RandomPartitionner
   (CASSANDRA-2841)
 * fix describeOwnership for OPP (CASSANDRA-2800)
 * ensure that string tokens do not contain commas (CASSANDRA-2762)


0.8.0-final
 * fix CQL grammar warning and cqlsh regression from CASSANDRA-2622
 * add ant generate-cql-html target (CASSANDRA-2526)
 * update CQL consistency levels (CASSANDRA-2566)
 * debian packaging fixes (CASSANDRA-2481, 2647)
 * fix UUIDType, IntegerType for direct buffers (CASSANDRA-2682, 2684)
 * switch to native Thrift for Hadoop map/reduce (CASSANDRA-2667)
 * fix StackOverflowError when building from eclipse (CASSANDRA-2687)
 * only provide replication_factor to strategy_options "help" for
   SimpleStrategy, OldNetworkTopologyStrategy (CASSANDRA-2678, 2713)
 * fix exception adding validators to non-string columns (CASSANDRA-2696)
 * avoid instantiating DatabaseDescriptor in JDBC (CASSANDRA-2694)
 * fix potential stack overflow during compaction (CASSANDRA-2626)
 * clone super columns to avoid modifying them during flush (CASSANDRA-2675)
 * reset underlying iterator in EchoedRow constructor (CASSANDRA-2653)


0.8.0-rc1
 * faster flushes and compaction from fixing excessively pessimistic 
   rebuffering in BRAF (CASSANDRA-2581)
 * fix returning null column values in the python cql driver (CASSANDRA-2593)
 * fix merkle tree splitting exiting early (CASSANDRA-2605)
 * snapshot_before_compaction directory name fix (CASSANDRA-2598)
 * Disable compaction throttling during bootstrap (CASSANDRA-2612) 
 * fix CQL treatment of > and < operators in range slices (CASSANDRA-2592)
 * fix potential double-application of counter updates on commitlog replay
   by moving replay position from header to sstable metadata (CASSANDRA-2419)
 * JDBC CQL driver exposes getColumn for access to timestamp
 * JDBC ResultSetMetadata properties added to AbstractType
 * r/m clustertool (CASSANDRA-2607)
 * add support for presenting row key as a column in CQL result sets 
   (CASSANDRA-2622)
 * Don't allow {LOCAL|EACH}_QUORUM unless strategy is NTS (CASSANDRA-2627)
 * validate keyspace strategy_options during CQL create (CASSANDRA-2624)
 * fix empty Result with secondary index when limit=1 (CASSANDRA-2628)
 * Fix regression where bootstrapping a node with no schema fails
   (CASSANDRA-2625)
 * Allow removing LocationInfo sstables (CASSANDRA-2632)
 * avoid attempting to replay mutations from dropped keyspaces (CASSANDRA-2631)
 * avoid using cached position of a key when GT is requested (CASSANDRA-2633)
 * fix counting bloom filter true positives (CASSANDRA-2637)
 * initialize local ep state prior to gossip startup if needed (CASSANDRA-2638)
 * fix counter increment lost after restart (CASSANDRA-2642)
 * add quote-escaping via backslash to CLI (CASSANDRA-2623)
 * fix pig example script (CASSANDRA-2487)
 * fix dynamic snitch race in adding latencies (CASSANDRA-2618)
 * Start/stop cassandra after more important services such as mdadm in
   debian packaging (CASSANDRA-2481)


0.8.0-beta2
 * fix NPE compacting index CFs (CASSANDRA-2528)
 * Remove checking all column families on startup for compaction candidates 
   (CASSANDRA-2444)
 * validate CQL create keyspace options (CASSANDRA-2525)
 * fix nodetool setcompactionthroughput (CASSANDRA-2550)
 * move	gossip heartbeat back to its own thread (CASSANDRA-2554)
 * validate cql TRUNCATE columnfamily before truncating (CASSANDRA-2570)
 * fix batch_mutate for mixed standard-counter mutations (CASSANDRA-2457)
 * disallow making schema changes to system keyspace (CASSANDRA-2563)
 * fix sending mutation messages multiple times (CASSANDRA-2557)
 * fix incorrect use of NBHM.size in ReadCallback that could cause
   reads to time out even when responses were received (CASSANDRA-2552)
 * trigger read repair correctly for LOCAL_QUORUM reads (CASSANDRA-2556)
 * Allow configuring the number of compaction thread (CASSANDRA-2558)
 * forceUserDefinedCompaction will attempt to compact what it is given
   even if the pessimistic estimate is that there is not enough disk space;
   automatic compactions will only compact 2 or more sstables (CASSANDRA-2575)
 * refuse to apply migrations with older timestamps than the current 
   schema (CASSANDRA-2536)
 * remove unframed Thrift transport option
 * include indexes in snapshots (CASSANDRA-2596)
 * improve ignoring of obsolete mutations in index maintenance (CASSANDRA-2401)
 * recognize attempt to drop just the index while leaving the column
   definition alone (CASSANDRA-2619)
  

0.8.0-beta1
 * remove Avro RPC support (CASSANDRA-926)
 * support for columns that act as incr/decr counters 
   (CASSANDRA-1072, 1937, 1944, 1936, 2101, 2093, 2288, 2105, 2384, 2236, 2342,
   2454)
 * CQL (CASSANDRA-1703, 1704, 1705, 1706, 1707, 1708, 1710, 1711, 1940, 
   2124, 2302, 2277, 2493)
 * avoid double RowMutation serialization on write path (CASSANDRA-1800)
 * make NetworkTopologyStrategy the default (CASSANDRA-1960)
 * configurable internode encryption (CASSANDRA-1567, 2152)
 * human readable column names in sstable2json output (CASSANDRA-1933)
 * change default JMX port to 7199 (CASSANDRA-2027)
 * backwards compatible internal messaging (CASSANDRA-1015)
 * atomic switch of memtables and sstables (CASSANDRA-2284)
 * add pluggable SeedProvider (CASSANDRA-1669)
 * Fix clustertool to not throw exception when calling get_endpoints (CASSANDRA-2437)
 * upgrade to thrift 0.6 (CASSANDRA-2412) 
 * repair works on a token range instead of full ring (CASSANDRA-2324)
 * purge tombstones from row cache (CASSANDRA-2305)
 * push replication_factor into strategy_options (CASSANDRA-1263)
 * give snapshots the same name on each node (CASSANDRA-1791)
 * remove "nodetool loadbalance" (CASSANDRA-2448)
 * multithreaded compaction (CASSANDRA-2191)
 * compaction throttling (CASSANDRA-2156)
 * add key type information and alias (CASSANDRA-2311, 2396)
 * cli no longer divides read_repair_chance by 100 (CASSANDRA-2458)
 * made CompactionInfo.getTaskType return an enum (CASSANDRA-2482)
 * add a server-wide cap on measured memtable memory usage and aggressively
   flush to keep under that threshold (CASSANDRA-2006)
 * add unified UUIDType (CASSANDRA-2233)
 * add off-heap row cache support (CASSANDRA-1969)


0.7.5
 * improvements/fixes to PIG driver (CASSANDRA-1618, CASSANDRA-2387,
   CASSANDRA-2465, CASSANDRA-2484)
 * validate index names (CASSANDRA-1761)
 * reduce contention on Table.flusherLock (CASSANDRA-1954)
 * try harder to detect failures during streaming, cleaning up temporary
   files more reliably (CASSANDRA-2088)
 * shut down server for OOM on a Thrift thread (CASSANDRA-2269)
 * fix tombstone handling in repair and sstable2json (CASSANDRA-2279)
 * preserve version when streaming data from old sstables (CASSANDRA-2283)
 * don't start repair if a neighboring node is marked as dead (CASSANDRA-2290)
 * purge tombstones from row cache (CASSANDRA-2305)
 * Avoid seeking when sstable2json exports the entire file (CASSANDRA-2318)
 * clear Built flag in system table when dropping an index (CASSANDRA-2320)
 * don't allow arbitrary argument for stress.java (CASSANDRA-2323)
 * validate values for index predicates in get_indexed_slice (CASSANDRA-2328)
 * queue secondary indexes for flush before the parent (CASSANDRA-2330)
 * allow job configuration to set the CL used in Hadoop jobs (CASSANDRA-2331)
 * add memtable_flush_queue_size defaulting to 4 (CASSANDRA-2333)
 * Allow overriding of initial_token, storage_port and rpc_port from system
   properties (CASSANDRA-2343)
 * fix comparator used for non-indexed secondary expressions in index scan
   (CASSANDRA-2347)
 * ensure size calculation and write phase of large-row compaction use
   the same threshold for TTL expiration (CASSANDRA-2349)
 * fix race when iterating CFs during add/drop (CASSANDRA-2350)
 * add ConsistencyLevel command to CLI (CASSANDRA-2354)
 * allow negative numbers in the cli (CASSANDRA-2358)
 * hard code serialVersionUID for tokens class (CASSANDRA-2361)
 * fix potential infinite loop in ByteBufferUtil.inputStream (CASSANDRA-2365)
 * fix encoding bugs in HintedHandoffManager, SystemTable when default
   charset is not UTF8 (CASSANDRA-2367)
 * avoids having removed node reappearing in Gossip (CASSANDRA-2371)
 * fix incorrect truncation of long to int when reading columns via block
   index (CASSANDRA-2376)
 * fix NPE during stream session (CASSANDRA-2377)
 * fix race condition that could leave orphaned data files when dropping CF or
   KS (CASSANDRA-2381)
 * fsync statistics component on write (CASSANDRA-2382)
 * fix duplicate results from CFS.scan (CASSANDRA-2406)
 * add IntegerType to CLI help (CASSANDRA-2414)
 * avoid caching token-only decoratedkeys (CASSANDRA-2416)
 * convert mmap assertion to if/throw so scrub can catch it (CASSANDRA-2417)
 * don't overwrite gc log (CASSANDR-2418)
 * invalidate row cache for streamed row to avoid inconsitencies
   (CASSANDRA-2420)
 * avoid copies in range/index scans (CASSANDRA-2425)
 * make sure we don't wipe data during cleanup if the node has not join
   the ring (CASSANDRA-2428)
 * Try harder to close files after compaction (CASSANDRA-2431)
 * re-set bootstrapped flag after move finishes (CASSANDRA-2435)
 * display validation_class in CLI 'describe keyspace' (CASSANDRA-2442)
 * make cleanup compactions cleanup the row cache (CASSANDRA-2451)
 * add column fields validation to scrub (CASSANDRA-2460)
 * use 64KB flush buffer instead of in_memory_compaction_limit (CASSANDRA-2463)
 * fix backslash substitutions in CLI (CASSANDRA-2492)
 * disable cache saving for system CFS (CASSANDRA-2502)
 * fixes for verifying destination availability under hinted conditions
   so UE can be thrown intead of timing out (CASSANDRA-2514)
 * fix update of validation class in column metadata (CASSANDRA-2512)
 * support LOCAL_QUORUM, EACH_QUORUM CLs outside of NTS (CASSANDRA-2516)
 * preserve version when streaming data from old sstables (CASSANDRA-2283)
 * fix backslash substitutions in CLI (CASSANDRA-2492)
 * count a row deletion as one operation towards memtable threshold 
   (CASSANDRA-2519)
 * support LOCAL_QUORUM, EACH_QUORUM CLs outside of NTS (CASSANDRA-2516)


0.7.4
 * add nodetool join command (CASSANDRA-2160)
 * fix secondary indexes on pre-existing or streamed data (CASSANDRA-2244)
 * initialize endpoint in gossiper earlier (CASSANDRA-2228)
 * add ability to write to Cassandra from Pig (CASSANDRA-1828)
 * add rpc_[min|max]_threads (CASSANDRA-2176)
 * add CL.TWO, CL.THREE (CASSANDRA-2013)
 * avoid exporting an un-requested row in sstable2json, when exporting 
   a key that does not exist (CASSANDRA-2168)
 * add incremental_backups option (CASSANDRA-1872)
 * add configurable row limit to Pig loadfunc (CASSANDRA-2276)
 * validate column values in batches as well as single-Column inserts
   (CASSANDRA-2259)
 * move sample schema from cassandra.yaml to schema-sample.txt,
   a cli scripts (CASSANDRA-2007)
 * avoid writing empty rows when scrubbing tombstoned rows (CASSANDRA-2296)
 * fix assertion error in range and index scans for CL < ALL
   (CASSANDRA-2282)
 * fix commitlog replay when flush position refers to data that didn't
   get synced before server died (CASSANDRA-2285)
 * fix fd leak in sstable2json with non-mmap'd i/o (CASSANDRA-2304)
 * reduce memory use during streaming of multiple sstables (CASSANDRA-2301)
 * purge tombstoned rows from cache after GCGraceSeconds (CASSANDRA-2305)
 * allow zero replicas in a NTS datacenter (CASSANDRA-1924)
 * make range queries respect snitch for local replicas (CASSANDRA-2286)
 * fix HH delivery when column index is larger than 2GB (CASSANDRA-2297)
 * make 2ary indexes use parent CF flush thresholds during initial build
   (CASSANDRA-2294)
 * update memtable_throughput to be a long (CASSANDRA-2158)


0.7.3
 * Keep endpoint state until aVeryLongTime (CASSANDRA-2115)
 * lower-latency read repair (CASSANDRA-2069)
 * add hinted_handoff_throttle_delay_in_ms option (CASSANDRA-2161)
 * fixes for cache save/load (CASSANDRA-2172, -2174)
 * Handle whole-row deletions in CFOutputFormat (CASSANDRA-2014)
 * Make memtable_flush_writers flush in parallel (CASSANDRA-2178)
 * Add compaction_preheat_key_cache option (CASSANDRA-2175)
 * refactor stress.py to have only one copy of the format string 
   used for creating row keys (CASSANDRA-2108)
 * validate index names for \w+ (CASSANDRA-2196)
 * Fix Cassandra cli to respect timeout if schema does not settle 
   (CASSANDRA-2187)
 * fix for compaction and cleanup writing old-format data into new-version 
   sstable (CASSANDRA-2211, -2216)
 * add nodetool scrub (CASSANDRA-2217, -2240)
 * fix sstable2json large-row pagination (CASSANDRA-2188)
 * fix EOFing on requests for the last bytes in a file (CASSANDRA-2213)
 * fix BufferedRandomAccessFile bugs (CASSANDRA-2218, -2241)
 * check for memtable flush_after_mins exceeded every 10s (CASSANDRA-2183)
 * fix cache saving on Windows (CASSANDRA-2207)
 * add validateSchemaAgreement call + synchronization to schema
   modification operations (CASSANDRA-2222)
 * fix for reversed slice queries on large rows (CASSANDRA-2212)
 * fat clients were writing local data (CASSANDRA-2223)
 * set DEFAULT_MEMTABLE_LIFETIME_IN_MINS to 24h
 * improve detection and cleanup of partially-written sstables 
   (CASSANDRA-2206)
 * fix supercolumn de/serialization when subcolumn comparator is different
   from supercolumn's (CASSANDRA-2104)
 * fix starting up on Windows when CASSANDRA_HOME contains whitespace
   (CASSANDRA-2237)
 * add [get|set][row|key]cacheSavePeriod to JMX (CASSANDRA-2100)
 * fix Hadoop ColumnFamilyOutputFormat dropping of mutations
   when batch fills up (CASSANDRA-2255)
 * move file deletions off of scheduledtasks executor (CASSANDRA-2253)


0.7.2
 * copy DecoratedKey.key when inserting into caches to avoid retaining
   a reference to the underlying buffer (CASSANDRA-2102)
 * format subcolumn names with subcomparator (CASSANDRA-2136)
 * fix column bloom filter deserialization (CASSANDRA-2165)


0.7.1
 * refactor MessageDigest creation code. (CASSANDRA-2107)
 * buffer network stack to avoid inefficient small TCP messages while avoiding
   the nagle/delayed ack problem (CASSANDRA-1896)
 * check log4j configuration for changes every 10s (CASSANDRA-1525, 1907)
 * more-efficient cross-DC replication (CASSANDRA-1530, -2051, -2138)
 * avoid polluting page cache with commitlog or sstable writes
   and seq scan operations (CASSANDRA-1470)
 * add RMI authentication options to nodetool (CASSANDRA-1921)
 * make snitches configurable at runtime (CASSANDRA-1374)
 * retry hadoop split requests on connection failure (CASSANDRA-1927)
 * implement describeOwnership for BOP, COPP (CASSANDRA-1928)
 * make read repair behave as expected for ConsistencyLevel > ONE
   (CASSANDRA-982, 2038)
 * distributed test harness (CASSANDRA-1859, 1964)
 * reduce flush lock contention (CASSANDRA-1930)
 * optimize supercolumn deserialization (CASSANDRA-1891)
 * fix CFMetaData.apply to only compare objects of the same class 
   (CASSANDRA-1962)
 * allow specifying specific SSTables to compact from JMX (CASSANDRA-1963)
 * fix race condition in MessagingService.targets (CASSANDRA-1959, 2094, 2081)
 * refuse to open sstables from a future version (CASSANDRA-1935)
 * zero-copy reads (CASSANDRA-1714)
 * fix copy bounds for word Text in wordcount demo (CASSANDRA-1993)
 * fixes for contrib/javautils (CASSANDRA-1979)
 * check more frequently for memtable expiration (CASSANDRA-2000)
 * fix writing SSTable column count statistics (CASSANDRA-1976)
 * fix streaming of multiple CFs during bootstrap (CASSANDRA-1992)
 * explicitly set JVM GC new generation size with -Xmn (CASSANDRA-1968)
 * add short options for CLI flags (CASSANDRA-1565)
 * make keyspace argument to "describe keyspace" in CLI optional
   when authenticated to keyspace already (CASSANDRA-2029)
 * added option to specify -Dcassandra.join_ring=false on startup
   to allow "warm spare" nodes or performing JMX maintenance before
   joining the ring (CASSANDRA-526)
 * log migrations at INFO (CASSANDRA-2028)
 * add CLI verbose option in file mode (CASSANDRA-2030)
 * add single-line "--" comments to CLI (CASSANDRA-2032)
 * message serialization tests (CASSANDRA-1923)
 * switch from ivy to maven-ant-tasks (CASSANDRA-2017)
 * CLI attempts to block for new schema to propagate (CASSANDRA-2044)
 * fix potential overflow in nodetool cfstats (CASSANDRA-2057)
 * add JVM shutdownhook to sync commitlog (CASSANDRA-1919)
 * allow nodes to be up without being part of  normal traffic (CASSANDRA-1951)
 * fix CLI "show keyspaces" with null options on NTS (CASSANDRA-2049)
 * fix possible ByteBuffer race conditions (CASSANDRA-2066)
 * reduce garbage generated by MessagingService to prevent load spikes
   (CASSANDRA-2058)
 * fix math in RandomPartitioner.describeOwnership (CASSANDRA-2071)
 * fix deletion of sstable non-data components (CASSANDRA-2059)
 * avoid blocking gossip while deleting handoff hints (CASSANDRA-2073)
 * ignore messages from newer versions, keep track of nodes in gossip 
   regardless of version (CASSANDRA-1970)
 * cache writing moved to CompactionManager to reduce i/o contention and
   updated to use non-cache-polluting writes (CASSANDRA-2053)
 * page through large rows when exporting to JSON (CASSANDRA-2041)
 * add flush_largest_memtables_at and reduce_cache_sizes_at options
   (CASSANDRA-2142)
 * add cli 'describe cluster' command (CASSANDRA-2127)
 * add cli support for setting username/password at 'connect' command 
   (CASSANDRA-2111)
 * add -D option to Stress.java to allow reading hosts from a file 
   (CASSANDRA-2149)
 * bound hints CF throughput between 32M and 256M (CASSANDRA-2148)
 * continue starting when invalid saved cache entries are encountered
   (CASSANDRA-2076)
 * add max_hint_window_in_ms option (CASSANDRA-1459)


0.7.0-final
 * fix offsets to ByteBuffer.get (CASSANDRA-1939)


0.7.0-rc4
 * fix cli crash after backgrounding (CASSANDRA-1875)
 * count timeouts in storageproxy latencies, and include latency 
   histograms in StorageProxyMBean (CASSANDRA-1893)
 * fix CLI get recognition of supercolumns (CASSANDRA-1899)
 * enable keepalive on intra-cluster sockets (CASSANDRA-1766)
 * count timeouts towards dynamicsnitch latencies (CASSANDRA-1905)
 * Expose index-building status in JMX + cli schema description
   (CASSANDRA-1871)
 * allow [LOCAL|EACH]_QUORUM to be used with non-NetworkTopology 
   replication Strategies
 * increased amount of index locks for faster commitlog replay
 * collect secondary index tombstones immediately (CASSANDRA-1914)
 * revert commitlog changes from #1780 (CASSANDRA-1917)
 * change RandomPartitioner min token to -1 to avoid collision w/
   tokens on actual nodes (CASSANDRA-1901)
 * examine the right nibble when validating TimeUUID (CASSANDRA-1910)
 * include secondary indexes in cleanup (CASSANDRA-1916)
 * CFS.scrubDataDirectories should also cleanup invalid secondary indexes
   (CASSANDRA-1904)
 * ability to disable/enable gossip on nodes to force them down
   (CASSANDRA-1108)


0.7.0-rc3
 * expose getNaturalEndpoints in StorageServiceMBean taking byte[]
   key; RMI cannot serialize ByteBuffer (CASSANDRA-1833)
 * infer org.apache.cassandra.locator for replication strategy classes
   when not otherwise specified
 * validation that generates less garbage (CASSANDRA-1814)
 * add TTL support to CLI (CASSANDRA-1838)
 * cli defaults to bytestype for subcomparator when creating
   column families (CASSANDRA-1835)
 * unregister index MBeans when index is dropped (CASSANDRA-1843)
 * make ByteBufferUtil.clone thread-safe (CASSANDRA-1847)
 * change exception for read requests during bootstrap from 
   InvalidRequest to Unavailable (CASSANDRA-1862)
 * respect row-level tombstones post-flush in range scans
   (CASSANDRA-1837)
 * ReadResponseResolver check digests against each other (CASSANDRA-1830)
 * return InvalidRequest when remove of subcolumn without supercolumn
   is requested (CASSANDRA-1866)
 * flush before repair (CASSANDRA-1748)
 * SSTableExport validates key order (CASSANDRA-1884)
 * large row support for SSTableExport (CASSANDRA-1867)
 * Re-cache hot keys post-compaction without hitting disk (CASSANDRA-1878)
 * manage read repair in coordinator instead of data source, to
   provide latency information to dynamic snitch (CASSANDRA-1873)


0.7.0-rc2
 * fix live-column-count of slice ranges including tombstoned supercolumn 
   with live subcolumn (CASSANDRA-1591)
 * rename o.a.c.internal.AntientropyStage -> AntiEntropyStage,
   o.a.c.request.Request_responseStage -> RequestResponseStage,
   o.a.c.internal.Internal_responseStage -> InternalResponseStage
 * add AbstractType.fromString (CASSANDRA-1767)
 * require index_type to be present when specifying index_name
   on ColumnDef (CASSANDRA-1759)
 * fix add/remove index bugs in CFMetadata (CASSANDRA-1768)
 * rebuild Strategy during system_update_keyspace (CASSANDRA-1762)
 * cli updates prompt to ... in continuation lines (CASSANDRA-1770)
 * support multiple Mutations per key in hadoop ColumnFamilyOutputFormat
   (CASSANDRA-1774)
 * improvements to Debian init script (CASSANDRA-1772)
 * use local classloader to check for version.properties (CASSANDRA-1778)
 * Validate that column names in column_metadata are valid for the
   defined comparator, and decode properly in cli (CASSANDRA-1773)
 * use cross-platform newlines in cli (CASSANDRA-1786)
 * add ExpiringColumn support to sstable import/export (CASSANDRA-1754)
 * add flush for each append to periodic commitlog mode; added
   periodic_without_flush option to disable this (CASSANDRA-1780)
 * close file handle used for post-flush truncate (CASSANDRA-1790)
 * various code cleanup (CASSANDRA-1793, -1794, -1795)
 * fix range queries against wrapped range (CASSANDRA-1781)
 * fix consistencylevel calculations for NetworkTopologyStrategy
   (CASSANDRA-1804)
 * cli support index type enum names (CASSANDRA-1810)
 * improved validation of column_metadata (CASSANDRA-1813)
 * reads at ConsistencyLevel > 1 throw UnavailableException
   immediately if insufficient live nodes exist (CASSANDRA-1803)
 * copy bytebuffers for local writes to avoid retaining the entire
   Thrift frame (CASSANDRA-1801)
 * fix NPE adding index to column w/o prior metadata (CASSANDRA-1764)
 * reduce fat client timeout (CASSANDRA-1730)
 * fix botched merge of CASSANDRA-1316


0.7.0-rc1
 * fix compaction and flush races with schema updates (CASSANDRA-1715)
 * add clustertool, config-converter, sstablekeys, and schematool 
   Windows .bat files (CASSANDRA-1723)
 * reject range queries received during bootstrap (CASSANDRA-1739)
 * fix wrapping-range queries on non-minimum token (CASSANDRA-1700)
 * add nodetool cfhistogram (CASSANDRA-1698)
 * limit repaired ranges to what the nodes have in common (CASSANDRA-1674)
 * index scan treats missing columns as not matching secondary
   expressions (CASSANDRA-1745)
 * Fix misuse of DataOutputBuffer.getData in AntiEntropyService
   (CASSANDRA-1729)
 * detect and warn when obsolete version of JNA is present (CASSANDRA-1760)
 * reduce fat client timeout (CASSANDRA-1730)
 * cleanup smallest CFs first to increase free temp space for larger ones
   (CASSANDRA-1811)
 * Update windows .bat files to work outside of main Cassandra
   directory (CASSANDRA-1713)
 * fix read repair regression from 0.6.7 (CASSANDRA-1727)
 * more-efficient read repair (CASSANDRA-1719)
 * fix hinted handoff replay (CASSANDRA-1656)
 * log type of dropped messages (CASSANDRA-1677)
 * upgrade to SLF4J 1.6.1
 * fix ByteBuffer bug in ExpiringColumn.updateDigest (CASSANDRA-1679)
 * fix IntegerType.getString (CASSANDRA-1681)
 * make -Djava.net.preferIPv4Stack=true the default (CASSANDRA-628)
 * add INTERNAL_RESPONSE verb to differentiate from responses related
   to client requests (CASSANDRA-1685)
 * log tpstats when dropping messages (CASSANDRA-1660)
 * include unreachable nodes in describeSchemaVersions (CASSANDRA-1678)
 * Avoid dropping messages off the client request path (CASSANDRA-1676)
 * fix jna errno reporting (CASSANDRA-1694)
 * add friendlier error for UnknownHostException on startup (CASSANDRA-1697)
 * include jna dependency in RPM package (CASSANDRA-1690)
 * add --skip-keys option to stress.py (CASSANDRA-1696)
 * improve cli handling of non-string keys and column names 
   (CASSANDRA-1701, -1693)
 * r/m extra subcomparator line in cli keyspaces output (CASSANDRA-1712)
 * add read repair chance to cli "show keyspaces"
 * upgrade to ConcurrentLinkedHashMap 1.1 (CASSANDRA-975)
 * fix index scan routing (CASSANDRA-1722)
 * fix tombstoning of supercolumns in range queries (CASSANDRA-1734)
 * clear endpoint cache after updating keyspace metadata (CASSANDRA-1741)
 * fix wrapping-range queries on non-minimum token (CASSANDRA-1700)
 * truncate includes secondary indexes (CASSANDRA-1747)
 * retain reference to PendingFile sstables (CASSANDRA-1749)
 * fix sstableimport regression (CASSANDRA-1753)
 * fix for bootstrap when no non-system tables are defined (CASSANDRA-1732)
 * handle replica unavailability in index scan (CASSANDRA-1755)
 * fix service initialization order deadlock (CASSANDRA-1756)
 * multi-line cli commands (CASSANDRA-1742)
 * fix race between snapshot and compaction (CASSANDRA-1736)
 * add listEndpointsPendingHints, deleteHintsForEndpoint JMX methods 
   (CASSANDRA-1551)


0.7.0-beta3
 * add strategy options to describe_keyspace output (CASSANDRA-1560)
 * log warning when using randomly generated token (CASSANDRA-1552)
 * re-organize JMX into .db, .net, .internal, .request (CASSANDRA-1217)
 * allow nodes to change IPs between restarts (CASSANDRA-1518)
 * remember ring state between restarts by default (CASSANDRA-1518)
 * flush index built flag so we can read it before log replay (CASSANDRA-1541)
 * lock row cache updates to prevent race condition (CASSANDRA-1293)
 * remove assertion causing rare (and harmless) error messages in
   commitlog (CASSANDRA-1330)
 * fix moving nodes with no keyspaces defined (CASSANDRA-1574)
 * fix unbootstrap when no data is present in a transfer range (CASSANDRA-1573)
 * take advantage of AVRO-495 to simplify our avro IDL (CASSANDRA-1436)
 * extend authorization hierarchy to column family (CASSANDRA-1554)
 * deletion support in secondary indexes (CASSANDRA-1571)
 * meaningful error message for invalid replication strategy class 
   (CASSANDRA-1566)
 * allow keyspace creation with RF > N (CASSANDRA-1428)
 * improve cli error handling (CASSANDRA-1580)
 * add cache save/load ability (CASSANDRA-1417, 1606, 1647)
 * add StorageService.getDrainProgress (CASSANDRA-1588)
 * Disallow bootstrap to an in-use token (CASSANDRA-1561)
 * Allow dynamic secondary index creation and destruction (CASSANDRA-1532)
 * log auto-guessed memtable thresholds (CASSANDRA-1595)
 * add ColumnDef support to cli (CASSANDRA-1583)
 * reduce index sample time by 75% (CASSANDRA-1572)
 * add cli support for column, strategy metadata (CASSANDRA-1578, 1612)
 * add cli support for schema modification (CASSANDRA-1584)
 * delete temp files on failed compactions (CASSANDRA-1596)
 * avoid blocking for dead nodes during removetoken (CASSANDRA-1605)
 * remove ConsistencyLevel.ZERO (CASSANDRA-1607)
 * expose in-progress compaction type in jmx (CASSANDRA-1586)
 * removed IClock & related classes from internals (CASSANDRA-1502)
 * fix removing tokens from SystemTable on decommission and removetoken
   (CASSANDRA-1609)
 * include CF metadata in cli 'show keyspaces' (CASSANDRA-1613)
 * switch from Properties to HashMap in PropertyFileSnitch to
   avoid synchronization bottleneck (CASSANDRA-1481)
 * PropertyFileSnitch configuration file renamed to 
   cassandra-topology.properties
 * add cli support for get_range_slices (CASSANDRA-1088, CASSANDRA-1619)
 * Make memtable flush thresholds per-CF instead of global 
   (CASSANDRA-1007, 1637)
 * add cli support for binary data without CfDef hints (CASSANDRA-1603)
 * fix building SSTable statistics post-stream (CASSANDRA-1620)
 * fix potential infinite loop in 2ary index queries (CASSANDRA-1623)
 * allow creating NTS keyspaces with no replicas configured (CASSANDRA-1626)
 * add jmx histogram of sstables accessed per read (CASSANDRA-1624)
 * remove system_rename_column_family and system_rename_keyspace from the
   client API until races can be fixed (CASSANDRA-1630, CASSANDRA-1585)
 * add cli sanity tests (CASSANDRA-1582)
 * update GC settings in cassandra.bat (CASSANDRA-1636)
 * cli support for index queries (CASSANDRA-1635)
 * cli support for updating schema memtable settings (CASSANDRA-1634)
 * cli --file option (CASSANDRA-1616)
 * reduce automatically chosen memtable sizes by 50% (CASSANDRA-1641)
 * move endpoint cache from snitch to strategy (CASSANDRA-1643)
 * fix commitlog recovery deleting the newly-created segment as well as
   the old ones (CASSANDRA-1644)
 * upgrade to Thrift 0.5 (CASSANDRA-1367)
 * renamed CL.DCQUORUM to LOCAL_QUORUM and DCQUORUMSYNC to EACH_QUORUM
 * cli truncate support (CASSANDRA-1653)
 * update GC settings in cassandra.bat (CASSANDRA-1636)
 * avoid logging when a node's ip/token is gossipped back to it (CASSANDRA-1666)


0.7-beta2
 * always use UTF-8 for hint keys (CASSANDRA-1439)
 * remove cassandra.yaml dependency from Hadoop and Pig (CASSADRA-1322)
 * expose CfDef metadata in describe_keyspaces (CASSANDRA-1363)
 * restore use of mmap_index_only option (CASSANDRA-1241)
 * dropping a keyspace with no column families generated an error 
   (CASSANDRA-1378)
 * rename RackAwareStrategy to OldNetworkTopologyStrategy, RackUnawareStrategy 
   to SimpleStrategy, DatacenterShardStrategy to NetworkTopologyStrategy,
   AbstractRackAwareSnitch to AbstractNetworkTopologySnitch (CASSANDRA-1392)
 * merge StorageProxy.mutate, mutateBlocking (CASSANDRA-1396)
 * faster UUIDType, LongType comparisons (CASSANDRA-1386, 1393)
 * fix setting read_repair_chance from CLI addColumnFamily (CASSANDRA-1399)
 * fix updates to indexed columns (CASSANDRA-1373)
 * fix race condition leaving to FileNotFoundException (CASSANDRA-1382)
 * fix sharded lock hash on index write path (CASSANDRA-1402)
 * add support for GT/E, LT/E in subordinate index clauses (CASSANDRA-1401)
 * cfId counter got out of sync when CFs were added (CASSANDRA-1403)
 * less chatty schema updates (CASSANDRA-1389)
 * rename column family mbeans. 'type' will now include either 
   'IndexColumnFamilies' or 'ColumnFamilies' depending on the CFS type.
   (CASSANDRA-1385)
 * disallow invalid keyspace and column family names. This includes name that
   matches a '^\w+' regex. (CASSANDRA-1377)
 * use JNA, if present, to take snapshots (CASSANDRA-1371)
 * truncate hints if starting 0.7 for the first time (CASSANDRA-1414)
 * fix FD leak in single-row slicepredicate queries (CASSANDRA-1416)
 * allow index expressions against columns that are not part of the 
   SlicePredicate (CASSANDRA-1410)
 * config-converter properly handles snitches and framed support 
   (CASSANDRA-1420)
 * remove keyspace argument from multiget_count (CASSANDRA-1422)
 * allow specifying cassandra.yaml location as (local or remote) URL
   (CASSANDRA-1126)
 * fix using DynamicEndpointSnitch with NetworkTopologyStrategy
   (CASSANDRA-1429)
 * Add CfDef.default_validation_class (CASSANDRA-891)
 * fix EstimatedHistogram.max (CASSANDRA-1413)
 * quorum read optimization (CASSANDRA-1622)
 * handle zero-length (or missing) rows during HH paging (CASSANDRA-1432)
 * include secondary indexes during schema migrations (CASSANDRA-1406)
 * fix commitlog header race during schema change (CASSANDRA-1435)
 * fix ColumnFamilyStoreMBeanIterator to use new type name (CASSANDRA-1433)
 * correct filename generated by xml->yaml converter (CASSANDRA-1419)
 * add CMSInitiatingOccupancyFraction=75 and UseCMSInitiatingOccupancyOnly
   to default JVM options
 * decrease jvm heap for cassandra-cli (CASSANDRA-1446)
 * ability to modify keyspaces and column family definitions on a live cluster
   (CASSANDRA-1285)
 * support for Hadoop Streaming [non-jvm map/reduce via stdin/out]
   (CASSANDRA-1368)
 * Move persistent sstable stats from the system table to an sstable component
   (CASSANDRA-1430)
 * remove failed bootstrap attempt from pending ranges when gossip times
   it out after 1h (CASSANDRA-1463)
 * eager-create tcp connections to other cluster members (CASSANDRA-1465)
 * enumerate stages and derive stage from message type instead of 
   transmitting separately (CASSANDRA-1465)
 * apply reversed flag during collation from different data sources
   (CASSANDRA-1450)
 * make failure to remove commitlog segment non-fatal (CASSANDRA-1348)
 * correct ordering of drain operations so CL.recover is no longer 
   necessary (CASSANDRA-1408)
 * removed keyspace from describe_splits method (CASSANDRA-1425)
 * rename check_schema_agreement to describe_schema_versions
   (CASSANDRA-1478)
 * fix QUORUM calculation for RF > 3 (CASSANDRA-1487)
 * remove tombstones during non-major compactions when bloom filter
   verifies that row does not exist in other sstables (CASSANDRA-1074)
 * nodes that coordinated a loadbalance in the past could not be seen by
   newly added nodes (CASSANDRA-1467)
 * exposed endpoint states (gossip details) via jmx (CASSANDRA-1467)
 * ensure that compacted sstables are not included when new readers are
   instantiated (CASSANDRA-1477)
 * by default, calculate heap size and memtable thresholds at runtime (CASSANDRA-1469)
 * fix races dealing with adding/dropping keyspaces and column families in
   rapid succession (CASSANDRA-1477)
 * clean up of Streaming system (CASSANDRA-1503, 1504, 1506)
 * add options to configure Thrift socket keepalive and buffer sizes (CASSANDRA-1426)
 * make contrib CassandraServiceDataCleaner recursive (CASSANDRA-1509)
 * min, max compaction threshold are configurable and persistent 
   per-ColumnFamily (CASSANDRA-1468)
 * fix replaying the last mutation in a commitlog unnecessarily 
   (CASSANDRA-1512)
 * invoke getDefaultUncaughtExceptionHandler from DTPE with the original
   exception rather than the ExecutionException wrapper (CASSANDRA-1226)
 * remove Clock from the Thrift (and Avro) API (CASSANDRA-1501)
 * Close intra-node sockets when connection is broken (CASSANDRA-1528)
 * RPM packaging spec file (CASSANDRA-786)
 * weighted request scheduler (CASSANDRA-1485)
 * treat expired columns as deleted (CASSANDRA-1539)
 * make IndexInterval configurable (CASSANDRA-1488)
 * add describe_snitch to Thrift API (CASSANDRA-1490)
 * MD5 authenticator compares plain text submitted password with MD5'd
   saved property, instead of vice versa (CASSANDRA-1447)
 * JMX MessagingService pending and completed counts (CASSANDRA-1533)
 * fix race condition processing repair responses (CASSANDRA-1511)
 * make repair blocking (CASSANDRA-1511)
 * create EndpointSnitchInfo and MBean to expose rack and DC (CASSANDRA-1491)
 * added option to contrib/word_count to output results back to Cassandra
   (CASSANDRA-1342)
 * rewrite Hadoop ColumnFamilyRecordWriter to pool connections, retry to
   multiple Cassandra nodes, and smooth impact on the Cassandra cluster
   by using smaller batch sizes (CASSANDRA-1434)
 * fix setting gc_grace_seconds via CLI (CASSANDRA-1549)
 * support TTL'd index values (CASSANDRA-1536)
 * make removetoken work like decommission (CASSANDRA-1216)
 * make cli comparator-aware and improve quote rules (CASSANDRA-1523,-1524)
 * make nodetool compact and cleanup blocking (CASSANDRA-1449)
 * add memtable, cache information to GCInspector logs (CASSANDRA-1558)
 * enable/disable HintedHandoff via JMX (CASSANDRA-1550)
 * Ignore stray files in the commit log directory (CASSANDRA-1547)
 * Disallow bootstrap to an in-use token (CASSANDRA-1561)


0.7-beta1
 * sstable versioning (CASSANDRA-389)
 * switched to slf4j logging (CASSANDRA-625)
 * add (optional) expiration time for column (CASSANDRA-699)
 * access levels for authentication/authorization (CASSANDRA-900)
 * add ReadRepairChance to CF definition (CASSANDRA-930)
 * fix heisenbug in system tests, especially common on OS X (CASSANDRA-944)
 * convert to byte[] keys internally and all public APIs (CASSANDRA-767)
 * ability to alter schema definitions on a live cluster (CASSANDRA-44)
 * renamed configuration file to cassandra.xml, and log4j.properties to
   log4j-server.properties, which must now be loaded from
   the classpath (which is how our scripts in bin/ have always done it)
   (CASSANDRA-971)
 * change get_count to require a SlicePredicate. create multi_get_count
   (CASSANDRA-744)
 * re-organized endpointsnitch implementations and added SimpleSnitch
   (CASSANDRA-994)
 * Added preload_row_cache option (CASSANDRA-946)
 * add CRC to commitlog header (CASSANDRA-999)
 * removed deprecated batch_insert and get_range_slice methods (CASSANDRA-1065)
 * add truncate thrift method (CASSANDRA-531)
 * http mini-interface using mx4j (CASSANDRA-1068)
 * optimize away copy of sliced row on memtable read path (CASSANDRA-1046)
 * replace constant-size 2GB mmaped segments and special casing for index 
   entries spanning segment boundaries, with SegmentedFile that computes 
   segments that always contain entire entries/rows (CASSANDRA-1117)
 * avoid reading large rows into memory during compaction (CASSANDRA-16)
 * added hadoop OutputFormat (CASSANDRA-1101)
 * efficient Streaming (no more anticompaction) (CASSANDRA-579)
 * split commitlog header into separate file and add size checksum to
   mutations (CASSANDRA-1179)
 * avoid allocating a new byte[] for each mutation on replay (CASSANDRA-1219)
 * revise HH schema to be per-endpoint (CASSANDRA-1142)
 * add joining/leaving status to nodetool ring (CASSANDRA-1115)
 * allow multiple repair sessions per node (CASSANDRA-1190)
 * optimize away MessagingService for local range queries (CASSANDRA-1261)
 * make framed transport the default so malformed requests can't OOM the 
   server (CASSANDRA-475)
 * significantly faster reads from row cache (CASSANDRA-1267)
 * take advantage of row cache during range queries (CASSANDRA-1302)
 * make GCGraceSeconds a per-ColumnFamily value (CASSANDRA-1276)
 * keep persistent row size and column count statistics (CASSANDRA-1155)
 * add IntegerType (CASSANDRA-1282)
 * page within a single row during hinted handoff (CASSANDRA-1327)
 * push DatacenterShardStrategy configuration into keyspace definition,
   eliminating datacenter.properties. (CASSANDRA-1066)
 * optimize forward slices starting with '' and single-index-block name 
   queries by skipping the column index (CASSANDRA-1338)
 * streaming refactor (CASSANDRA-1189)
 * faster comparison for UUID types (CASSANDRA-1043)
 * secondary index support (CASSANDRA-749 and subtasks)
 * make compaction buckets deterministic (CASSANDRA-1265)


0.6.6
 * Allow using DynamicEndpointSnitch with RackAwareStrategy (CASSANDRA-1429)
 * remove the remaining vestiges of the unfinished DatacenterShardStrategy 
   (replaced by NetworkTopologyStrategy in 0.7)
   

0.6.5
 * fix key ordering in range query results with RandomPartitioner
   and ConsistencyLevel > ONE (CASSANDRA-1145)
 * fix for range query starting with the wrong token range (CASSANDRA-1042)
 * page within a single row during hinted handoff (CASSANDRA-1327)
 * fix compilation on non-sun JDKs (CASSANDRA-1061)
 * remove String.trim() call on row keys in batch mutations (CASSANDRA-1235)
 * Log summary of dropped messages instead of spamming log (CASSANDRA-1284)
 * add dynamic endpoint snitch (CASSANDRA-981)
 * fix streaming for keyspaces with hyphens in their name (CASSANDRA-1377)
 * fix errors in hard-coded bloom filter optKPerBucket by computing it
   algorithmically (CASSANDRA-1220
 * remove message deserialization stage, and uncap read/write stages
   so slow reads/writes don't block gossip processing (CASSANDRA-1358)
 * add jmx port configuration to Debian package (CASSANDRA-1202)
 * use mlockall via JNA, if present, to prevent Linux from swapping
   out parts of the JVM (CASSANDRA-1214)


0.6.4
 * avoid queuing multiple hint deliveries for the same endpoint
   (CASSANDRA-1229)
 * better performance for and stricter checking of UTF8 column names
   (CASSANDRA-1232)
 * extend option to lower compaction priority to hinted handoff
   as well (CASSANDRA-1260)
 * log errors in gossip instead of re-throwing (CASSANDRA-1289)
 * avoid aborting commitlog replay prematurely if a flushed-but-
   not-removed commitlog segment is encountered (CASSANDRA-1297)
 * fix duplicate rows being read during mapreduce (CASSANDRA-1142)
 * failure detection wasn't closing command sockets (CASSANDRA-1221)
 * cassandra-cli.bat works on windows (CASSANDRA-1236)
 * pre-emptively drop requests that cannot be processed within RPCTimeout
   (CASSANDRA-685)
 * add ack to Binary write verb and update CassandraBulkLoader
   to wait for acks for each row (CASSANDRA-1093)
 * added describe_partitioner Thrift method (CASSANDRA-1047)
 * Hadoop jobs no longer require the Cassandra storage-conf.xml
   (CASSANDRA-1280, CASSANDRA-1047)
 * log thread pool stats when GC is excessive (CASSANDRA-1275)
 * remove gossip message size limit (CASSANDRA-1138)
 * parallelize local and remote reads during multiget, and respect snitch 
   when determining whether to do local read for CL.ONE (CASSANDRA-1317)
 * fix read repair to use requested consistency level on digest mismatch,
   rather than assuming QUORUM (CASSANDRA-1316)
 * process digest mismatch re-reads in parallel (CASSANDRA-1323)
 * switch hints CF comparator to BytesType (CASSANDRA-1274)


0.6.3
 * retry to make streaming connections up to 8 times. (CASSANDRA-1019)
 * reject describe_ring() calls on invalid keyspaces (CASSANDRA-1111)
 * fix cache size calculation for size of 100% (CASSANDRA-1129)
 * fix cache capacity only being recalculated once (CASSANDRA-1129)
 * remove hourly scan of all hints on the off chance that the gossiper
   missed a status change; instead, expose deliverHintsToEndpoint to JMX
   so it can be done manually, if necessary (CASSANDRA-1141)
 * don't reject reads at CL.ALL (CASSANDRA-1152)
 * reject deletions to supercolumns in CFs containing only standard
   columns (CASSANDRA-1139)
 * avoid preserving login information after client disconnects
   (CASSANDRA-1057)
 * prefer sun jdk to openjdk in debian init script (CASSANDRA-1174)
 * detect partioner config changes between restarts and fail fast 
   (CASSANDRA-1146)
 * use generation time to resolve node token reassignment disagreements
   (CASSANDRA-1118)
 * restructure the startup ordering of Gossiper and MessageService to avoid
   timing anomalies (CASSANDRA-1160)
 * detect incomplete commit log hearders (CASSANDRA-1119)
 * force anti-entropy service to stream files on the stream stage to avoid
   sending streams out of order (CASSANDRA-1169)
 * remove inactive stream managers after AES streams files (CASSANDRA-1169)
 * allow removing entire row through batch_mutate Deletion (CASSANDRA-1027)
 * add JMX metrics for row-level bloom filter false positives (CASSANDRA-1212)
 * added a redhat init script to contrib (CASSANDRA-1201)
 * use midpoint when bootstrapping a new machine into range with not
   much data yet instead of random token (CASSANDRA-1112)
 * kill server on OOM in executor stage as well as Thrift (CASSANDRA-1226)
 * remove opportunistic repairs, when two machines with overlapping replica
   responsibilities happen to finish major compactions of the same CF near
   the same time.  repairs are now fully manual (CASSANDRA-1190)
 * add ability to lower compaction priority (default is no change from 0.6.2)
   (CASSANDRA-1181)


0.6.2
 * fix contrib/word_count build. (CASSANDRA-992)
 * split CommitLogExecutorService into BatchCommitLogExecutorService and 
   PeriodicCommitLogExecutorService (CASSANDRA-1014)
 * add latency histograms to CFSMBean (CASSANDRA-1024)
 * make resolving timestamp ties deterministic by using value bytes
   as a tiebreaker (CASSANDRA-1039)
 * Add option to turn off Hinted Handoff (CASSANDRA-894)
 * fix windows startup (CASSANDRA-948)
 * make concurrent_reads, concurrent_writes configurable at runtime via JMX
   (CASSANDRA-1060)
 * disable GCInspector on non-Sun JVMs (CASSANDRA-1061)
 * fix tombstone handling in sstable rows with no other data (CASSANDRA-1063)
 * fix size of row in spanned index entries (CASSANDRA-1056)
 * install json2sstable, sstable2json, and sstablekeys to Debian package
 * StreamingService.StreamDestinations wouldn't empty itself after streaming
   finished (CASSANDRA-1076)
 * added Collections.shuffle(splits) before returning the splits in 
   ColumnFamilyInputFormat (CASSANDRA-1096)
 * do not recalculate cache capacity post-compaction if it's been manually 
   modified (CASSANDRA-1079)
 * better defaults for flush sorter + writer executor queue sizes
   (CASSANDRA-1100)
 * windows scripts for SSTableImport/Export (CASSANDRA-1051)
 * windows script for nodetool (CASSANDRA-1113)
 * expose PhiConvictThreshold (CASSANDRA-1053)
 * make repair of RF==1 a no-op (CASSANDRA-1090)
 * improve default JVM GC options (CASSANDRA-1014)
 * fix SlicePredicate serialization inside Hadoop jobs (CASSANDRA-1049)
 * close Thrift sockets in Hadoop ColumnFamilyRecordReader (CASSANDRA-1081)


0.6.1
 * fix NPE in sstable2json when no excluded keys are given (CASSANDRA-934)
 * keep the replica set constant throughout the read repair process
   (CASSANDRA-937)
 * allow querying getAllRanges with empty token list (CASSANDRA-933)
 * fix command line arguments inversion in clustertool (CASSANDRA-942)
 * fix race condition that could trigger a false-positive assertion
   during post-flush discard of old commitlog segments (CASSANDRA-936)
 * fix neighbor calculation for anti-entropy repair (CASSANDRA-924)
 * perform repair even for small entropy differences (CASSANDRA-924)
 * Use hostnames in CFInputFormat to allow Hadoop's naive string-based
   locality comparisons to work (CASSANDRA-955)
 * cache read-only BufferedRandomAccessFile length to avoid
   3 system calls per invocation (CASSANDRA-950)
 * nodes with IPv6 (and no IPv4) addresses could not join cluster
   (CASSANDRA-969)
 * Retrieve the correct number of undeleted columns, if any, from
   a supercolumn in a row that had been deleted previously (CASSANDRA-920)
 * fix index scans that cross the 2GB mmap boundaries for both mmap
   and standard i/o modes (CASSANDRA-866)
 * expose drain via nodetool (CASSANDRA-978)


0.6.0-RC1
 * JMX drain to flush memtables and run through commit log (CASSANDRA-880)
 * Bootstrapping can skip ranges under the right conditions (CASSANDRA-902)
 * fix merging row versions in range_slice for CL > ONE (CASSANDRA-884)
 * default write ConsistencyLeven chaned from ZERO to ONE
 * fix for index entries spanning mmap buffer boundaries (CASSANDRA-857)
 * use lexical comparison if time part of TimeUUIDs are the same 
   (CASSANDRA-907)
 * bound read, mutation, and response stages to fix possible OOM
   during log replay (CASSANDRA-885)
 * Use microseconds-since-epoch (UTC) in cli, instead of milliseconds
 * Treat batch_mutate Deletion with null supercolumn as "apply this predicate 
   to top level supercolumns" (CASSANDRA-834)
 * Streaming destination nodes do not update their JMX status (CASSANDRA-916)
 * Fix internal RPC timeout calculation (CASSANDRA-911)
 * Added Pig loadfunc to contrib/pig (CASSANDRA-910)


0.6.0-beta3
 * fix compaction bucketing bug (CASSANDRA-814)
 * update windows batch file (CASSANDRA-824)
 * deprecate KeysCachedFraction configuration directive in favor
   of KeysCached; move to unified-per-CF key cache (CASSANDRA-801)
 * add invalidateRowCache to ColumnFamilyStoreMBean (CASSANDRA-761)
 * send Handoff hints to natural locations to reduce load on
   remaining nodes in a failure scenario (CASSANDRA-822)
 * Add RowWarningThresholdInMB configuration option to warn before very 
   large rows get big enough to threaten node stability, and -x option to
   be able to remove them with sstable2json if the warning is unheeded
   until it's too late (CASSANDRA-843)
 * Add logging of GC activity (CASSANDRA-813)
 * fix ConcurrentModificationException in commitlog discard (CASSANDRA-853)
 * Fix hardcoded row count in Hadoop RecordReader (CASSANDRA-837)
 * Add a jmx status to the streaming service and change several DEBUG
   messages to INFO (CASSANDRA-845)
 * fix classpath in cassandra-cli.bat for Windows (CASSANDRA-858)
 * allow re-specifying host, port to cassandra-cli if invalid ones
   are first tried (CASSANDRA-867)
 * fix race condition handling rpc timeout in the coordinator
   (CASSANDRA-864)
 * Remove CalloutLocation and StagingFileDirectory from storage-conf files 
   since those settings are no longer used (CASSANDRA-878)
 * Parse a long from RowWarningThresholdInMB instead of an int (CASSANDRA-882)
 * Remove obsolete ControlPort code from DatabaseDescriptor (CASSANDRA-886)
 * move skipBytes side effect out of assert (CASSANDRA-899)
 * add "double getLoad" to StorageServiceMBean (CASSANDRA-898)
 * track row stats per CF at compaction time (CASSANDRA-870)
 * disallow CommitLogDirectory matching a DataFileDirectory (CASSANDRA-888)
 * default key cache size is 200k entries, changed from 10% (CASSANDRA-863)
 * add -Dcassandra-foreground=yes to cassandra.bat
 * exit if cluster name is changed unexpectedly (CASSANDRA-769)


0.6.0-beta1/beta2
 * add batch_mutate thrift command, deprecating batch_insert (CASSANDRA-336)
 * remove get_key_range Thrift API, deprecated in 0.5 (CASSANDRA-710)
 * add optional login() Thrift call for authentication (CASSANDRA-547)
 * support fat clients using gossiper and StorageProxy to perform
   replication in-process [jvm-only] (CASSANDRA-535)
 * support mmapped I/O for reads, on by default on 64bit JVMs 
   (CASSANDRA-408, CASSANDRA-669)
 * improve insert concurrency, particularly during Hinted Handoff
   (CASSANDRA-658)
 * faster network code (CASSANDRA-675)
 * stress.py moved to contrib (CASSANDRA-635)
 * row caching [must be explicitly enabled per-CF in config] (CASSANDRA-678)
 * present a useful measure of compaction progress in JMX (CASSANDRA-599)
 * add bin/sstablekeys (CASSNADRA-679)
 * add ConsistencyLevel.ANY (CASSANDRA-687)
 * make removetoken remove nodes from gossip entirely (CASSANDRA-644)
 * add ability to set cache sizes at runtime (CASSANDRA-708)
 * report latency and cache hit rate statistics with lifetime totals
   instead of average over the last minute (CASSANDRA-702)
 * support get_range_slice for RandomPartitioner (CASSANDRA-745)
 * per-keyspace replication factory and replication strategy (CASSANDRA-620)
 * track latency in microseconds (CASSANDRA-733)
 * add describe_ Thrift methods, deprecating get_string_property and 
   get_string_list_property
 * jmx interface for tracking operation mode and streams in general.
   (CASSANDRA-709)
 * keep memtables in sorted order to improve range query performance
   (CASSANDRA-799)
 * use while loop instead of recursion when trimming sstables compaction list 
   to avoid blowing stack in pathological cases (CASSANDRA-804)
 * basic Hadoop map/reduce support (CASSANDRA-342)


0.5.1
 * ensure all files for an sstable are streamed to the same directory.
   (CASSANDRA-716)
 * more accurate load estimate for bootstrapping (CASSANDRA-762)
 * tolerate dead or unavailable bootstrap target on write (CASSANDRA-731)
 * allow larger numbers of keys (> 140M) in a sstable bloom filter
   (CASSANDRA-790)
 * include jvm argument improvements from CASSANDRA-504 in debian package
 * change streaming chunk size to 32MB to accomodate Windows XP limitations
   (was 64MB) (CASSANDRA-795)
 * fix get_range_slice returning results in the wrong order (CASSANDRA-781)
 

0.5.0 final
 * avoid attempting to delete temporary bootstrap files twice (CASSANDRA-681)
 * fix bogus NaN in nodeprobe cfstats output (CASSANDRA-646)
 * provide a policy for dealing with single thread executors w/ a full queue
   (CASSANDRA-694)
 * optimize inner read in MessagingService, vastly improving multiple-node
   performance (CASSANDRA-675)
 * wait for table flush before streaming data back to a bootstrapping node.
   (CASSANDRA-696)
 * keep track of bootstrapping sources by table so that bootstrapping doesn't 
   give the indication of finishing early (CASSANDRA-673)


0.5.0 RC3
 * commit the correct version of the patch for CASSANDRA-663


0.5.0 RC2 (unreleased)
 * fix bugs in converting get_range_slice results to Thrift 
   (CASSANDRA-647, CASSANDRA-649)
 * expose java.util.concurrent.TimeoutException in StorageProxy methods
   (CASSANDRA-600)
 * TcpConnectionManager was holding on to disconnected connections, 
   giving the false indication they were being used. (CASSANDRA-651)
 * Remove duplicated write. (CASSANDRA-662)
 * Abort bootstrap if IP is already in the token ring (CASSANDRA-663)
 * increase default commitlog sync period, and wait for last sync to 
   finish before submitting another (CASSANDRA-668)


0.5.0 RC1
 * Fix potential NPE in get_range_slice (CASSANDRA-623)
 * add CRC32 to commitlog entries (CASSANDRA-605)
 * fix data streaming on windows (CASSANDRA-630)
 * GC compacted sstables after cleanup and compaction (CASSANDRA-621)
 * Speed up anti-entropy validation (CASSANDRA-629)
 * Fix anti-entropy assertion error (CASSANDRA-639)
 * Fix pending range conflicts when bootstapping or moving
   multiple nodes at once (CASSANDRA-603)
 * Handle obsolete gossip related to node movement in the case where
   one or more nodes is down when the movement occurs (CASSANDRA-572)
 * Include dead nodes in gossip to avoid a variety of problems
   and fix HH to removed nodes (CASSANDRA-634)
 * return an InvalidRequestException for mal-formed SlicePredicates
   (CASSANDRA-643)
 * fix bug determining closest neighbor for use in multiple datacenters
   (CASSANDRA-648)
 * Vast improvements in anticompaction speed (CASSANDRA-607)
 * Speed up log replay and writes by avoiding redundant serializations
   (CASSANDRA-652)


0.5.0 beta 2
 * Bootstrap improvements (several tickets)
 * add nodeprobe repair anti-entropy feature (CASSANDRA-193, CASSANDRA-520)
 * fix possibility of partition when many nodes restart at once
   in clusters with multiple seeds (CASSANDRA-150)
 * fix NPE in get_range_slice when no data is found (CASSANDRA-578)
 * fix potential NPE in hinted handoff (CASSANDRA-585)
 * fix cleanup of local "system" keyspace (CASSANDRA-576)
 * improve computation of cluster load balance (CASSANDRA-554)
 * added super column read/write, column count, and column/row delete to
   cassandra-cli (CASSANDRA-567, CASSANDRA-594)
 * fix returning live subcolumns of deleted supercolumns (CASSANDRA-583)
 * respect JAVA_HOME in bin/ scripts (several tickets)
 * add StorageService.initClient for fat clients on the JVM (CASSANDRA-535)
   (see contrib/client_only for an example of use)
 * make consistency_level functional in get_range_slice (CASSANDRA-568)
 * optimize key deserialization for RandomPartitioner (CASSANDRA-581)
 * avoid GCing tombstones except on major compaction (CASSANDRA-604)
 * increase failure conviction threshold, resulting in less nodes
   incorrectly (and temporarily) marked as down (CASSANDRA-610)
 * respect memtable thresholds during log replay (CASSANDRA-609)
 * support ConsistencyLevel.ALL on read (CASSANDRA-584)
 * add nodeprobe removetoken command (CASSANDRA-564)


0.5.0 beta
 * Allow multiple simultaneous flushes, improving flush throughput 
   on multicore systems (CASSANDRA-401)
 * Split up locks to improve write and read throughput on multicore systems
   (CASSANDRA-444, CASSANDRA-414)
 * More efficient use of memory during compaction (CASSANDRA-436)
 * autobootstrap option: when enabled, all non-seed nodes will attempt
   to bootstrap when started, until bootstrap successfully
   completes. -b option is removed.  (CASSANDRA-438)
 * Unless a token is manually specified in the configuration xml,
   a bootstraping node will use a token that gives it half the
   keys from the most-heavily-loaded node in the cluster,
   instead of generating a random token. 
   (CASSANDRA-385, CASSANDRA-517)
 * Miscellaneous bootstrap fixes (several tickets)
 * Ability to change a node's token even after it has data on it
   (CASSANDRA-541)
 * Ability to decommission a live node from the ring (CASSANDRA-435)
 * Semi-automatic loadbalancing via nodeprobe (CASSANDRA-192)
 * Add ability to set compaction thresholds at runtime via
   JMX / nodeprobe.  (CASSANDRA-465)
 * Add "comment" field to ColumnFamily definition. (CASSANDRA-481)
 * Additional JMX metrics (CASSANDRA-482)
 * JSON based export and import tools (several tickets)
 * Hinted Handoff fixes (several tickets)
 * Add key cache to improve read performance (CASSANDRA-423)
 * Simplified construction of custom ReplicationStrategy classes
   (CASSANDRA-497)
 * Graphical application (Swing) for ring integrity verification and 
   visualization was added to contrib (CASSANDRA-252)
 * Add DCQUORUM, DCQUORUMSYNC consistency levels and corresponding
   ReplicationStrategy / EndpointSnitch classes.  Experimental.
   (CASSANDRA-492)
 * Web client interface added to contrib (CASSANDRA-457)
 * More-efficient flush for Random, CollatedOPP partitioners 
   for normal writes (CASSANDRA-446) and bulk load (CASSANDRA-420)
 * Add MemtableFlushAfterMinutes, a global replacement for the old 
   per-CF FlushPeriodInMinutes setting (CASSANDRA-463)
 * optimizations to slice reading (CASSANDRA-350) and supercolumn
   queries (CASSANDRA-510)
 * force binding to given listenaddress for nodes with multiple
   interfaces (CASSANDRA-546)
 * stress.py benchmarking tool improvements (several tickets)
 * optimized replica placement code (CASSANDRA-525)
 * faster log replay on restart (CASSANDRA-539, CASSANDRA-540)
 * optimized local-node writes (CASSANDRA-558)
 * added get_range_slice, deprecating get_key_range (CASSANDRA-344)
 * expose TimedOutException to thrift (CASSANDRA-563)
 

0.4.2
 * Add validation disallowing null keys (CASSANDRA-486)
 * Fix race conditions in TCPConnectionManager (CASSANDRA-487)
 * Fix using non-utf8-aware comparison as a sanity check.
   (CASSANDRA-493)
 * Improve default garbage collector options (CASSANDRA-504)
 * Add "nodeprobe flush" (CASSANDRA-505)
 * remove NotFoundException from get_slice throws list (CASSANDRA-518)
 * fix get (not get_slice) of entire supercolumn (CASSANDRA-508)
 * fix null token during bootstrap (CASSANDRA-501)


0.4.1
 * Fix FlushPeriod columnfamily configuration regression
   (CASSANDRA-455)
 * Fix long column name support (CASSANDRA-460)
 * Fix for serializing a row that only contains tombstones
   (CASSANDRA-458)
 * Fix for discarding unneeded commitlog segments (CASSANDRA-459)
 * Add SnapshotBeforeCompaction configuration option (CASSANDRA-426)
 * Fix compaction abort under insufficient disk space (CASSANDRA-473)
 * Fix reading subcolumn slice from tombstoned CF (CASSANDRA-484)
 * Fix race condition in RVH causing occasional NPE (CASSANDRA-478)


0.4.0
 * fix get_key_range problems when a node is down (CASSANDRA-440)
   and add UnavailableException to more Thrift methods
 * Add example EndPointSnitch contrib code (several tickets)


0.4.0 RC2
 * fix SSTable generation clash during compaction (CASSANDRA-418)
 * reject method calls with null parameters (CASSANDRA-308)
 * properly order ranges in nodeprobe output (CASSANDRA-421)
 * fix logging of certain errors on executor threads (CASSANDRA-425)


0.4.0 RC1
 * Bootstrap feature is live; use -b on startup (several tickets)
 * Added multiget api (CASSANDRA-70)
 * fix Deadlock with SelectorManager.doProcess and TcpConnection.write
   (CASSANDRA-392)
 * remove key cache b/c of concurrency bugs in third-party
   CLHM library (CASSANDRA-405)
 * update non-major compaction logic to use two threshold values
   (CASSANDRA-407)
 * add periodic / batch commitlog sync modes (several tickets)
 * inline BatchMutation into batch_insert params (CASSANDRA-403)
 * allow setting the logging level at runtime via mbean (CASSANDRA-402)
 * change default comparator to BytesType (CASSANDRA-400)
 * add forwards-compatible ConsistencyLevel parameter to get_key_range
   (CASSANDRA-322)
 * r/m special case of blocking for local destination when writing with 
   ConsistencyLevel.ZERO (CASSANDRA-399)
 * Fixes to make BinaryMemtable [bulk load interface] useful (CASSANDRA-337);
   see contrib/bmt_example for an example of using it.
 * More JMX properties added (several tickets)
 * Thrift changes (several tickets)
    - Merged _super get methods with the normal ones; return values
      are now of ColumnOrSuperColumn.
    - Similarly, merged batch_insert_super into batch_insert.



0.4.0 beta
 * On-disk data format has changed to allow billions of keys/rows per
   node instead of only millions
 * Multi-keyspace support
 * Scan all sstables for all queries to avoid situations where
   different types of operation on the same ColumnFamily could
   disagree on what data was present
 * Snapshot support via JMX
 * Thrift API has changed a _lot_:
    - removed time-sorted CFs; instead, user-defined comparators
      may be defined on the column names, which are now byte arrays.
      Default comparators are provided for UTF8, Bytes, Ascii, Long (i64),
      and UUID types.
    - removed colon-delimited strings in thrift api in favor of explicit
      structs such as ColumnPath, ColumnParent, etc.  Also normalized
      thrift struct and argument naming.
    - Added columnFamily argument to get_key_range.
    - Change signature of get_slice to accept starting and ending
      columns as well as an offset.  (This allows use of indexes.)
      Added "ascending" flag to allow reasonably-efficient reverse
      scans as well.  Removed get_slice_by_range as redundant.
    - get_key_range operates on one CF at a time
    - changed `block` boolean on insert methods to ConsistencyLevel enum,
      with options of NONE, ONE, QUORUM, and ALL.
    - added similar consistency_level parameter to read methods
    - column-name-set slice with no names given now returns zero columns
      instead of all of them.  ("all" can run your server out of memory.
      use a range-based slice with a high max column count instead.)
 * Removed the web interface. Node information can now be obtained by 
   using the newly introduced nodeprobe utility.
 * More JMX stats
 * Remove magic values from internals (e.g. special key to indicate
   when to flush memtables)
 * Rename configuration "table" to "keyspace"
 * Moved to crash-only design; no more shutdown (just kill the process)
 * Lots of bug fixes

Full list of issues resolved in 0.4 is at https://issues.apache.org/jira/secure/IssueNavigator.jspa?reset=true&&pid=12310865&fixfor=12313862&resolution=1&sorter/field=issuekey&sorter/order=DESC


0.3.0 RC3
 * Fix potential deadlock under load in TCPConnection.
   (CASSANDRA-220)


0.3.0 RC2
 * Fix possible data loss when server is stopped after replaying
   log but before new inserts force memtable flush.
   (CASSANDRA-204)
 * Added BUGS file


0.3.0 RC1
 * Range queries on keys, including user-defined key collation
 * Remove support
 * Workarounds for a weird bug in JDK select/register that seems
   particularly common on VM environments. Cassandra should deploy
   fine on EC2 now
 * Much improved infrastructure: the beginnings of a decent test suite
   ("ant test" for unit tests; "nosetests" for system tests), code
   coverage reporting, etc.
 * Expanded node status reporting via JMX
 * Improved error reporting/logging on both server and client
 * Reduced memory footprint in default configuration
 * Combined blocking and non-blocking versions of insert APIs
 * Added FlushPeriodInMinutes configuration parameter to force
   flushing of infrequently-updated ColumnFamilies<|MERGE_RESOLUTION|>--- conflicted
+++ resolved
@@ -1,4 +1,3 @@
-<<<<<<< HEAD
 3.0
  * Add role based access control (CASSANDRA-7653, 8650)
  * Avoid accessing partitioner through StorageProxy (CASSANDRA-8244, 8268)
@@ -56,10 +55,10 @@
  * Fix race condition during calculation of pending ranges (CASSANDRA-7390)
  * Fail on very large batch sizes (CASSANDRA-8011)
  * Improve concurrency of repair (CASSANDRA-6455, 8208)
-=======
+
+
 2.1.4
  * Write partition size estimates into a system table (CASSANDRA-7688)
->>>>>>> 97da271b
 
 
 2.1.3
