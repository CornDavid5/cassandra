--- conflicted
+++ resolved
@@ -1,13 +1,9 @@
-<<<<<<< HEAD
 3.11.8
  * Frozen RawTuple is not annotated with frozen in the toString method (CASSANDRA-15857)
 Merged from 3.0:
-=======
-3.0.22:
- * 3.x fails to start if commit log has range tombstones from a column which is also deleted (CASSANDRA-15970)
->>>>>>> 4b0c0817
  * Forbid altering UDTs used in partition keys (CASSANDRA-15933)
  * Fix empty/null json string representation (CASSANDRA-15896)
+ * 3.x fails to start if commit log has range tombstones from a column which is also deleted (CASSANDRA-15970)
 Merged from 2.2:
  * Fix CQL parsing of collections when the column type is reversed (CASSANDRA-15814)
 
