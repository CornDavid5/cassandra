--- conflicted
+++ resolved
@@ -217,12 +217,8 @@
 
             for (TestVersions upgrade : this.upgrade)
             {
-<<<<<<< HEAD
                 System.out.printf("testing upgrade from %s to %s%n", upgrade.initial.version, upgrade.upgrade.version);
-                try (UpgradeableCluster cluster = init(UpgradeableCluster.create(nodeCount, upgrade.initial, configConsumer)))
-=======
                 try (UpgradeableCluster cluster = init(UpgradeableCluster.create(nodeCount, upgrade.initial, configConsumer, builderConsumer)))
->>>>>>> 4d4e1e88
                 {
                     setup.run(cluster);
 
