/*
 * Licensed to the Apache Software Foundation (ASF) under one
 * or more contributor license agreements.  See the NOTICE file
 * distributed with this work for additional information
 * regarding copyright ownership.  The ASF licenses this file
 * to you under the Apache License, Version 2.0 (the
 * "License"); you may not use this file except in compliance
 * with the License.  You may obtain a copy of the License at
 *
 *     http://www.apache.org/licenses/LICENSE-2.0
 *
 * Unless required by applicable law or agreed to in writing, software
 * distributed under the License is distributed on an "AS IS" BASIS,
 * WITHOUT WARRANTIES OR CONDITIONS OF ANY KIND, either express or implied.
 * See the License for the specific language governing permissions and
 * limitations under the License.
 */
package org.apache.cassandra.cql3.validation.entities;

import java.util.Map;
import java.util.Random;
import java.util.Set;
import java.util.UUID;

import org.junit.Test;

import org.apache.cassandra.cql3.CQLTester;

import static org.junit.Assert.assertEquals;

public class CollectionsTest extends CQLTester
{
    @Test
    public void testMapBulkRemoval() throws Throwable
    {
        createTable("CREATE TABLE %s (k int PRIMARY KEY, m map<text, text>)");

        execute("INSERT INTO %s(k, m) VALUES (?, ?)", 0, map("k1", "v1", "k2", "v2", "k3", "v3"));

        assertRows(execute("SELECT * FROM %s"),
            row(0, map("k1", "v1", "k2", "v2", "k3", "v3"))
        );

        execute("UPDATE %s SET m = m - ? WHERE k = ?", set("k2"), 0);

        assertRows(execute("SELECT * FROM %s"),
            row(0, map("k1", "v1", "k3", "v3"))
        );

        execute("UPDATE %s SET m = m + ?, m = m - ? WHERE k = ?", map("k4", "v4"), set("k3"), 0);

        assertRows(execute("SELECT * FROM %s"),
            row(0, map("k1", "v1", "k4", "v4"))
        );
    }

    @Test
    public void testInvalidCollectionsMix() throws Throwable
    {
        createTable("CREATE TABLE %s (k int PRIMARY KEY, l list<text>, s set<text>, m map<text, text>)");

        // Note: we force the non-prepared form for some of those tests because a list and a set
        // have the same serialized format in practice and CQLTester don't validate that the type
        // of what's passed as a value in the prepared case, so the queries would work (which is ok,
        // CQLTester is just a "dumb" client).

        assertInvalid("UPDATE %s SET l = l + { 'a', 'b' } WHERE k = 0");
        assertInvalid("UPDATE %s SET l = l - { 'a', 'b' } WHERE k = 0");
        assertInvalid("UPDATE %s SET l = l + ? WHERE k = 0", map("a", "b", "c", "d"));
        assertInvalid("UPDATE %s SET l = l - ? WHERE k = 0", map("a", "b", "c", "d"));

        assertInvalid("UPDATE %s SET s = s + [ 'a', 'b' ] WHERE k = 0");
        assertInvalid("UPDATE %s SET s = s - [ 'a', 'b' ] WHERE k = 0");
        assertInvalid("UPDATE %s SET s = s + ? WHERE k = 0", map("a", "b", "c", "d"));
        assertInvalid("UPDATE %s SET s = s - ? WHERE k = 0", map("a", "b", "c", "d"));

        assertInvalid("UPDATE %s SET m = m + ? WHERE k = 0", list("a", "b"));
        assertInvalid("UPDATE %s SET m = m - [ 'a', 'b' ] WHERE k = 0");
        assertInvalid("UPDATE %s SET m = m + ? WHERE k = 0", set("a", "b"));
        assertInvalid("UPDATE %s SET m = m - ? WHERE k = 0", map("a", "b", "c", "d"));
    }

    @Test
    public void testSets() throws Throwable
    {
        createTable("CREATE TABLE %s (k int PRIMARY KEY, s set<text>)");

        execute("INSERT INTO %s(k, s) VALUES (0, ?)", set("v1", "v2", "v3", "v4"));

        assertRows(execute("SELECT s FROM %s WHERE k = 0"),
            row(set("v1", "v2", "v3", "v4"))
        );

        execute("DELETE s[?] FROM %s WHERE k = 0", "v1");

        assertRows(execute("SELECT s FROM %s WHERE k = 0"),
                   row(set("v2", "v3", "v4"))
        );

        // Full overwrite
        execute("UPDATE %s SET s = ? WHERE k = 0", set("v6", "v5"));

        assertRows(execute("SELECT s FROM %s WHERE k = 0"),
                   row(set("v5", "v6"))
        );

        execute("UPDATE %s SET s = s + ? WHERE k = 0", set("v7"));

        assertRows(execute("SELECT s FROM %s WHERE k = 0"),
                   row(set("v5", "v6", "v7"))
        );

        execute("UPDATE %s SET s = s - ? WHERE k = 0", set("v6", "v5"));

        assertRows(execute("SELECT s FROM %s WHERE k = 0"),
                   row(set("v7"))
        );

        execute("DELETE s[?] FROM %s WHERE k = 0", set("v7"));

        // Deleting an element that does not exist will succeed
        execute("DELETE s[?] FROM %s WHERE k = 0", set("v7"));

        execute("DELETE s FROM %s WHERE k = 0");

        assertRows(execute("SELECT s FROM %s WHERE k = 0"),
                   row((Object) null)
        );
    }

    @Test
    public void testMaps() throws Throwable
    {
        createTable("CREATE TABLE %s (k int PRIMARY KEY, m map<text, int>)");

        execute("INSERT INTO %s(k, m) VALUES (0, ?)", map("v1", 1, "v2", 2));

        assertRows(execute("SELECT m FROM %s WHERE k = 0"),
            row(map("v1", 1, "v2", 2))
        );

        execute("UPDATE %s SET m[?] = ?, m[?] = ? WHERE k = 0", "v3", 3, "v4", 4);

        assertRows(execute("SELECT m FROM %s WHERE k = 0"),
            row(map("v1", 1, "v2", 2, "v3", 3, "v4", 4))
        );

        execute("DELETE m[?] FROM %s WHERE k = 0", "v1");

        assertRows(execute("SELECT m FROM %s WHERE k = 0"),
            row(map("v2", 2, "v3", 3, "v4", 4))
        );

        // Full overwrite
        execute("UPDATE %s SET m = ? WHERE k = 0", map("v6", 6, "v5", 5));

        assertRows(execute("SELECT m FROM %s WHERE k = 0"),
                   row(map("v5", 5, "v6", 6))
        );

        execute("UPDATE %s SET m = m + ? WHERE k = 0", map("v7", 7));

        assertRows(execute("SELECT m FROM %s WHERE k = 0"),
                   row(map("v5", 5, "v6", 6, "v7", 7))
        );

        execute("DELETE m[?] FROM %s WHERE k = 0", "v7");

        assertRows(execute("SELECT m FROM %s WHERE k = 0"),
                   row(map("v5", 5, "v6", 6))
        );

        execute("DELETE m[?] FROM %s WHERE k = 0", "v6");

        assertRows(execute("SELECT m FROM %s WHERE k = 0"),
                   row(map("v5", 5))
        );

        execute("DELETE m[?] FROM %s WHERE k = 0", "v5");

        assertRows(execute("SELECT m FROM %s WHERE k = 0"),
                   row((Object) null)
        );

        // Deleting a non-existing key should succeed
        execute("DELETE m[?] FROM %s WHERE k = 0", "v5");

        assertRows(execute("SELECT m FROM %s WHERE k = 0"),
                   row((Object) null)
        );

        // The empty map is parsed as an empty set (because we don't have enough info at parsing
        // time when we see a {}) and special cased later. This test checks this work properly
        execute("UPDATE %s SET m = {} WHERE k = 0");

        assertRows(execute("SELECT m FROM %s WHERE k = 0"),
            row((Object)null)
        );
    }

    @Test
    public void testLists() throws Throwable
    {
        createTable("CREATE TABLE %s (k int PRIMARY KEY, l list<text>)");

        execute("INSERT INTO %s(k, l) VALUES (0, ?)", list("v1", "v2", "v3"));

        assertRows(execute("SELECT l FROM %s WHERE k = 0"), row(list("v1", "v2", "v3")));

        execute("DELETE l[?] FROM %s WHERE k = 0", 1);

        assertRows(execute("SELECT l FROM %s WHERE k = 0"), row(list("v1", "v3")));

        execute("UPDATE %s SET l[?] = ? WHERE k = 0", 1, "v4");

        assertRows(execute("SELECT l FROM %s WHERE k = 0"), row(list("v1", "v4")));

        // Full overwrite
        execute("UPDATE %s SET l = ? WHERE k = 0", list("v6", "v5"));

        assertRows(execute("SELECT l FROM %s WHERE k = 0"), row(list("v6", "v5")));

        execute("UPDATE %s SET l = l + ? WHERE k = 0", list("v7", "v8"));

        assertRows(execute("SELECT l FROM %s WHERE k = 0"), row(list("v6", "v5", "v7", "v8")));

        execute("UPDATE %s SET l = ? + l WHERE k = 0", list("v9"));

        assertRows(execute("SELECT l FROM %s WHERE k = 0"), row(list("v9", "v6", "v5", "v7", "v8")));

        execute("UPDATE %s SET l = l - ? WHERE k = 0", list("v5", "v8"));

        assertRows(execute("SELECT l FROM %s WHERE k = 0"), row(list("v9", "v6", "v7")));

        execute("DELETE l FROM %s WHERE k = 0");

        assertRows(execute("SELECT l FROM %s WHERE k = 0"), row((Object) null));

        assertInvalidMessage("Attempted to delete an element from a list which is null",
                             "DELETE l[0] FROM %s WHERE k=0 ");

        assertInvalidMessage("Attempted to set an element on a list which is null",
                             "UPDATE %s SET l[0] = ? WHERE k=0", list("v10"));

        execute("UPDATE %s SET l = l - ? WHERE k=0", list("v11"));

        assertRows(execute("SELECT l FROM %s WHERE k = 0"), row((Object) null));
    }

    @Test
    public void testMapWithUnsetValues() throws Throwable
    {
        createTable("CREATE TABLE %s (k int PRIMARY KEY, m map<text,text>)");
        // set up
        Object m = map("k", "v");
        execute("INSERT INTO %s (k, m) VALUES (10, ?)", m);
        assertRows(execute("SELECT m FROM %s WHERE k = 10"),
                   row(m)
        );

        // test putting an unset map, should not delete the contents
        execute("INSERT INTO %s (k, m) VALUES (10, ?)", unset());
        assertRows(execute("SELECT m FROM %s WHERE k = 10"),
                   row(m)
        );
        // test unset variables in a map update operaiotn, should not delete the contents
        execute("UPDATE %s SET m['k'] = ? WHERE k = 10", unset());
        assertRows(execute("SELECT m FROM %s WHERE k = 10"),
                   row(m)
        );
        assertInvalidMessage("Invalid unset map key", "UPDATE %s SET m[?] = 'foo' WHERE k = 10", unset());

        // test unset value for map key
        assertInvalidMessage("Invalid unset map key", "DELETE m[?] FROM %s WHERE k = 10", unset());
    }

    @Test
    public void testListWithUnsetValues() throws Throwable
    {
        createTable("CREATE TABLE %s (k int PRIMARY KEY, l list<text>)");
        // set up
        Object l = list("foo", "foo");
        execute("INSERT INTO %s (k, l) VALUES (10, ?)", l);
        assertRows(execute("SELECT l FROM %s WHERE k = 10"),
                   row(l)
        );

        // replace list with unset value
        execute("INSERT INTO %s (k, l) VALUES (10, ?)", unset());
        assertRows(execute("SELECT l FROM %s WHERE k = 10"),
                   row(l)
        );

        // add to position
        execute("UPDATE %s SET l[1] = ? WHERE k = 10", unset());
        assertRows(execute("SELECT l FROM %s WHERE k = 10"),
                   row(l)
        );

        // set in index
        assertInvalidMessage("Invalid unset value for list index", "UPDATE %s SET l[?] = 'foo' WHERE k = 10", unset());

        // remove element by index
        execute("DELETE l[?] FROM %s WHERE k = 10", unset());
        assertRows(execute("SELECT l FROM %s WHERE k = 10"),
                   row(l)
        );

        // remove all occurrences of element
        execute("UPDATE %s SET l = l - ? WHERE k = 10", unset());
        assertRows(execute("SELECT l FROM %s WHERE k = 10"),
                   row(l)
        );

        // select with in clause
        assertInvalidMessage("Invalid unset value for column k", "SELECT * FROM %s WHERE k IN ?", unset());
        assertInvalidMessage("Invalid unset value for column k", "SELECT * FROM %s WHERE k IN (?)", unset());
    }

    @Test
    public void testSetWithUnsetValues() throws Throwable
    {
        createTable("CREATE TABLE %s (k int PRIMARY KEY, s set<text>)");

        Object s = set("bar", "baz", "foo");
        execute("INSERT INTO %s (k, s) VALUES (10, ?)", s);
        assertRows(execute("SELECT s FROM %s WHERE k = 10"),
                   row(s)
        );

        // replace set with unset value
        execute("INSERT INTO %s (k, s) VALUES (10, ?)", unset());
        assertRows(execute("SELECT s FROM %s WHERE k = 10"),
                   row(s)
        );

        // add to set
        execute("UPDATE %s SET s = s + ? WHERE k = 10", unset());
        assertRows(execute("SELECT s FROM %s WHERE k = 10"),
                   row(s)
        );

        // remove all occurrences of element
        execute("UPDATE %s SET s = s - ? WHERE k = 10", unset());
        assertRows(execute("SELECT s FROM %s WHERE k = 10"),
                   row(s)
        );
    }

    /**
     * Migrated from cql_tests.py:TestCQL.set_test()
     */
    @Test
    public void testSet() throws Throwable
    {
        createTable("CREATE TABLE %s ( fn text, ln text, tags set<text>, PRIMARY KEY (fn, ln) )");

        execute("UPDATE %s SET tags = tags + { 'foo' } WHERE fn='Tom' AND ln='Bombadil'");
        execute("UPDATE %s SET tags = tags + { 'bar' } WHERE fn='Tom' AND ln='Bombadil'");
        execute("UPDATE %s SET tags = tags + { 'foo' } WHERE fn='Tom' AND ln='Bombadil'");
        execute("UPDATE %s SET tags = tags + { 'foobar' } WHERE fn='Tom' AND ln='Bombadil'");
        execute("UPDATE %s SET tags = tags - { 'bar' } WHERE fn='Tom' AND ln='Bombadil'");

        assertRows(execute("SELECT tags FROM %s"),
                   row(set("foo", "foobar")));

        execute("UPDATE %s SET tags = { 'a', 'c', 'b' } WHERE fn='Bilbo' AND ln='Baggins'");
        assertRows(execute("SELECT tags FROM %s WHERE fn='Bilbo' AND ln='Baggins'"),
                   row(set("a", "b", "c")));

        execute("UPDATE %s SET tags = { 'm', 'n' } WHERE fn='Bilbo' AND ln='Baggins'");
        assertRows(execute("SELECT tags FROM %s WHERE fn='Bilbo' AND ln='Baggins'"),
                   row(set("m", "n")));

        execute("DELETE tags['m'] FROM %s WHERE fn='Bilbo' AND ln='Baggins'");
        assertRows(execute("SELECT tags FROM %s WHERE fn='Bilbo' AND ln='Baggins'"),
                   row(set("n")));

        execute("DELETE tags FROM %s WHERE fn='Bilbo' AND ln='Baggins'");
        assertEmpty(execute("SELECT tags FROM %s WHERE fn='Bilbo' AND ln='Baggins'"));
    }

    /**
     * Migrated from cql_tests.py:TestCQL.map_test()
     */
    @Test
    public void testMap() throws Throwable
    {
        createTable("CREATE TABLE %s (fn text, ln text, m map<text, int>, PRIMARY KEY (fn, ln))");

        execute("UPDATE %s SET m['foo'] = 3 WHERE fn='Tom' AND ln='Bombadil'");
        execute("UPDATE %s SET m['bar'] = 4 WHERE fn='Tom' AND ln='Bombadil'");
        execute("UPDATE %s SET m['woot'] = 5 WHERE fn='Tom' AND ln='Bombadil'");
        execute("UPDATE %s SET m['bar'] = 6 WHERE fn='Tom' AND ln='Bombadil'");
        execute("DELETE m['foo'] FROM %s WHERE fn='Tom' AND ln='Bombadil'");

        assertRows(execute("SELECT m FROM %s"),
                   row(map("bar", 6, "woot", 5)));

        execute("UPDATE %s SET m = { 'a' : 4 , 'c' : 3, 'b' : 2 } WHERE fn='Bilbo' AND ln='Baggins'");
        assertRows(execute("SELECT m FROM %s WHERE fn='Bilbo' AND ln='Baggins'"),
                   row(map("a", 4, "b", 2, "c", 3)));

        execute("UPDATE %s SET m =  { 'm' : 4 , 'n' : 1, 'o' : 2 } WHERE fn='Bilbo' AND ln='Baggins'");
        assertRows(execute("SELECT m FROM %s WHERE fn='Bilbo' AND ln='Baggins'"),
                   row(map("m", 4, "n", 1, "o", 2)));

        execute("UPDATE %s SET m = {} WHERE fn='Bilbo' AND ln='Baggins'");
        assertEmpty(execute("SELECT m FROM %s WHERE fn='Bilbo' AND ln='Baggins'"));
    }

    /**
     * Migrated from cql_tests.py:TestCQL.list_test()
     */
    @Test
    public void testList() throws Throwable
    {
        createTable("CREATE TABLE %s (fn text, ln text, tags list<text>, PRIMARY KEY (fn, ln))");

        execute("UPDATE %s SET tags = tags + [ 'foo' ] WHERE fn='Tom' AND ln='Bombadil'");
        execute("UPDATE %s SET tags = tags + [ 'bar' ] WHERE fn='Tom' AND ln='Bombadil'");
        execute("UPDATE %s SET tags = tags + [ 'foo' ] WHERE fn='Tom' AND ln='Bombadil'");
        execute("UPDATE %s SET tags = tags + [ 'foobar' ] WHERE fn='Tom' AND ln='Bombadil'");

        assertRows(execute("SELECT tags FROM %s"),
                   row(list("foo", "bar", "foo", "foobar")));

        execute("UPDATE %s SET tags = [ 'a', 'c', 'b', 'c' ] WHERE fn='Bilbo' AND ln='Baggins'");
        assertRows(execute("SELECT tags FROM %s WHERE fn='Bilbo' AND ln='Baggins'"),
                   row(list("a", "c", "b", "c")));

        execute("UPDATE %s SET tags = [ 'm', 'n' ] + tags WHERE fn='Bilbo' AND ln='Baggins'");
        assertRows(execute("SELECT tags FROM %s WHERE fn='Bilbo' AND ln='Baggins'"),
                   row(list("m", "n", "a", "c", "b", "c")));

        execute("UPDATE %s SET tags[2] = 'foo', tags[4] = 'bar' WHERE fn='Bilbo' AND ln='Baggins'");
        assertRows(execute("SELECT tags FROM %s WHERE fn='Bilbo' AND ln='Baggins'"),
                   row(list("m", "n", "foo", "c", "bar", "c")));

        execute("DELETE tags[2] FROM %s WHERE fn='Bilbo' AND ln='Baggins'");
        assertRows(execute("SELECT tags FROM %s WHERE fn='Bilbo' AND ln='Baggins'"),
                   row(list("m", "n", "c", "bar", "c")));

        execute("UPDATE %s SET tags = tags - [ 'bar' ] WHERE fn='Bilbo' AND ln='Baggins'");
        assertRows(execute("SELECT tags FROM %s WHERE fn='Bilbo' AND ln='Baggins'"),
                   row(list("m", "n", "c", "c")));
    }

    /**
     * Migrated from cql_tests.py:TestCQL.multi_collection_test()
     */
    @Test
    public void testMultiCollections() throws Throwable
    {
        UUID id = UUID.fromString("b017f48f-ae67-11e1-9096-005056c00008");

        createTable("CREATE TABLE %s (k uuid PRIMARY KEY, L list<int>, M map<text, int>, S set<int> )");

        execute("UPDATE %s SET L = [1, 3, 5] WHERE k = ?", id);
        execute("UPDATE %s SET L = L + [7, 11, 13] WHERE k = ?;", id);
        execute("UPDATE %s SET S = {1, 3, 5} WHERE k = ?", id);
        execute("UPDATE %s SET S = S + {7, 11, 13} WHERE k = ?", id);
        execute("UPDATE %s SET M = {'foo': 1, 'bar' : 3} WHERE k = ?", id);
        execute("UPDATE %s SET M = M + {'foobar' : 4} WHERE k = ?", id);

        assertRows(execute("SELECT L, M, S FROM %s WHERE k = ?", id),
                   row(list(1, 3, 5, 7, 11, 13),
                       map("bar", 3, "foo", 1, "foobar", 4),
                       set(1, 3, 5, 7, 11, 13)));
    }


    /**
     * Migrated from cql_tests.py:TestCQL.collection_and_regular_test()
     */
    @Test
    public void testCollectionAndRegularColumns() throws Throwable
    {
        createTable("CREATE TABLE %s (k int PRIMARY KEY, l list<int>, c int)");

        execute("INSERT INTO %s (k, l, c) VALUES(3, [0, 1, 2], 4)");
        execute("UPDATE %s SET l[0] = 1, c = 42 WHERE k = 3");
        assertRows(execute("SELECT l, c FROM %s WHERE k = 3"),
                   row(list(1, 1, 2), 42));
    }

    /**
     * Migrated from cql_tests.py:TestCQL.multi_list_set_test()
     */
    @Test
    public void testMultipleLists() throws Throwable
    {
        createTable(" CREATE TABLE %s (k int PRIMARY KEY, l1 list<int>, l2 list<int>)");

        execute("INSERT INTO %s (k, l1, l2) VALUES (0, [1, 2, 3], [4, 5, 6])");
        execute("UPDATE %s SET l2[1] = 42, l1[1] = 24  WHERE k = 0");

        assertRows(execute("SELECT l1, l2 FROM %s WHERE k = 0"),
                   row(list(1, 24, 3), list(4, 42, 6)));
    }

    /**
     * Test you can add columns in a table with collections (#4982 bug),
     * migrated from cql_tests.py:TestCQL.alter_with_collections_test()
     */
    @Test
    public void testAlterCollections() throws Throwable
    {
        createTable("CREATE TABLE %s (key int PRIMARY KEY, aset set<text>)");
        execute("ALTER TABLE %s ADD c text");
        execute("ALTER TABLE %s ADD alist list<text>");
    }

    /**
     * Migrated from cql_tests.py:TestCQL.collection_compact_test()
     */
    @Test
    public void testCompactCollections() throws Throwable
    {
        String tableName = KEYSPACE + "." + createTableName();
        assertInvalid(String.format("CREATE TABLE %s (user ascii PRIMARY KEY, mails list < text >) WITH COMPACT STORAGE;", tableName));
    }

    /**
     * Migrated from cql_tests.py:TestCQL.collection_function_test()
     */
    @Test
    public void testFunctionsOnCollections() throws Throwable
    {
        createTable("CREATE TABLE %s (k int PRIMARY KEY, l set<int>)");

        assertInvalid("SELECT ttl(l) FROM %s WHERE k = 0");
        assertInvalid("SELECT writetime(l) FROM %s WHERE k = 0");
    }

    /**
     * Migrated from cql_tests.py:TestCQL.bug_5376()
     */
    @Test
    public void testInClauseWithCollections() throws Throwable
    {
        createTable("CREATE TABLE %s (key text, c bigint, v text, x set < text >, PRIMARY KEY(key, c) )");

        assertInvalid("select * from %s where key = 'foo' and c in (1,3,4)");
    }

    /**
     * Test for bug #5795,
     * migrated from cql_tests.py:TestCQL.nonpure_function_collection_test()
     */
    @Test
    public void testNonPureFunctionCollection() throws Throwable
    {
        createTable("CREATE TABLE %s (k int PRIMARY KEY, v list<timeuuid>)");

        // we just want to make sure this doesn't throw
        execute("INSERT INTO %s (k, v) VALUES (0, [now()])");
    }

    /**
     * Test for 5805 bug,
     * migrated from cql_tests.py:TestCQL.collection_flush_test()
     */
    @Test
    public void testCollectionFlush() throws Throwable
    {
        createTable("CREATE TABLE %s (k int PRIMARY KEY, s set<int>)");

        execute("INSERT INTO %s (k, s) VALUES (1, {1})");
        flush();

        execute("INSERT INTO %s (k, s) VALUES (1, {2})");
        flush();

        assertRows(execute("SELECT * FROM %s"),
                   row(1, set(2)));
    }

    /**
     * Test for 6276,
     * migrated from cql_tests.py:TestCQL.drop_and_readd_collection_test()
     */
    @Test
    public void testDropAndReaddCollection() throws Throwable
    {
        createTable("create table %s (k int primary key, v set<text>, x int)");
        execute("insert into %s (k, v) VALUES (0, {'fffffffff'})");
        flush();
        execute("alter table %s drop v");
        assertInvalid("alter table %s add v set<int>");
    }

<<<<<<< HEAD
    @Test
    public void testDropAndReaddDroppedCollection() throws Throwable
    {
        createTable("create table %s (k int primary key, v frozen<set<text>>, x int)");
        execute("insert into %s (k, v) VALUES (0, {'fffffffff'})");
        flush();
        execute("alter table %s drop v");
        execute("alter table %s add v set<int>");
    }

    @Test
    public void testMapWithLargePartition() throws Throwable
    {
        Random r = new Random();
        long seed = System.nanoTime();
        System.out.println("Seed " + seed);
        r.setSeed(seed);

        int len = (1024 * 1024)/100;
        createTable("CREATE TABLE %s (userid text PRIMARY KEY, properties map<int, text>) with compression = {}");

        final int numKeys = 200;
        for (int i = 0; i < numKeys; i++)
        {
            byte[] b = new byte[len];
            r.nextBytes(b);
            execute("UPDATE %s SET properties[?] = ? WHERE userid = 'user'", i, new String(b));
        }

        flush();

        Object[][] rows = getRows(execute("SELECT properties from %s where userid = 'user'"));
        assertEquals(1, rows.length);
        assertEquals(numKeys, ((Map) rows[0][0]).size());
    }

    @Test
    public void testMapWithTwoSStables() throws Throwable
    {
        createTable("CREATE TABLE %s (userid text PRIMARY KEY, properties map<int, text>) with compression = {}");

        final int numKeys = 100;
        for (int i = 0; i < numKeys; i++)
            execute("UPDATE %s SET properties[?] = ? WHERE userid = 'user'", i, "prop_" + Integer.toString(i));

        flush();

        for (int i = numKeys; i < 2*numKeys; i++)
            execute("UPDATE %s SET properties[?] = ? WHERE userid = 'user'", i, "prop_" + Integer.toString(i));

        flush();

        Object[][] rows = getRows(execute("SELECT properties from %s where userid = 'user'"));
        assertEquals(1, rows.length);
        assertEquals(numKeys * 2, ((Map) rows[0][0]).size());
    }

    @Test
    public void testSetWithTwoSStables() throws Throwable
    {
        createTable("CREATE TABLE %s (userid text PRIMARY KEY, properties set<text>) with compression = {}");

        final int numKeys = 100;
        for (int i = 0; i < numKeys; i++)
            execute("UPDATE %s SET properties = properties + ? WHERE userid = 'user'", set("prop_" + Integer.toString(i)));

        flush();

        for (int i = numKeys; i < 2*numKeys; i++)
            execute("UPDATE %s SET properties = properties + ? WHERE userid = 'user'", set("prop_" + Integer.toString(i)));

        flush();

        Object[][] rows = getRows(execute("SELECT properties from %s where userid = 'user'"));
        assertEquals(1, rows.length);
        assertEquals(numKeys * 2, ((Set) rows[0][0]).size());
    }
=======
    /**
     * Test for 9838.
     */
    @Test
    public void testUpdateStaticList() throws Throwable
    {
        createTable("CREATE TABLE %s (k1 text, k2 text, s_list list<int> static, PRIMARY KEY (k1, k2))");

        execute("insert into %s (k1, k2) VALUES ('a','b')");
        execute("update %s set s_list = s_list + [0] where k1='a'");
        assertRows(execute("select s_list from %s where k1='a'"), row(list(0)));

        execute("update %s set s_list[0] = 100 where k1='a'");
        assertRows(execute("select s_list from %s where k1='a'"), row(list(100)));

        execute("update %s set s_list = s_list + [0] where k1='a'");
        assertRows(execute("select s_list from %s where k1='a'"), row(list(100, 0)));

        execute("delete s_list[0] from %s where k1='a'");
        assertRows(execute("select s_list from %s where k1='a'"), row(list(0)));
    }

>>>>>>> ec4b4d44
}<|MERGE_RESOLUTION|>--- conflicted
+++ resolved
@@ -590,7 +590,6 @@
         assertInvalid("alter table %s add v set<int>");
     }
 
-<<<<<<< HEAD
     @Test
     public void testDropAndReaddDroppedCollection() throws Throwable
     {
@@ -668,10 +667,7 @@
         assertEquals(1, rows.length);
         assertEquals(numKeys * 2, ((Set) rows[0][0]).size());
     }
-=======
-    /**
-     * Test for 9838.
-     */
+
     @Test
     public void testUpdateStaticList() throws Throwable
     {
@@ -690,6 +686,4 @@
         execute("delete s_list[0] from %s where k1='a'");
         assertRows(execute("select s_list from %s where k1='a'"), row(list(0)));
     }
-
->>>>>>> ec4b4d44
 }