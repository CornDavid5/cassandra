/*
 * Licensed to the Apache Software Foundation (ASF) under one
 * or more contributor license agreements.  See the NOTICE file
 * distributed with this work for additional information
 * regarding copyright ownership.  The ASF licenses this file
 * to you under the Apache License, Version 2.0 (the
 * "License"); you may not use this file except in compliance
 * with the License.  You may obtain a copy of the License at
 *
 *     http://www.apache.org/licenses/LICENSE-2.0
 *
 * Unless required by applicable law or agreed to in writing, software
 * distributed under the License is distributed on an "AS IS" BASIS,
 * WITHOUT WARRANTIES OR CONDITIONS OF ANY KIND, either express or implied.
 * See the License for the specific language governing permissions and
 * limitations under the License.
 */

package org.apache.cassandra.db.compaction;

<<<<<<< HEAD
import java.util.concurrent.TimeUnit;
=======
import java.io.IOException;
import java.util.Collection;
import java.util.Collections;
import java.util.HashSet;
import java.util.Set;
import java.util.function.Consumer;
import java.util.stream.Collectors;
>>>>>>> b773bc7a

import org.junit.Test;
import org.junit.runner.RunWith;

import org.apache.cassandra.cql3.CQLTester;
import org.apache.cassandra.db.ColumnFamilyStore;
<<<<<<< HEAD
=======
import org.apache.cassandra.db.Keyspace;
import org.apache.cassandra.dht.Range;
import org.apache.cassandra.dht.Token;
import org.apache.cassandra.io.sstable.Descriptor;
import org.apache.cassandra.io.sstable.format.SSTableReader;
import org.apache.cassandra.metrics.CompactionMetrics;
>>>>>>> b773bc7a
import org.apache.cassandra.utils.FBUtilities;
import org.jboss.byteman.contrib.bmunit.BMRule;
import org.jboss.byteman.contrib.bmunit.BMRules;
import org.jboss.byteman.contrib.bmunit.BMUnitRunner;

import static org.junit.Assert.assertEquals;
import static org.junit.Assert.assertTrue;
import static org.junit.Assert.fail;

@RunWith(BMUnitRunner.class)
public class CompactionsBytemanTest extends CQLTester
{
    /*
    Return false for the first time hasAvailableDiskSpace is called. i.e first SSTable is too big
    Create 5 SSTables. After compaction, there should be 2 left - 1 as the 9 SStables which were merged,
    and the other the SSTable that was 'too large' and failed the hasAvailableDiskSpace check
     */
    @Test
    @BMRules(rules = { @BMRule(name = "One SSTable too big for remaining disk space test",
    targetClass = "Directories",
    targetMethod = "hasAvailableDiskSpace",
    condition = "not flagged(\"done\")",
    action = "flag(\"done\"); return false;") } )
    public void testSSTableNotEnoughDiskSpaceForCompactionGetsDropped() throws Throwable
    {
        createLowGCGraceTable();
        final ColumnFamilyStore cfs = getCurrentColumnFamilyStore();
        for (int i = 0; i < 5; i++)
        {
            createPossiblyExpiredSSTable(cfs, false);
        }
        assertEquals(5, getCurrentColumnFamilyStore().getLiveSSTables().size());
        cfs.forceMajorCompaction(false);
        assertEquals(2, getCurrentColumnFamilyStore().getLiveSSTables().size());
        dropTable("DROP TABLE %s");
    }

    /*
    Always return false for hasAvailableDiskSpace. i.e node has no more space
    Create 2 expired SSTables and 1 long lived one. After compaction, there should only be 1 left,
    as the 2 expired ones would have been compacted away.
     */
    @Test
    @BMRules(rules = { @BMRule(name = "No disk space with expired SSTables test",
    targetClass = "Directories",
    targetMethod = "hasAvailableDiskSpace",
    action = "return false;") } )
    public void testExpiredSSTablesStillGetDroppedWithNoDiskSpace() throws Throwable
    {
        createLowGCGraceTable();
        final ColumnFamilyStore cfs = getCurrentColumnFamilyStore();
        createPossiblyExpiredSSTable(cfs, true);
        createPossiblyExpiredSSTable(cfs, true);
        createPossiblyExpiredSSTable(cfs, false);
        assertEquals(3, cfs.getLiveSSTables().size());
        Thread.sleep(TimeUnit.SECONDS.toMillis((long)1.5)); // give some time to expire.
        cfs.forceMajorCompaction(false);
        assertEquals(1, cfs.getLiveSSTables().size());
        dropTable("DROP TABLE %s");
    }

    /*
    Always return false for hasAvailableDiskSpace. i.e node has no more space
    Create 2 SSTables. Compaction will not succeed and will throw Runtime Exception
     */
    @Test(expected = RuntimeException.class)
    @BMRules(rules = { @BMRule(name = "No disk space with expired SSTables test",
    targetClass = "Directories",
    targetMethod = "hasAvailableDiskSpace",
    action = "return false;") } )
    public void testRuntimeExceptionWhenNoDiskSpaceForCompaction() throws Throwable
    {
        createLowGCGraceTable();
        final ColumnFamilyStore cfs = getCurrentColumnFamilyStore();
        createPossiblyExpiredSSTable(cfs, false);
        createPossiblyExpiredSSTable(cfs, false);
        cfs.forceMajorCompaction(false);
        dropTable("DROP TABLE %s");
    }

    @Test
    @BMRule(name = "Delay background compaction task future check",
            targetClass = "CompactionManager",
            targetMethod = "submitBackground",
            targetLocation = "AT INVOKE java.util.concurrent.Future.isCancelled",
            condition = "!$cfs.keyspace.getName().contains(\"system\")",
            action = "Thread.sleep(1000)")
    public void testCompactingCFCounting() throws Throwable
    {
        createTable("CREATE TABLE %s (k INT, c INT, v INT, PRIMARY KEY (k, c))");
        ColumnFamilyStore cfs = getCurrentColumnFamilyStore();
        cfs.enableAutoCompaction();

        execute("INSERT INTO %s (k, c, v) VALUES (?, ?, ?)", 0, 1, 1);
        assertEquals(0, CompactionManager.instance.compactingCF.count(cfs));
        cfs.forceBlockingFlush();

        FBUtilities.waitOnFutures(CompactionManager.instance.submitBackground(cfs));
        assertEquals(0, CompactionManager.instance.compactingCF.count(cfs));
    }

<<<<<<< HEAD
    private void createPossiblyExpiredSSTable(final ColumnFamilyStore cfs, final boolean expired) throws Throwable
    {
        if (expired)
        {
            execute("INSERT INTO %s (id, val) values (1, 'expired') USING TTL 1");
            Thread.sleep(TimeUnit.SECONDS.toMillis((long)1.5));
        }
        else
        {
            execute("INSERT INTO %s (id, val) values (2, 'immortal')");
        }
        cfs.forceBlockingFlush();
    }

    private void createLowGCGraceTable(){
        createTable("CREATE TABLE %s (id int PRIMARY KEY, val text) with compaction = {'class':'SizeTieredCompactionStrategy', 'enabled': 'false'} AND gc_grace_seconds=0");
=======
    @Test
    @BMRule(name = "Stop all compactions",
    targetClass = "CompactionTask",
    targetMethod = "runMayThrow",
    targetLocation = "AT INVOKE getCompactionAwareWriter",
    action = "$ci.stop()")
    public void testStopUserDefinedCompactionRepaired() throws Throwable
    {
        testStopCompactionRepaired((cfs) -> {
            Collection<Descriptor> files = cfs.getLiveSSTables().stream().map(s -> s.descriptor).collect(Collectors.toList());
            FBUtilities.waitOnFuture(CompactionManager.instance.submitUserDefined(cfs, files, CompactionManager.NO_GC));
        });
    }

    @Test
    @BMRule(name = "Stop all compactions",
    targetClass = "CompactionTask",
    targetMethod = "runMayThrow",
    targetLocation = "AT INVOKE getCompactionAwareWriter",
    action = "$ci.stop()")
    public void testStopSubRangeCompactionRepaired() throws Throwable
    {
        testStopCompactionRepaired((cfs) -> {
            Collection<Range<Token>> ranges = Collections.singleton(new Range<>(cfs.getPartitioner().getMinimumToken(),
                                                                                cfs.getPartitioner().getMaximumToken()));
            CompactionManager.instance.forceCompactionForTokenRange(cfs, ranges);
        });
    }

    public void testStopCompactionRepaired(Consumer<ColumnFamilyStore> compactionRunner) throws Throwable
    {
        String table = createTable("CREATE TABLE %s (k INT, c INT, v INT, PRIMARY KEY (k, c))");
        ColumnFamilyStore cfs = Keyspace.open(CQLTester.KEYSPACE).getColumnFamilyStore(table);
        cfs.disableAutoCompaction();
        for (int i = 0; i < 5; i++)
        {
            for (int j = 0; j < 10; j++)
            {
                execute("insert into %s (k, c, v) values (?, ?, ?)", i, j, i*j);
            }
            cfs.forceBlockingFlush();
        }
        setRepaired(cfs, cfs.getLiveSSTables());
        for (int i = 0; i < 5; i++)
        {
            for (int j = 0; j < 10; j++)
            {
                execute("insert into %s (k, c, v) values (?, ?, ?)", i, j, i*j);
            }
            cfs.forceBlockingFlush();
        }

        assertTrue(cfs.getTracker().getCompacting().isEmpty());
        assertTrue(CompactionMetrics.getCompactions().stream().noneMatch(h -> h.getCompactionInfo().getCFMetaData().equals(cfs.metadata)));

        try
        {
            compactionRunner.accept(cfs);
            fail("compaction should fail");
        }
        catch (RuntimeException t)
        {
            if (!(t.getCause().getCause() instanceof CompactionInterruptedException))
                throw t;
            //expected
        }

        assertTrue(cfs.getTracker().getCompacting().isEmpty());
        assertTrue(CompactionMetrics.getCompactions().stream().noneMatch(h -> h.getCompactionInfo().getCFMetaData().equals(cfs.metadata)));

    }

    private void setRepaired(ColumnFamilyStore cfs, Iterable<SSTableReader> sstables) throws IOException
    {
        Set<SSTableReader> changed = new HashSet<>();
        for (SSTableReader sstable: sstables)
        {
            sstable.descriptor.getMetadataSerializer().mutateRepairedAt(sstable.descriptor, System.currentTimeMillis());
            sstable.reloadSSTableMetadata();
            changed.add(sstable);
        }
        cfs.getTracker().notifySSTableRepairedStatusChanged(changed);
>>>>>>> b773bc7a
    }
}<|MERGE_RESOLUTION|>--- conflicted
+++ resolved
@@ -18,32 +18,21 @@
 
 package org.apache.cassandra.db.compaction;
 
-<<<<<<< HEAD
 import java.util.concurrent.TimeUnit;
-=======
-import java.io.IOException;
 import java.util.Collection;
 import java.util.Collections;
-import java.util.HashSet;
-import java.util.Set;
 import java.util.function.Consumer;
 import java.util.stream.Collectors;
->>>>>>> b773bc7a
 
 import org.junit.Test;
 import org.junit.runner.RunWith;
 
 import org.apache.cassandra.cql3.CQLTester;
 import org.apache.cassandra.db.ColumnFamilyStore;
-<<<<<<< HEAD
-=======
 import org.apache.cassandra.db.Keyspace;
 import org.apache.cassandra.dht.Range;
 import org.apache.cassandra.dht.Token;
 import org.apache.cassandra.io.sstable.Descriptor;
-import org.apache.cassandra.io.sstable.format.SSTableReader;
-import org.apache.cassandra.metrics.CompactionMetrics;
->>>>>>> b773bc7a
 import org.apache.cassandra.utils.FBUtilities;
 import org.jboss.byteman.contrib.bmunit.BMRule;
 import org.jboss.byteman.contrib.bmunit.BMRules;
@@ -145,7 +134,6 @@
         assertEquals(0, CompactionManager.instance.compactingCF.count(cfs));
     }
 
-<<<<<<< HEAD
     private void createPossiblyExpiredSSTable(final ColumnFamilyStore cfs, final boolean expired) throws Throwable
     {
         if (expired)
@@ -162,7 +150,8 @@
 
     private void createLowGCGraceTable(){
         createTable("CREATE TABLE %s (id int PRIMARY KEY, val text) with compaction = {'class':'SizeTieredCompactionStrategy', 'enabled': 'false'} AND gc_grace_seconds=0");
-=======
+    }
+
     @Test
     @BMRule(name = "Stop all compactions",
     targetClass = "CompactionTask",
@@ -205,7 +194,7 @@
             }
             cfs.forceBlockingFlush();
         }
-        setRepaired(cfs, cfs.getLiveSSTables());
+        cfs.getCompactionStrategyManager().mutateRepaired(cfs.getLiveSSTables(), System.currentTimeMillis(), null, false);
         for (int i = 0; i < 5; i++)
         {
             for (int j = 0; j < 10; j++)
@@ -216,7 +205,7 @@
         }
 
         assertTrue(cfs.getTracker().getCompacting().isEmpty());
-        assertTrue(CompactionMetrics.getCompactions().stream().noneMatch(h -> h.getCompactionInfo().getCFMetaData().equals(cfs.metadata)));
+        assertTrue(CompactionManager.instance.active.getCompactions().stream().noneMatch(h -> h.getCompactionInfo().getTableMetadata().equals(cfs.metadata)));
 
         try
         {
@@ -231,20 +220,7 @@
         }
 
         assertTrue(cfs.getTracker().getCompacting().isEmpty());
-        assertTrue(CompactionMetrics.getCompactions().stream().noneMatch(h -> h.getCompactionInfo().getCFMetaData().equals(cfs.metadata)));
-
-    }
-
-    private void setRepaired(ColumnFamilyStore cfs, Iterable<SSTableReader> sstables) throws IOException
-    {
-        Set<SSTableReader> changed = new HashSet<>();
-        for (SSTableReader sstable: sstables)
-        {
-            sstable.descriptor.getMetadataSerializer().mutateRepairedAt(sstable.descriptor, System.currentTimeMillis());
-            sstable.reloadSSTableMetadata();
-            changed.add(sstable);
-        }
-        cfs.getTracker().notifySSTableRepairedStatusChanged(changed);
->>>>>>> b773bc7a
+        assertTrue(CompactionManager.instance.active.getCompactions().stream().noneMatch(h -> h.getCompactionInfo().getTableMetadata().equals(cfs.metadata)));
+
     }
 }